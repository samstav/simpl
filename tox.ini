--- conflicted
+++ resolved
@@ -108,7 +108,6 @@
     {envdir}/CloudCAFE/bin/runner.py checkmate {posargs:localhost}.config -m blueprint_validation
 
 
-<<<<<<< HEAD
 ######################
 # PULL REQUEST CHECK #
 ######################
@@ -125,7 +124,8 @@
 
 commands =
     /bin/bash "tools/test_integration.sh {envdir} {toxinidir} {posargs} localhost gitcreds.txt http://localhost:8080"
-=======
+
+
 ###############
 # REAL DEPLOYMENTS #
 ###############
@@ -143,7 +143,6 @@
     /bin/rm -rf {envdir}/CloudCAFE
     /usr/bin/git clone https://github.rackspace.com/checkmate/CloudCAFE-Python {envdir}/CloudCAFE
     {envdir}/CloudCAFE/bin/runner.py checkmate {posargs:localhost}.config -m deploy_validation
->>>>>>> dcab267d
 
 
 [flake8]
