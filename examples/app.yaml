# **Checkmate** is a configuration management REST service written in python.
# The source can be found [here](http://github.com/ziadsawalha/checkmate)
#
# This sample configuration file can be used to deploy a wordpress application
# to the cloud. It also currently serves as the main reference for the
# Checkmate configuration syntax and schema.
#
# Notes about this file:
#
#### Field names
#
# YAML supports key values with or without quoteation marks around them. In order
# to differentiate between values that are strictly defined in the schema for the
# YAML and fields that are user-determined, I've wrapped all user-determined keys
# in quotes. You are free to rename any of these values.
# In addition, some values are not part of the schema, but are returned by providers
# (ex. mysql is an interface understood by the database provider). These values are
# not defined by the YAML schema, but also are not user-changeable. I've wrapped
# those with single quotes.
# For example:
#  requires:
#    "db": 'mysql'
#    "server":
#      relation: host
#      interface: 'linux'
# requires, relation, host, and interface are names that checkmate defines and looks for
# db and server are names you are free to change to suit your needs
# mysql and linux are names specified by the underlying providers.
#
# Note: YAML does not escape stings in single quotes. There may be some field values with
# characters that need escaping. Those migt be wrapped in single quotes, but they are not
# defined strictly. They are exceptions to this rule.
#
#### Variables
#
# ${VARIABLE} entries are designe to be replaced by with your local environment variables
# before posting it to checkmate. This command does that:
#
#     awk '{while(match($0,"[$][\\{][^\\}]*\\}")) {var=substr($0,RSTART+2,RLENGTH -3);gsub("[$][{]"var"[}]",ENVIRON[var])}}1' < app.yaml
#
# To perform the above transform and actually send the output to checkmate:
#
#     CHECKMATE_CLIENT_TENANT=$(curl -H "X-Auth-User: ${CHECKMATE_CLIENT_USERNAME}" -H "X-Auth-Key: ${CHECKMATE_CLIENT_APIKEY}" -I https://identity.api.rackspacecloud.com/v1.0 -v 2> /dev/null | grep "X-Server-Management-Url" | grep -P -o $'(?!.*/).+$'| tr -d '\r') && CHECKMATE_CLIENT_TOKEN=$(curl -H "X-Auth-User: ${CHECKMATE_CLIENT_USERNAME}" -H "X-Auth-Key: ${CHECKMATE_CLIENT_APIKEY}" -I https://identity.api.rackspacecloud.com/v1.0 -v 2> /dev/null | grep "X-Auth-Token:" | awk '/^X-Auth-Token:/ { print $2 }') && awk '{while(match($0,"[$][\\{][^\\}]*\\}")) {var=substr($0,RSTART+2,RLENGTH -3);gsub("[$][{]"var"[}]",ENVIRON[var])}}1' < examples/app.yaml | curl -H "X-Auth-Token: ${CHECKMATE_CLIENT_TOKEN}" -H 'content-type: application/x-yaml' http://localhost:8080/${CHECKMATE_CLIENT_TENANT}/deployments/simulate -v --data-binary @-
#
# Note: the deployments/simulate URL is used for testing and does not persist anythoing on the server. The deployment resides in memory at the deployments/simulate
#       URL (i.e. simulate is a fake ID)
#
#### Deployment
#
# This file defines a wordpress deployment, but also includes all the other items
# needed for that deployment, such as environments, blueprints, and components under the 'includes' key. This
# allows for the file to be self-contained and can be posted to a blank checkmate
# server (no data needs to be set up beforehand). This file is used as reference documentation
# on the YAML syntax as well. It therefore includes a few extra, unnecessary items
# (like the extra environments under 'includes:' for documentation's sake. They are
# not used by the deployment.
# When submitted to the server the references in this file (see use of & and * in YAML)
# are resolved and the server stores the final, resolved object. The references and includes
# entries may be discarded.

#### Components
# Components define the basic building blocks for checkmate. They are applications or resources
# used to build systems and applications.
#
# Components have interfaces. Here's an example list of component types and interfaces:
# - compute:
#     linux (or debian or ubuntu if specificity is needed)
#     windows
# - database:
#     mysql
#     mssql
# - load-balancer:
#     http
#     https
# - application:
#     wordpress
#     drupal
# - endpoint: protocols such as http, https, ip (ipv4, ipv6 if specific), ldap
#     url: an internet resource. url defines protocol://host:port/path (and multiple urls can share the protocol://host:port/)
#        the protocol may be provided as the interface (ex. http)
#     http: a url constrained to http/https only
# Note: checkmate right now constrains the names of interfaces to a supported list in the
# checkmate.common.schema file. The component names are flexible and defined by the provider, but there is a need to
# keep them consistent (for example, wordpress should be called wordpress whether it is provided by chef or puppet).
#

#
#
# SAMPLE WORDPRESS DEPLOYMENT
#
#
#### Various includes
# This is an allowed item on the root so that objects can be placed here and referenced in from the deployment.
includes:
#Definitions of components/services used in this file
#THOUGHTS: these should come from providers. But there should be generik, well-known names like 'wordpress' that are used in blueprints.
- components: #Items under here are referenced by the blueprints below.
  # the name of the component and an optional anchor (any unique name preceded by &) which
  # can be used to reference it from elsewhere in the file
  # Checkmate manages components using the following set of attributes:
  # - is: this identifies what type of component this is. Examples are: compute, database, application
  # - requires: this describes what interfaces this component needs and what the relationship to the components providing these interfaces is
  # - provides: what interfaces this component provides
  # for requires and provides, the default syntax is name:interface. In this case, the relationship is assumed to be a reference relationship
  # for other types of relationships, the syntax is broken out: name: {interface: interface_name, relation: relation_type}
  # Component relationships can be:
  # - host: A 'hosting' relationship means the hosted component exists 'in' the host and requires it before creation
  #         a requirement named 'host' is assumed to be a hosting relationship (ex. host: linux)
  # - reference: another component that is needed for this one to operate (but not for creation)
  # - is (see above): 'is' is a type of relationship also.
  - &lsyncd
    id: 'lsyncd'
    options:
      slaves:
        type: String Array
    requires:
    - host: linux
  - &mysql-client
    id: 'mysql::client'
    options:
      username:
        type: String
      password:
        type: String
      database:
        type: String
      host:
        type: String
  - &wordpress1
    id: 'wordpress'
    version: 0.8.8  # revisions track multiple versions of a component definition. This comes from Chef cookbook in this case
    summary: "A pretty popular blog engine" # a short description of the component
    is: 'application' # An 'is' relationship describing this component as a type of 'application' (or application)
    requires:
      # Here is one in the name:interface syntax
    - database: 'mysql' #relation: reference (implied)
      # Here is one in the name:mapping extended syntax (expanded because we have two non-default values)
    - compute:
        relation: host
        interface: 'linux'

    # PROTOTYPING: still considering if 'dependency' is needed
    #'dependency' is a special type of requirement pointing to other components
    # that this one depends on. It is mainly informative and does not define the
    # relationship between them. It can be used  y checkmate to flow information
    # to these components in a generic fashion
    dependencies:
    - *apache2
    - *mysql-client
    - *lsyncd
    provides:
    - 'application': 'http'  # http means a web resource, could be on a shared endpoint
    options:
      checksum:
        default: 7342627f4a3dca44886c5aca6834cc88671dbd3aa2760182d2fcb9a330807
        description: Checksum of the tarball for the version specified.
        label: Wordpress tarball checksum
        required: optional
        source_field_name: wordpress/checksum
        type: string
      database/database:
        default: wordpressdb
        description: Wordpress will use this MySQL database to store its data.
        label: Wordpress MySQL database
        required: optional
        source_field_name: wordpress/db/database
        type: string
      database/host:
        default: localhost
        description: MySQL database server resolvable name or TCP/IP address.
        label: Wordpress MySQL Database Host
        required: optional
        source_field_name: wordpress/db/host
        type: string
      database/password:
        default: randomly generated
        description: Password for the Wordpress MySQL user.
        label: Wordpress MySQL password
        required: optional
        source_field_name: wordpress/db/password
        type: string
      database/prefix:
        default: wp_
        description: The table prefix to use for the tables created for wordpress.
        label: Wordpress database table prefix
        required: optional
        source_field_name: wordpress/db/prefix
        type: string
      database/username:
        default: wordpressuser
        description: Wordpress will connect to MySQL using this user.
        label: Wordpress MySQL user
        required: optional
        source_field_name: wordpress/db/username
        type: string
      directory:
        default: /var/www
        description: Location to place wordpress files.
        label: Wordpress installation directory
        required: optional
        source_field_name: wordpress/dir
        type: string
      keys/authentication:
        default: =generate_uuid()
        description: Wordpress auth key.
        label: Wordpress auth key
        required: optional
        source_field_name: wordpress/keys/auth
        type: string
      keys/logged_in:
        default: randomly generated
        description: Wordpress logged-in key.
        label: Wordpress logged-in key
        required: optional
        source_field_name: wordpress/keys/logged_in
        type: string
      keys/nonce:
        default: =generate_uuid()
        description: Wordpress nonce key.
        label: Wordpress nonce key
        required: optional
        source_field_name: wordpress/keys/nonce
        type: string
      keys/secure_authentication:
        default: =generate_uuid()
        description: Wordpress secure auth key.
        label: Wordpress secure auth key
        required: optional
        source_field_name: wordpress/keys/secure_auth
        type: string
      path:
        default: /
        description: URL to use after the main domain name.
        label: Wordpress URL path
        required: optional
        source_field_name: wordpress/path
        type: string
      server_aliases:
        default: FQDN
        description: Wordpress Server Aliases
        label: Wordpress Server Aliases
        required: optional
        source_field_name: wordpress/server_aliases
        type: string
      version:
        default: 3.0.4
        description: Version of Wordpress to download from the Wordpress site.
        label: Wordpress download version
        required: optional
        source_field_name: wordpress/version
        type: string
  - &mysql
    id: mysql
    version: 1
    summary: "A pretty popular database"
    is: 'database'
    provides:
    - 'database': 'mysql'
    options:
      password:
        type: String
        default: =generate_password()  # IMPLEMENTED, but open to more elegant approach...
        description: the password for the database

    #PROTOTYPING:
    outputs:
    - 'database_username'
    - 'database_name'
    - 'database_password'
    - 'host': hostname  # copy/alias/map that return to this name
  - &mysql-instance
    id: mysql-master-role
    version: 1
    summary: "mysql running on a compute instance"
    is: 'database'
    provides:
    - 'database': 'mysql'
    requires:
    - "compute":
        relation: host
        interface: 'linux'
    options:
      password:
        type: String
        default: =generate_password()
        description: the password for the database
  - &loadbalancer
    id: loadbalancer
    version: 1
    summary: Load-balancer as a Service instance
    is: 'load-balancer'
    provides:
    - 'load-balancer': http
    - 'load-balancer': url
  - &load-balancer-image
    id: nginx
    version: 1
    summary: Load-balancer software
    is: load-balancer
    provides:
    - 'load-balancer': http
    - 'load-balancer': url
    requires:
    - 'compute':
        relation: host

        interface: 'linux' #PROPOSAL: os or distro as an interface (it has a protocol to interact with it)
        constraint: #PROTOTYPING
        - 'os': ['debian', 'redhat']
  - &wordpress-web-master-role2
    id: 'wordpress-web-master-role'
    version: 0.8.8  # revisions track multiple versions of a component definition. This comes from Chef cookbook in this case
    summary: "Managed Cloud Install of Wordpress Master Node" # a short description of the component
    is: 'application' # An 'is' relationship describing this component as a type of 'application' (or application)
    provides:
    - 'application': http
    requires:
    - host: 'linux'
  - &wordpress-web-role2
    id: 'wordpress-web'
    version: 0.8.8  # revisions track multiple versions of a component definition. This comes from Chef cookbook in this case
    summary: "Managed Cloud Install of Wordpress" # a short description of the component
    is: 'application' # An 'is' relationship describing this component as a type of 'application' (or application)
    dependencies:
    - *wordpress-web-master-role
    provides:
    - application: http
    requires:
    - host: 'linux'
  - &external-reference
  #- <<: *nosql  # Just to test an unknown reference. Should translate to a local URI.

  #### Blueprints

  # An architecture template
  # This would be where we define the architecture of an application which would include
  # all the components, tiers, connections, and scaling rules for that application.
  # Blueprints contain best practices and 'constrain' the available options in an environment to
  # those that are architecturally sound.
- blueprint: &wp-multi
    name: Scalable Wordpress (Managed Cloud Config)
    description: uses MC config recipes which support blah...., multiple domains, ....
    #Services are similar to tiers. The names are arbitrary keys to be chosen by the blueprint author.
    # components: the type of component used in the service.
    # relations: connections to other services. The syntax can be short (service:interface) or long (name:{map})
    # relations are a hint or predefinition of how to satisfy a requirement (ex. which service to satisfy it from)
    services:
      "lb":
        component:
          type: load-balancer
          interface: http
        relations:
          # Short syntax: service_name:interface (look at web tier for long form example)
          "web": 'http'
          "master": 'http'
        #PROTOTYPING
        exposed: true
        open-ports: [80/tcp]
      "master":
        component:
          type: application
          name: wordpress
          role: master
        relations:
          "backend": 'mysql'
        constraints:
        - count: 1
      "web":
        component:
          type: application
          name: wordpress
          role: web
          options:
          - 'wordpress/version': '3.0.4'  # fix blueprint to a predicatabl version
        relations:
          "master": 'http'
          #Long format example. For when we need to identify more than service & interface
          "db": # Long syntax includes a name for the relation, since we need to manage the relationships later (drain, stop, start, check, etc...)
            interface: 'mysql'
            service: "backend"

        # TO TEST: for multiple configs
        # take web1, give it lsyncd-master config
        # all others, give them lsyncd-slave
      "backend": #TODO: remove hard coding against this name. Think about what these names mean. These are basically tiers...
        component:
          type: database
          interface: mysql
    # A blueprint author (the architect) provides the list of parameteres for a blueprint in the
    # blueprint options field.
    # Blueprints provide constraints (as architectural specs do) and they therefore override and filter
    # the underlying provider values. Options can exist in blueprints and in provider catalogs. There may be overlap.
    # For example, a provider may offer Ubuntu, CentOS and RHEL servers, but the blueprint might constrain the list
    # of allowed options to RHEL.
    # The API will only validate that a deployment matches blueprint constraints once the deployment is submitted.
    # The UI could filter available options to what a blueprint allows and perform up-front validation before a deployment is attempted
    options:
      "prefix":
        required: true
        type: string
        default: wp
        label: Prefix
        description: "The application ID (and wordpress table prefix)."
        help: |
          Note that this also the user name, database name, and also identifies this
          wordpress install from other ones you might add later to the same deployment.
        constrains:
        - service: web
          resource_type: application
          setting: "database/prefix"
        - service: web
          resource_type: application
          setting: "user/name"
        - service: web
          resource_type: application
          setting: "apache/user/name"
        - service: web
          resource_type: application
          setting: "lsyncd/user/name"
        - service: backend
          resource_type: database
          setting: "database/name"  # would be nice if the cookbook called this database/name
        - service: backend
          resource_type: database
<<<<<<< HEAD
          setting: "database/database"  # would be nice if the cookbook called this database/name
        - service: backend
          resource_type: database
=======
>>>>>>> dfd1d34d
          setting: "database/username"
      "region":
        label: Region
        type: select
        choice: [dallas, chicago]
        required: true
      "ssl": &ssl
        label: SSL Enabled
        default: false
        type: boolean
        description: Use SSL to encrypt web traffic.
        help: |
          If this option is selected, SSL keys need to be supplied as well. This option is
          also currently mutually exclusive with the Varnish Caching option.
      "ssl_certificate":
        label: SSL Certificate
        type: string #certificate-PEM
        description: SSL certificate in PEM format. Make sure to include the BEGIN and END certificate lines.
        sample: |
            -----BEGIN CERTIFICATE-----
            Encoded Certificate
            -----END CERTIFICATE-----
<<<<<<< HEAD
        constrains: [{service: web, resource_type: application, setting: "apache2/ssl_certificate"}]
=======
        constrains: [{service: web, resource_type: application, setting: "apache/ssl_certificate"}]
>>>>>>> dfd1d34d
      "ssl_private_key":
        label: SSL Certificate Private Key
        type: string #certificate-PEM
        sample: |
            -----BEGIN PRIVATE KEY-----
            Encoded key
            -----END PRIVATE KEY-----
<<<<<<< HEAD
        constrains: [{service: web, resource_type: application, setting: "apache2/ssl_private_key"}]
=======
        constrains: [{service: web, resource_type: application, setting: "apache/ssl_private_key"}]
>>>>>>> dfd1d34d
      "domain":
        type: string
        regex: '^(([a-zA-Z]|[a-zA-Z][a-zA-Z0-9\-]*[a-zA-Z0-9])\.)*([A-Za-z]|[A-Za-z][A-Za-z0-9\-]*[A-Za-z0-9])$'
        label: Domain
        sample: example.com
        description: "The domain you wish to host your blog on. (ex: example.com)"
        constrains:
        - service: web
          resource_type: application
          setting: "apache2/domain_name"
      "path":
        type: string
        default: /
        sample: /blog
        label: Path
        description: "The path you wish to host your blog on under your domain. (ex: /blog)"
        constrains:
        - service: web
          resource_type: application
          setting: "apache2/path"
        - service: web
          resource_type: application
          setting: "path"
      "register-dns":
        default: false
        type: boolean
        label: Register DNS Name
      "varnish":
        default: false
        type: boolean
        label: Varnish Caching
        constrains:
        - service: web
          resource_type: application
          setting: "varnish/enabled"
      "web_server_size": &instance_flavor
        default: 1024
        label: Web Server Size
        description: The size of the instance in MB of RAM.
        type: select
        options:
        - value: 256
          name: 256 Mb
        - value: 512
          name: 512 Mb
        - value: 1024
          name: 1 Gb
        constrains: [{service: web, resource_type: compute, setting: size},{service: master, resource_type: compute, setting: size}]
      "os":
        default: Ubuntu 11.10
        type: select
        options:
        - Ubuntu 11.10
        - Ubuntu 12.04
        - CentOS
        - RHEL 6
        label: Operating System
        description: The operating system for the web servers.
        constrains: [{service: web, resource_type: compute, setting: os},{service: web, resource_type: compute, setting: os}]
      "web_server_count":
        type: number
        label: Number of Web Servers
        description: The number of WordPress servers (minimum two).
        default: 2
        constrains:
        - {service: web, resource_type: compute, setting: count}
        constraints:
        - greater-than: 1 # this is an HA config
      "database_memory":
        default: 312
        label: Database Size
        description: The size of the database instance in MB of RAM.
        type: select
        options:
        - value: 512
          name: 512 Mb
        - value: 1024
          name: 1024 Mb
        - value: 2048
          name: 2048 Mb
        - value: 4096
          name: 4096 Mb
        constrains:
        - {service: backend, resource_type: database, setting: memory}
      "database_volume_size":
        default: 1
        label: Database Disk Size
        description: The hard drive space available for the database instance in GB.
        type: int  #1-10, units in Gb
        constrains:
        - {service: backend, resource_type: database, setting: disk}

      #database_type: DBaaS or compute instance. This should probably be driven by
      # the fact that two providers in the environment can satisfy this requirement and the providers
      # have different options.

      #PROTOTYPING
      "sample":  # just to play with the schema of these options
        default: Ubuntu 12.04
        constrains: [{service: web, resource_type: compute, setting: foo}]

        group: advanced
        type: uri
        uri: /T1000/providers/...?type=type  #preferred; relative URI (no CORS needed) looks better. Let checkmate.provider handle the code. Keep it simple for client.
        label: Instance OS
        description: The operating system of web servers.
      "high_availability": &high_availability
        type: boolean
        label: High Availability
        description: "Insures your blog has higher uptimes by using redundant hardware (e.g. multuple servers)"
      "password": &password
        type: string
        regex: xxx
        label: Password
        description: Password to use for service. Click the generate button to generate a random password.
      "secure":
        type: boolean
        label: secure
        description: Make this a hardened deployment (you lose some flexibility)


    #PROTOTYPING
    exposes:
      http: 80
      https: 443
    # do we support binaries and other files with the blueprint? Does this introduce the concept of trusted bps (with code)?
    artifacts:
    - "code/python": ....
    - "code/ruby": ....
    - image: ....
    - yaml: ...

  #### Environments
  #
  # Schema is:
  # environment:
  #   name: !!str
  #   providers:
  #      id:  &unique-reference  # reference is unique in this environment
  #        vendor: !!str
  #        id: !!str
  #        provides:
  #        - type: !!enum('compute', 'database', etc..)
  #        [endpoint: !!uri]
  #      [common:]  #any values common to all providers
  # A test environment
- environment: &rackspace-legacy-cloud-test
    name: Legacy Cloud Servers Test Environment in ORD
    description: |
      This environment tests legacy cloud servers. It is hard-targetted at chicago
      because the rackcloudtech legacy servers account is in chicago

    # The idea behind providers is that the environment can be configured to use different providers for different types of resources
    # For example, we could use Cloud Servers or Dedicated Servers as a compute provider.
    # The intent is that these providers can be extracted automatically from the service catalog when authenticating, but including providers here
    # means we can pre-determine or hard-code them if we want to.
    providers:
      'chef-local': &configurator  # MORE THOUGHT needed...
        vendor: 'opscode'
        provides:
        - 'application': http
        - 'database': mysql

        #SAMPLE DATA: only showing this as demo. These get pulled in real time from providers
        # The catalog is what is available using the env/provider//catalog call.
        # but does not actually need to be populated
        # resource types available
        #catalog:

          #PROTOTYPING: do we need to add other lists (not just resource templates)?
          #'application': #This is the resource type
            #'wordpress': *wordpress1 # This is a list of resources types (flavors) available of that type
      'legacy': &rax-cloud-servers-slice
        vendor: 'rackspace'
        provides:
        - 'compute': linux
        - 'compute': windows

        #SAMPLE DATA: used for:
        # - easy viewing in this file
        # - used by tests that call this file (so they don't have to call the provider)
        # If not provided in this file, this is pulled in real time from the provider
        catalog:
          compute:
            linux_instance:
              id: linux_instance
              is: compute
              provides:
              - compute: linux
            windows_instance:
              id: windows_instance
              is: compute
              provides:
              - compute: windows
          lists:
            images:
              73487664:
                name: my_custom_image
            sizes:
              '1':
                disk: 10
                name: 256 server
                memory: 256
              '2':
                disk: 20
                name: 512 server
                memory: 512
              '3':
                disk: 40
                name: 1GB server
                memory: 1024
              '4':
                disk: 80
                name: 2GB server
                memory: 2048
              '5':
                disk: 160
                name: 4GB server
                memory: 4096
              '6':
                disk: 320
                name: 8GB server
                memory: 8192
              '7':
                disk: 620
                name: 15.5GB server
                memory: 15872
              '8':
                disk: 1200
                name: 30GB server
                memory: 30720
            types:
              '24':
                name: Windows Server 2008 SP2 (64-bit)
                os: Windows Server 2008 SP2 (64-bit)
              '31':
                name: Windows Server 2008 SP2 (32-bit)
                os: Windows Server 2008 SP2 (32-bit)
              '56':
                name: Windows Server 2008 SP2 (32-bit) + SQL Server 2008 R2 Standard
                os: Windows Server 2008 SP2 (32-bit) + SQL Server 2008 R2 Standard
              '115':
                name: Ubuntu 11.04
                os: Ubuntu 11.04
              '116':
                name: Fedora 15
                os: Fedora 15
              '118':
                name: CentOS 6.0
                os: CentOS 6.0
              '119':
                name: Ubuntu 11.10
                os: Ubuntu 11.10
              '120':
                name: Fedora 16
                os: Fedora 16
              '121':
                name: CentOS 5.8
                os: CentOS 5.8
              '122':
                name: CentOS 6.2
                os: CentOS 6.2
              '125':
                name: Ubuntu 12.04 LTS
                os: Ubuntu 12.04 LTS
              '126':
                name: Fedora 17
                os: Fedora 17

      'load-balancer': &rax-lbaas
        vendor: 'rackspace'
        provides:
        - 'load-balancer': http

        #SAMPLE DATA: used for:
        # - easy viewing in this file
        # - used by tests that call this file (so they don't have to call the provider)
        # If not provided in this file, this is pulled in real time from the provider
        catalog:
          lists:
            regions:
              DFW: https://dfw.loadbalancers.api.rackspacecloud.com/v1.0/${CHECKMATE_CLIENT_TENANT}
              ORD: https://ord.loadbalancers.api.rackspacecloud.com/v1.0/${CHECKMATE_CLIENT_TENANT}
          load-balancer:
            http:
              id: http
              is: load-balancer
              options: *id001
              provides:
              - load-balancer: http
            https:
              id: https
              is: load-balancer
              options: *id001
              provides:
              - load-balancer: https

        #PROTOTYPING: can we provide override values here (like region or endpoint?)
        'endpoint': https://lbaas.api.rackpsacecloud.com/loadbalancers/${CHECKMATE_CLIENT_TENANT}
      'database': &rax-dbaas
        vendor: 'rackspace'
        provides:
        - 'database': mysql
        - 'compute': mysql

        #SAMPLE DATA: used for:
        # - easy viewing in this file
        # - used by tests that call this file (so they don't have to call the provider)
        # If not provided in this file, this is pulled in real time from the provider
        catalog:
          compute:
            mysql_instance:
              id: mysql_instance
              is: compute
              options:
                disk:
                  choice:
                  - 1
                  - 2
                  - 3
                  - 4
                  - 5
                  - 6
                  - 7
                  - 8
                  - 9
                  - 10
                  type: int
                  unit: Gb
                memory:
                  choice:
                  - 512
                  - 1024
                  - 2048
                  - 4096
                  type: int
                  unit: Mb
              provides:
              - compute: mysql
          database:
            mysql_database:
              id: mysql_database
              is: database
              provides:
              - database: mysql
              requires:
              - compute:
                  relation: host
                  interface: mysql
          lists:
            regions:
              DFW: https://dfw.databases.api.rackspacecloud.com/v1.0/557366
              ORD: https://ord.databases.api.rackspacecloud.com/v1.0/557366
            sizes:
              '1':
                memory: 512
                name: m1.tiny
              '2':
                memory: 1024
                name: m1.small
              '3':
                memory: 2048
                name: m1.medium
              '4':
                memory: 4096
                name: m1.large

      common:
        vendor: rackspace

        #PROVISIONAL: do we need these? Or should we use the live token (what about deserializing a workflow?)
        #credentials:
        #- rackspace:
        #  username: ${CHECKMATE_CLIENT_USERNAME}
        #  apikey: ${CHECKMATE_CLIENT_APIKEY}
        #- ssh:
        #  public_key: =generate_public_key() # function not yet supported
        #PROTOTYPING:
        constraints:
        - region: chicago

- also: # just examples
  - blueprint: &wp
      name: Simple Wordpress
      services:
        "wordpress":
          components: *wordpress1 #Reference in local file
          exposed: true
          open-ports: [80/tcp]
          relations: {"db": mysql}
        "db": #TODO: remove hard coding against this name. Thinak about what these names mean. These are basically tiers...
          components: *mysql  #TODO: support local (same server) and remote links like local://components/mysql

    #TBD: toying with the idea of inheriting blueprints and overriding settings or applying constraints
  - blueprint: &wp1
      <<: *wp #inherit all values from wp
      # override inherited values
      name: OneBox Wordpress
      # and add constraints
      constraint:
        'instance-count': 1
  - blueprint: &wp-with-varnish
      <<: *wp-multi
      # override values
      name: Super-fast Wordpress
      services:
        "wordpress":
          components: *wordpress1


#### Deployment

# Actual deployment instances. These are our live, running systems
# Design notes on options:
# - we don't set them in the blueprint or environment so we can reference those (read only)
# - we don't use paths for options (use a hierachy) so we don't have to parse the key values
# - therefore, we provide options selected under 'inputs' as a hierarchy that mirrors the blueprint or environment
name: My WordPress by Checkmate
blueprint: *wp-multi
environment: *rackspace-legacy-cloud-test
inputs: # Answers to or values for blueprint/provider options & settings.
  # Provide an additional public key to be added to all hosts
  client_public_key_ssh: ${CHECKMATE_CLIENT_PUBLIC_KEY}
  # Optionally specify an environment private key
  environment_private_key: =generate_private_key()  # Optional, since default is to generate one. This will also write to public_key and public_key_ssh
  blueprint:
    "prefix": CM-BLOG
    "domain": ${CHECKMATE_CLIENT_DOMAIN}
    "path": '/blog'
    "username": ${USER}
    "password":
    "ssl": required  # no port 80
    "ssl_certificate": skldjfhalkjsdfhasd
    "ssl_private_key": asdfasdfasdf
    "region": ${CHECKMATE_CLIENT_REGION}
    "high-availability": false
    "requests-per-second": 60
  services:
    "backend":
      'database':
        'memory': 512 Mb
    "web":
      'compute':
        'memory': 512 Mb
      'application':
        'count': 1
  providers:
    'legacy':
      'compute':
<<<<<<< HEAD
        'os': Ubuntu 11.04
=======
        'os': Ubuntu 11.10
>>>>>>> dfd1d34d

#### For sample Output, see simulator.json in tests directory

#
# This documentation written to generate HTML by Docco.
# To regenerate and preview:
#
#     docco app.yaml && open docs/app.html<|MERGE_RESOLUTION|>--- conflicted
+++ resolved
@@ -422,12 +422,6 @@
           setting: "database/name"  # would be nice if the cookbook called this database/name
         - service: backend
           resource_type: database
-<<<<<<< HEAD
-          setting: "database/database"  # would be nice if the cookbook called this database/name
-        - service: backend
-          resource_type: database
-=======
->>>>>>> dfd1d34d
           setting: "database/username"
       "region":
         label: Region
@@ -450,11 +444,7 @@
             -----BEGIN CERTIFICATE-----
             Encoded Certificate
             -----END CERTIFICATE-----
-<<<<<<< HEAD
-        constrains: [{service: web, resource_type: application, setting: "apache2/ssl_certificate"}]
-=======
         constrains: [{service: web, resource_type: application, setting: "apache/ssl_certificate"}]
->>>>>>> dfd1d34d
       "ssl_private_key":
         label: SSL Certificate Private Key
         type: string #certificate-PEM
@@ -462,11 +452,7 @@
             -----BEGIN PRIVATE KEY-----
             Encoded key
             -----END PRIVATE KEY-----
-<<<<<<< HEAD
-        constrains: [{service: web, resource_type: application, setting: "apache2/ssl_private_key"}]
-=======
         constrains: [{service: web, resource_type: application, setting: "apache/ssl_private_key"}]
->>>>>>> dfd1d34d
       "domain":
         type: string
         regex: '^(([a-zA-Z]|[a-zA-Z][a-zA-Z0-9\-]*[a-zA-Z0-9])\.)*([A-Za-z]|[A-Za-z][A-Za-z0-9\-]*[A-Za-z0-9])$'
@@ -476,7 +462,7 @@
         constrains:
         - service: web
           resource_type: application
-          setting: "apache2/domain_name"
+          setting: "apache/domain_name"
       "path":
         type: string
         default: /
@@ -486,7 +472,7 @@
         constrains:
         - service: web
           resource_type: application
-          setting: "apache2/path"
+          setting: "apache/path"
         - service: web
           resource_type: application
           setting: "path"
@@ -916,11 +902,7 @@
   providers:
     'legacy':
       'compute':
-<<<<<<< HEAD
-        'os': Ubuntu 11.04
-=======
         'os': Ubuntu 11.10
->>>>>>> dfd1d34d
 
 #### For sample Output, see simulator.json in tests directory
 
