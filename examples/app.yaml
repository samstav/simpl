--- conflicted
+++ resolved
@@ -40,11 +40,7 @@
 #
 # To perform the above transform and actually send the output to checkmate:
 #
-<<<<<<< HEAD
-#     CHECKMATE_CLIENT_TENANT=$(curl -H "X-Auth-User: ${CHECKMATE_CLIENT_USERNAME}" -H "X-Auth-Key: ${CHECKMATE_CLIENT_APIKEY}" -I https://identity.api.rackspacecloud.com/v1.0 -v 2> /dev/null | grep "X-Server-Management-Url" | grep -P -o $'(?!.*/).+$'| tr -d '\r') && CHECKMATE_CLIENT_TOKEN=$(curl -H "X-Auth-User: ${CHECKMATE_CLIENT_USERNAME}" -H "X-Auth-Key: ${CHECKMATE_CLIENT_APIKEY}" -I https://identity.api.rackspacecloud.com/v1.0 -v 2> /dev/null | grep "X-Auth-Token:" | awk '/^X-Auth-Token:/ { print $2 }') && awk '{while(match($0,"[$][\\{][^\\}]*\\}")) {var=substr($0,RSTART+2,RLENGTH -3);gsub("[$][{]"var"[}]",ENVIRON[var])}}1' < examples/app.yaml | curl -H "X-Auth-Token: ${CHECKMATE_CLIENT_TOKEN}" -H 'content-type: application/x-yaml' http://localhost:8080/${CHECKMATE_CLIENT_TENANT}/deployments/ -v --data-binary @-
-=======
 #     CHECKMATE_CLIENT_TENANT=$(curl -H "X-Auth-User: ${CHECKMATE_CLIENT_USERNAME}" -H "X-Auth-Key: ${CHECKMATE_CLIENT_APIKEY}" -I https://identity.api.rackspacecloud.com/v1.0 -v 2> /dev/null | grep "X-Server-Management-Url" | grep -P -o $'(?!.*/).+$'| tr -d '\r') && CHECKMATE_CLIENT_TOKEN=$(curl -H "X-Auth-User: ${CHECKMATE_CLIENT_USERNAME}" -H "X-Auth-Key: ${CHECKMATE_CLIENT_APIKEY}" -I https://identity.api.rackspacecloud.com/v1.0 -v 2> /dev/null | grep "X-Auth-Token:" | awk '/^X-Auth-Token:/ { print $2 }') && awk '{while(match($0,"[$][\\{][^\\}]*\\}")) {var=substr($0,RSTART+2,RLENGTH -3);gsub("[$][{]"var"[}]",ENVIRON[var])}}1' < examples/app.yaml | curl -H "X-Auth-Token: ${CHECKMATE_CLIENT_TOKEN}" -H 'content-type: application/x-yaml' http://localhost:8080/${CHECKMATE_CLIENT_TENANT}/deployments/simulate.yaml -v --data-binary @-
->>>>>>> 41e53b1a
 #
 # Note: the deployments/simulate URL is used for testing and does not persist anything on the server. The deployment resides in memory at the deployments/simulate
 #       URL (i.e. simulate is a fake ID)
@@ -625,13 +621,6 @@
         provides:
         - 'application': http
         - 'database': mysql
-       catalog: 
-           application:
-               wordpress:
-                   is: 'application'
-                   id: 'wordpress'
-                   provides:
-                   - application: 'http'
 
         #SAMPLE DATA: only showing this as demo. These get pulled in real time from providers
         # The catalog is what is available using the env/provider//catalog call.
@@ -926,4 +915,4 @@
 # This documentation written to generate HTML by Docco.
 # To regenerate and preview:
 #
-#     docco app.yaml && open docs/app.html
+#     docco app.yaml && open docs/app.html