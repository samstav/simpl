#!/usr/bin/env python
<<<<<<< HEAD
import logging
=======
import json
import logging
import uuid

from mox import IsA
>>>>>>> dfd1d34d
import unittest2 as unittest


# Init logging before we load the database, 3rd party, and 'noisy' modules
from checkmate.utils import init_console_logging
init_console_logging()

from checkmate.deployments import Deployment
from checkmate.exceptions import CheckmateException
from checkmate.providers.base import ProviderBase, PROVIDER_CLASSES,\
        CheckmateInvalidProvider
from checkmate.test import StubbedWorkflowBase, TestProvider
from checkmate.utils import yaml_to_dict

LOG = logging.getLogger(__name__)


class TestProviderBase(unittest.TestCase):
    def test_provider_bad_override(self):
        """Raise error if invalid provider data passed in"""
        # Common mistake, pass object with key as base, instead of object
        data = yaml_to_dict("""
              base:
                  provides:
                  - widget: foo
                  vendor: test
            """)
        self.assertRaises(CheckmateInvalidProvider, ProviderBase, data)

    def test_provider_catalog_override(self):
        """Test that an injected catalog works"""
        data = yaml_to_dict("""
                  provides:
                  - widget: foo
                  - widget: bar
                  vendor: test
                  catalog:
                    widget:
                      small_widget:
                        is: widget
                        provides:
                        - widget: foo
                      big_widget:
                        is: widget
                        provides:
                        - widget: bar
            """)
        base = ProviderBase(data, key='base')
        self.assertDictEqual(base.get_catalog(None), data['catalog'])

    def test_provider_find_components(self):
        base = ProviderBase(yaml_to_dict("""
                  provides:
                  - widget: foo
                  - widget: bar
                  vendor: test
                  catalog:
                    widget:
                      small_widget:
                        is: widget
                        provides:
                        - widget: foo
                      big_widget:
                        is: widget
                        provides:
                        - widget: bar
            """), key='base')

        found = base.find_components(None, resource_type='widget')
        self.assertEqual(len(found), 2)
        self.assertIn(found[0]['id'], ['small_widget', 'big_widget'])
        self.assertIn(found[1]['id'], ['small_widget', 'big_widget'])

    def test_provider_select_components(self):
        """Correctly selects from components with same interface or type"""
        base = ProviderBase(yaml_to_dict("""
                  provides:
                  - widget: foo
                  - widget: bar
                  - gadget: foo
                  vendor: test
                  catalog:
                    widget:
                      small_widget:
                        is: widget
                        provides:
                        - widget: foo
                      big_widget:
                        is: widget
                        provides:
                        - widget: bar
                      gadget:
                        is: gadget
                        provides:
                        - gadget: foo
            """), key='base')

        found = base.find_components(None, resource_type='widget')
        self.assertEqual(len(found), 2)
        self.assertIn(found[0]['id'], ['small_widget', 'big_widget'])
        self.assertIn(found[1]['id'], ['small_widget', 'big_widget'])

        found = base.find_components(None, resource_type='gadget')
        self.assertEqual(len(found), 1)
        self.assertEqual(found[0]['id'], 'gadget')

        found = base.find_components(None, interface='foo')
        self.assertEqual(len(found), 2)
        self.assertIn(found[0]['id'], ['small_widget', 'gadget'])
        self.assertIn(found[1]['id'], ['small_widget', 'gadget'])

        found = base.find_components(None, resource_type='widget',
                interface='foo')
        self.assertEqual(len(found), 1)
        self.assertEqual(found[0]['id'], 'small_widget',)

    def test_evaluate(self):
        provider = ProviderBase({})
        self.assertIsInstance(uuid.UUID(provider.evaluate("generate_uuid())")),
                uuid.UUID)
        self.assertEqual(len(provider.evaluate("generate_password()")), 8)
        self.assertRaises(CheckmateException, provider.evaluate,
                "unknown()")


class TestProviderBaseWorkflow(StubbedWorkflowBase):
    """ Test Option Data Flow in Workflow """

    def setUp(self):
        StubbedWorkflowBase.setUp(self)
        PROVIDER_CLASSES['test.base'] = TestProvider
        self.deployment = Deployment(yaml_to_dict("""
                id: 'DEP-ID-1000'
                blueprint:
                  name: test mysql connection
                  services:
                    web:
                      component:
                        id: web_app
                      relations:
                        db: mysql
                    db:
                      component:
                        id: database_instance
                environment:
                  name: test
                  providers:
                    base:
                      vendor: test
                      provides:
                      - application: http
                      - database: mysql
                      catalog:
                        application:
                          web_app:
                            id: web_app
                            is: application
                            provides:
                            - application: http
                            requires:
                            - database: mysql
                        database:
                          database_instance:
                            id: database_instance
                            is: database
                            provides:
                            - database: mysql
            """))
        expected = []
        expected.append({
                    'call': 'checkmate.providers.test.create_resource',
                    'args': [IsA(dict),
                            {'index': '1', 'component': 'database_instance',
                            'dns-name': 'CM-DEP-ID--db1.checkmate.local',
                            'instance': {}, 'provider': 'base',
                            'type': 'database', 'relations': {
                                'web-db': {'interface': 'mysql', 'source': '0',
                                'state': 'planned'}
                              }}],
                    'kwargs': None,
                    'result': {
                          'instance:0': {
                              'name': 'CM-DEP-ID--db1.checkmate.local',
                              'interfaces': {
                                'mysql': {
                                    'username': 'mysql_user',
                                    'host': 'db.local',
                                    'database_name': 'dbX',
                                    'port': 8888,
                                    'password': 'secret',
                                  },
                              }
                          }
                      },
                      'post_back_result': True,
                })
        expected.append({
                    'call': 'checkmate.providers.test.create_resource',
                    'args': [IsA(dict),
                            {'index': '0', 'component': 'web_app',
                            'dns-name': 'CM-DEP-ID--web1.checkmate.local',
                            'instance': {'interfaces': {'mysql': {
                                'username': 'mysql_user', 'host': 'db.local',
                                'password': 'secret', 'database_name': 'dbX',
                                'port': 8888}},
                                'name': 'CM-DEP-ID--db1.checkmate.local'},
                            'provider': 'base',
                            'type': 'application', 'relations': {'web-db': {
                                'interface': 'mysql', 'state': 'planned',
                                'target': '1'}}}],
                    'kwargs': None,
                    'result': None,
                })
        self.workflow = self._get_stubbed_out_workflow(expected_calls=expected)

    def test_workflow_completion(self):
        """Verify workflow sequence and data flow"""

        self.mox.ReplayAll()

        self.workflow.complete_all()
        self.assertTrue(self.workflow.is_completed(), "Workflow did not "
                "complete")
        self.assertIn('instance:0', self.workflow.get_tasks()[-1].attributes)
        self.assertIn('mysql', self.workflow.get_tasks()[-1].attributes[
            'instance:0']['interfaces'])

        LOG.debug("RESOURCES: %s" % json.dumps(self.deployment['resources'],
                indent=2))
        last_task = self.workflow.get_tasks()[-1]
        LOG.debug("DELIVERED to '%s': %s" % (last_task.get_name(), json.dumps(
                last_task.attributes['instance:0'], indent=2)))


if __name__ == '__main__':
    # Run tests. Handle our parameters separately
    import sys
    args = sys.argv[:]
    # Our --debug means --verbose for unittest
    if '--debug' in args:
        args.pop(args.index('--debug'))
        if '--verbose' not in args:
            args.insert(1, '--verbose')
    unittest.main(argv=args)<|MERGE_RESOLUTION|>--- conflicted
+++ resolved
@@ -1,15 +1,10 @@
 #!/usr/bin/env python
-<<<<<<< HEAD
-import logging
-=======
 import json
 import logging
 import uuid
 
 from mox import IsA
->>>>>>> dfd1d34d
 import unittest2 as unittest
-
 
 # Init logging before we load the database, 3rd party, and 'noisy' modules
 from checkmate.utils import init_console_logging
