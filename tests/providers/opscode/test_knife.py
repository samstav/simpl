"""Tests for Knife commands"""
#!/usr/bin/env python
import __builtin__
import json
import logging
import os
import shutil
import unittest2 as unittest
import uuid

# Init logging before we load the database, 3rd party, and 'noisy' modules
from checkmate.utils import init_console_logging
init_console_logging()
LOG = logging.getLogger(__name__)

import git
import mox
from mox import In, IsA, And, IgnoreArg, ContainsKeyValue, Not

from checkmate.exceptions import CheckmateException
from checkmate.providers.opscode import knife
from checkmate.test import StubbedWorkflowBase


class TestKnife(unittest.TestCase):

    def setUp(self):
        self.mox = mox.Mox()

        local_path = '/tmp/checkmate/test'
        os.environ['CHECKMATE_CHEF_LOCAL_PATH'] = local_path
        if not os.path.exists(local_path):
            shutil.os.makedirs(local_path)
            LOG.info("Created '%s'" % local_path)
        test_path = os.path.join(local_path, 'test_env', 'kitchen', 'roles')
        if not os.path.exists(test_path):
            knife.create_environment('test_env', 'kitchen')

    def tearDown(self):
        self.mox.UnsetStubs()

    def test_cook_missing_role(self):
        """Test that missing role error is correctly detected and reported"""
        results = """Checking cookbook syntax...
[Mon, 21 May 2012 17:25:54 +0000] INFO: *** Chef 0.10.10 ***
[Mon, 21 May 2012 17:25:55 +0000] INFO: Setting the run_list to ["role[build]", "role[wordpress-web]"] from JSON
[Mon, 21 May 2012 17:25:55 +0000] ERROR: Role build is in the runlist but does not exist. Skipping expand.
[Mon, 21 May 2012 17:25:55 +0000] ERROR: Role wordpress-web is in the runlist but does not exist. Skipping expand.
[Mon, 21 May 2012 17:25:55 +0000] FATAL: Stacktrace dumped to /tmp/checkmate/environments/myEnv/chef-stacktrace.out
[Mon, 21 May 2012 17:25:55 +0000] FATAL: Chef::Exceptions::MissingRole: Chef::Exceptions::MissingRole
"""
        params = ['knife', 'cook', 'root@a.b.c.d',
                  '-c', "/tmp/checkmate/test/myEnv/kitchen/solo.rb",
                  '-p', '22']

        #Stub out checks for paths
        self.mox.StubOutWithMock(os.path, 'exists')
        os.path.exists('/tmp/checkmate/test').AndReturn(True)
        os.path.exists('/tmp/checkmate/test/myEnv/kitchen').AndReturn(True)
        os.path.exists('/tmp/checkmate/test/myEnv/kitchen/nodes/a.b.c.d.json')\
                .AndReturn(True)

        #Stub out file access
        mock_file = self.mox.CreateMockAnything()
        mock_file.__enter__().AndReturn(mock_file)
        mock_file.__exit__(None, None, None).AndReturn(None)

        #Stub out file reads
        node = json.loads('{ "run_list": [] }')
        self.mox.StubOutWithMock(json, 'load')
        json.load(mock_file).AndReturn(node)

        #Stub out file write
        mock_file.__enter__().AndReturn(mock_file)
        self.mox.StubOutWithMock(json, 'dump')
        json.dump(node, mock_file).AndReturn(None)
        mock_file.__exit__(None, None, None).AndReturn(None)

        #Stub out file opens
        self.mox.StubOutWithMock(__builtin__, 'file')
        __builtin__.file("/tmp/checkmate/test/myEnv/kitchen/nodes/a.b.c.d."
                "json", 'r').AndReturn(mock_file)
        __builtin__.file("/tmp/checkmate/test/myEnv/kitchen/nodes/a.b.c.d."
                "json", 'w').AndReturn(mock_file)

        #Stub out directory change
        self.mox.StubOutWithMock(os, 'chdir')
        os.chdir('/tmp/checkmate/test/myEnv/kitchen').AndReturn(None)

        #Stub out process call to knife
        self.mox.StubOutWithMock(knife, 'check_all_output')
        knife.check_all_output("myEnv", params).AndReturn(results)

        #Stub out call to resource_postback
        self.mox.StubOutWithMock(knife.resource_postback, 'delay')
        host_results={'instance:rackspace': {'status': 'ACTIVE'}}
        knife.resource_postback.delay('myEnv', host_results).AndReturn(True)
        
        #Stub out call to update_dep_error
        self.mox.StubOutWithMock(knife, 'update_dep_error')
        knife.update_dep_error(IsA(str), IsA(str)).AndReturn(True)

        self.mox.ReplayAll()
        try:
            resource = {
                'index':1, 
                'hosted_on': 'rackspace'
            }
            knife.cook('a.b.c.d', 'myEnv', resource, recipes=None,
                       roles=['build', 'not-a-role'])
        except Exception as exc:
            if 'MissingRole' in exc.__str__():
                # If got the right error, check that it is correctly formatted
                self.assertIn("Chef/Knife error encountered: MissingRole",
                        exc.__str__())
            else:
                LOG.error("This should be a trace here", exc_info=True)
                self.assertIn("OutOfKitchenError",
                        exc.__str__())

        #TODO: check this self.mox.VerifyAll()

    def test_databag_create(self):
        """Test databag item creation (with checkmate filling in ID)"""
        original = {
                'a': 1,
                'b': '2',
                'boolean': False,
                'blank': None,
                'multi-level': {
                        'ml_stays': "I'm here!",
                        'ml_goes': 'Bye!',
                    },
            }
        resource = {
            'index':1, 
            'hosted_on': 'rackspace'
        }
        bag = uuid.uuid4().hex
        knife.write_databag('test_env', bag, 'test', original, resource)
        stored = knife._run_kitchen_command(
                "dep_id",
                "/tmp/checkmate/test/test_env/kitchen/",
                ['knife', 'solo', 'data', 'bag', 'show', bag, 'test', '-F',
                'json'])
        self.assertDictEqual(json.loads(stored), original)

    def test_databag_merge(self):
        """Test databag item merging"""
        original = {
                'a': 1,
                'b': '2',
                'boolean': False,
                'blank': None,
                'multi-level': {
                        'ml_stays': "I'm here!",
                        'ml_goes': 'Bye!',
                    },
            }
        merge = {
                'b': 3,
                'multi-level': {
                        'ml_goes': 'fishing',
                    },
        }
        expected = {
                'id': 'test',
                'a': 1,
                'b': 3,
                'boolean': False,
                'blank': None,
                'multi-level': {
                        'ml_stays': "I'm here!",
                        'ml_goes': 'fishing',
                    },
            }
        bag = uuid.uuid4().hex
        resource  = {'index': 1234,
                     'hosted_on':"rackspace"
                     }
        knife.write_databag('test_env', bag, 'test', original, resource)
        knife.write_databag('test_env', bag, 'test', merge, resource, merge=True)
        stored = knife._run_kitchen_command(
                'test',
                "/tmp/checkmate/test/test_env/kitchen/",
                ['knife', 'solo', 'data', 'bag', 'show', bag, 'test', '-F',
                'json'])
        self.assertDictEqual(json.loads(stored),
                             json.loads(json.dumps(expected)))

    def test_databag_create_bad_id(self):
        """Test databag item creation (with supplied ID not matching)"""
        original = {
                'id': 'Not-the-tem-name',
            }
        resource = {'index':1234}
        bag = uuid.uuid4().hex
        self.assertRaises(CheckmateException, knife.write_databag,
                'test_env', bag, 'test', original, resource)

    def test_create_environment(self):
        """Test create_environment"""
        path = '/fake_path'
        fullpath = os.path.join(path, "test")
        service = "test_service"
        #Stub out checks for paths
        self.mox.StubOutWithMock(os, 'mkdir')
        os.mkdir(fullpath, 0770).AndReturn(True)
        self.mox.StubOutWithMock(knife, '_get_root_environments_path')
        knife._get_root_environments_path("test", path).AndReturn(path)
        self.mox.StubOutWithMock(knife, '_create_environment_keys')
        knife._create_environment_keys("test", fullpath, private_key="PPP",
                                       public_key_ssh="SSH").AndReturn(
                                       dict(keys="keys"))
        self.mox.StubOutWithMock(knife, '_create_kitchen')
        knife._create_kitchen("test", service, fullpath, secret_key="SSS")\
                .AndReturn(dict(kitchen="kitchen_path"))
        kitchen_path = os.path.join(fullpath, service)
        public_key_path = os.path.join(fullpath, 'checkmate.pub')
        kitchen_key_path = os.path.join(kitchen_path, 'certificates',
                                        'checkmate-environment.pub')
        self.mox.StubOutWithMock(shutil, 'copy')
        shutil.copy(public_key_path, kitchen_key_path).AndReturn(True)
        self.mox.StubOutWithMock(knife, '_init_repo')
        knife._init_repo("test", os.path.join(kitchen_path, 'cookbooks'))\
                .AndReturn(True)
        self.mox.StubOutWithMock(knife, 'download_cookbooks')
        knife.download_cookbooks("test", service, path=path).AndReturn(True)
        knife.download_cookbooks("test", service, path=path, use_site=True)\
                .AndReturn(True)
        self.mox.StubOutWithMock(knife, 'download_roles')
        knife.download_roles("test", service, path=path).AndReturn(True)

        self.mox.ReplayAll()
        expected = {'environment': '/fake_path/test',
                    'keys': 'keys',
                    'kitchen': 'kitchen_path'}
        self.assertDictEqual(knife.create_environment("test",
                                                      service, path=path,
                                                      private_key="PPP",
                                                      public_key_ssh="SSH",
                                                      secret_key="SSS"),
                             expected)
        self.mox.VerifyAll()

    def test_create_environment_repo_cheffile(self):
        """Test create_environment with a source repository containing
           a Cheffile"""
        path = '/fake_path'
        fullpath = os.path.join(path, "test")
        service = "test_service"
        #Stub out checks for paths
        self.mox.StubOutWithMock(os, 'mkdir')
        os.mkdir(fullpath, 0770).AndReturn(True)
        self.mox.StubOutWithMock(knife, '_get_root_environments_path')
        knife._get_root_environments_path("test", path).AndReturn(path)
        self.mox.StubOutWithMock(knife, '_create_environment_keys')
        knife._create_environment_keys("test", fullpath, private_key="PPP",
                                       public_key_ssh="SSH").AndReturn(
                                       dict(keys="keys"))
        self.mox.StubOutWithMock(knife, '_create_kitchen')
        knife._create_kitchen("test", service, fullpath, secret_key="SSS")\
                .AndReturn(dict(kitchen="kitchen_path"))
        kitchen_path = os.path.join(fullpath, service)
        public_key_path = os.path.join(fullpath, 'checkmate.pub')
        kitchen_key_path = os.path.join(kitchen_path, 'certificates',
                                        'checkmate-environment.pub')
        self.mox.StubOutWithMock(shutil, 'copy')
        shutil.copy(public_key_path, kitchen_key_path).AndReturn(True)

        self.mox.StubOutWithMock(os.path, 'exists')
        os.path.exists(kitchen_path).AndReturn(True)
        repo = self.mox.CreateMockAnything()
        remote = self.mox.CreateMockAnything()
        self.mox.StubOutWithMock(git.Repo, 'init')
        git.Repo.init(kitchen_path).AndReturn(repo)
        repo.remotes = []
        repo.create_remote('origin', "git://ggg").AndReturn(remote)
        remote.fetch(refspec='master').AndReturn(True)

        self.mox.StubOutWithMock(git, 'Git')
        gb_mock = self.mox.CreateMockAnything()
        git.Git(kitchen_path).AndReturn(gb_mock)
        gb_mock.checkout('FETCH_HEAD').AndReturn(True)

        os.path.exists(os.path.join(kitchen_path, 'Berksfile')).AndReturn(False)
        os.path.exists(os.path.join(kitchen_path, 'Cheffile')).AndReturn(True)
        self.mox.StubOutWithMock(os, 'chdir')
        os.chdir(kitchen_path).AndReturn(True)
        self.mox.StubOutWithMock(knife, 'check_all_output')
        knife.check_all_output("test", ['librarian-chef', 'install']).AndReturn('OK')

        self.mox.ReplayAll()
        expected = {'environment': '/fake_path/test',
                    'keys': 'keys',
                    'kitchen': 'kitchen_path'}
        self.assertDictEqual(knife.create_environment("test",
                                                      service, path=path,
                                                      private_key="PPP",
                                                      public_key_ssh="SSH",
                                                      secret_key="SSS",
                                                      source_repo="git://ggg"),
                             expected)
        self.mox.VerifyAll()




    def test_create_environment_repo_berksfile(self):
        """Test create_environment with a source repository containing
           a Berksfile"""
        path = '/fake_path'
        fullpath = os.path.join(path, "test")
        service = "test_service"
        #Stub out checks for paths
        self.mox.StubOutWithMock(os, 'mkdir')
        os.mkdir(fullpath, 0770).AndReturn(True)
        self.mox.StubOutWithMock(knife, '_get_root_environments_path')
        knife._get_root_environments_path("test", path).AndReturn(path)
        self.mox.StubOutWithMock(knife, '_create_environment_keys')
        knife._create_environment_keys("test", fullpath, private_key="PPP",
                                       public_key_ssh="SSH").AndReturn(
                                       dict(keys="keys"))
        self.mox.StubOutWithMock(knife, '_create_kitchen')
        knife._create_kitchen("test", service, fullpath, secret_key="SSS")\
                .AndReturn(dict(kitchen="kitchen_path"))
        kitchen_path = os.path.join(fullpath, service)
        public_key_path = os.path.join(fullpath, 'checkmate.pub')
        kitchen_key_path = os.path.join(kitchen_path, 'certificates',
                                        'checkmate-environment.pub')
        self.mox.StubOutWithMock(shutil, 'copy')
        shutil.copy(public_key_path, kitchen_key_path).AndReturn(True)

        self.mox.StubOutWithMock(os.path, 'exists')
        os.path.exists(kitchen_path).AndReturn(True)
        repo = self.mox.CreateMockAnything()
        remote = self.mox.CreateMockAnything()
        self.mox.StubOutWithMock(git.Repo, 'init')
        git.Repo.init(kitchen_path).AndReturn(repo)
        repo.remotes = []
        repo.create_remote('origin', "git://ggg").AndReturn(remote)
        remote.fetch(refspec='master').AndReturn(True)

        self.mox.StubOutWithMock(git, 'Git')
        gb_mock = self.mox.CreateMockAnything()
        git.Git(kitchen_path).AndReturn(gb_mock)
        gb_mock.checkout('FETCH_HEAD').AndReturn(True)

        os.path.exists(os.path.join(kitchen_path, 'Berksfile')).AndReturn(True)
        self.mox.StubOutWithMock(os, 'chdir')
        os.chdir(kitchen_path).AndReturn(True)
        self.mox.StubOutWithMock(knife, 'check_all_output')
<<<<<<< HEAD
        knife.check_all_output("test", ['librarian-chef', 'install']).AndReturn('OK')
=======
        knife.check_all_output(['berks', 'install', '--path',
                os.path.join(kitchen_path, 'cookbooks')]).AndReturn('OK')
>>>>>>> 7cd584b5

        self.mox.ReplayAll()
        expected = {'environment': '/fake_path/test',
                    'keys': 'keys',
                    'kitchen': 'kitchen_path'}
        self.assertDictEqual(knife.create_environment("test",
                                                      service, path=path,
                                                      private_key="PPP",
                                                      public_key_ssh="SSH",
                                                      secret_key="SSS",
                                                      source_repo="git://ggg"),
                             expected)
        self.mox.VerifyAll()



if __name__ == '__main__':
    # Run tests. Handle our parameters separately
    import sys
    args = sys.argv[:]
    # Our --debug means --verbose for unitest
    if '--debug' in args:
        args.pop(args.index('--debug'))
        if '--verbose' not in args:
            args.insert(1, '--verbose')
    unittest.main(argv=args)<|MERGE_RESOLUTION|>--- conflicted
+++ resolved
@@ -316,13 +316,13 @@
         self.mox.StubOutWithMock(os, 'mkdir')
         os.mkdir(fullpath, 0770).AndReturn(True)
         self.mox.StubOutWithMock(knife, '_get_root_environments_path')
-        knife._get_root_environments_path("test", path).AndReturn(path)
+        knife._get_root_environments_path(path).AndReturn(path)
         self.mox.StubOutWithMock(knife, '_create_environment_keys')
-        knife._create_environment_keys("test", fullpath, private_key="PPP",
+        knife._create_environment_keys(fullpath, private_key="PPP",
                                        public_key_ssh="SSH").AndReturn(
                                        dict(keys="keys"))
         self.mox.StubOutWithMock(knife, '_create_kitchen')
-        knife._create_kitchen("test", service, fullpath, secret_key="SSS")\
+        knife._create_kitchen(service, fullpath, secret_key="SSS")\
                 .AndReturn(dict(kitchen="kitchen_path"))
         kitchen_path = os.path.join(fullpath, service)
         public_key_path = os.path.join(fullpath, 'checkmate.pub')
@@ -350,12 +350,8 @@
         self.mox.StubOutWithMock(os, 'chdir')
         os.chdir(kitchen_path).AndReturn(True)
         self.mox.StubOutWithMock(knife, 'check_all_output')
-<<<<<<< HEAD
-        knife.check_all_output("test", ['librarian-chef', 'install']).AndReturn('OK')
-=======
         knife.check_all_output(['berks', 'install', '--path',
                 os.path.join(kitchen_path, 'cookbooks')]).AndReturn('OK')
->>>>>>> 7cd584b5
 
         self.mox.ReplayAll()
         expected = {'environment': '/fake_path/test',
