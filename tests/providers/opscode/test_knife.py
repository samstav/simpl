"""Tests for Knife commands"""
#!/usr/bin/env python
import __builtin__
import json
import logging
import os
import shutil
import unittest2 as unittest
import uuid

# Init logging before we load the database, 3rd party, and 'noisy' modules
from checkmate.utils import init_console_logging
init_console_logging()
LOG = logging.getLogger(__name__)

import mox

from checkmate.exceptions import CheckmateException
from checkmate.providers.opscode import knife


class TestKnife(unittest.TestCase):

    def setUp(self):
        self.mox = mox.Mox()

        local_path = '/tmp/checkmate/test'
        os.environ['CHECKMATE_CHEF_LOCAL_PATH'] = local_path
        if not os.path.exists(local_path):
            shutil.os.makedirs(local_path)
            LOG.info("Created '%s'" % local_path)

        # Fake a call to create_environment
        url = 'https://example.com/checkmate/app.git'
        cache_path = knife._get_blueprints_cache_path(url)
        kitchen_path = os.path.join(local_path, 'test_env', 'kitchen')
        databag_path = os.path.join(kitchen_path, "data_bags")
        if not os.path.exists(databag_path):
            os.makedirs(os.path.join(databag_path))
            with open(os.path.join(kitchen_path, "Cheffile"), 'w') as f:
                f.write(CHEFFILE)
            with open(os.path.join(kitchen_path, "Berksfile"), 'w') as f:
                f.write(BERKSFILE)
            knife._write_knife_config_file(kitchen_path)
        if not os.path.exists(cache_path):
            os.makedirs(os.path.join(cache_path, ".git"))

    def tearDown(self):
        self.mox.UnsetStubs()

    def test_cook_missing_role(self):
        """Test that missing role error is correctly detected and reported"""
        results = """Checking cookbook syntax...
[Mon, 21 May 2012 17:25:54 +0000] INFO: *** Chef 0.10.10 ***
[Mon, 21 May 2012 17:25:55 +0000] INFO: Setting the run_list to ["role[build]", "role[wordpress-web]"] from JSON
[Mon, 21 May 2012 17:25:55 +0000] ERROR: Role build is in the runlist but does not exist. Skipping expand.
[Mon, 21 May 2012 17:25:55 +0000] ERROR: Role wordpress-web is in the runlist but does not exist. Skipping expand.
[Mon, 21 May 2012 17:25:55 +0000] FATAL: Stacktrace dumped to /tmp/checkmate/environments/myEnv/chef-stacktrace.out
[Mon, 21 May 2012 17:25:55 +0000] FATAL: Chef::Exceptions::MissingRole: Chef::Exceptions::MissingRole
"""
        params = ['knife', 'cook', 'root@a.b.c.d',
                  '-c', "/tmp/checkmate/test/myEnv/kitchen/solo.rb",
                  '-p', '22']

        #Stub out checks for paths
        self.mox.StubOutWithMock(os.path, 'exists')
        os.path.exists('/tmp/checkmate/test').AndReturn(True)
        os.path.exists('/tmp/checkmate/test/myEnv/kitchen').AndReturn(True)
        os.path.exists('/tmp/checkmate/test/myEnv/kitchen/nodes/a.b.c.d.json')\
                .AndReturn(True)

        #Stub out file access
        mock_file = self.mox.CreateMockAnything()
        mock_file.__enter__().AndReturn(mock_file)
        mock_file.__exit__(None, None, None).AndReturn(None)

        #Stub out file reads
        node = json.loads('{ "run_list": [] }')
        self.mox.StubOutWithMock(json, 'load')
        json.load(mock_file).AndReturn(node)

        #Stub out file write
        mock_file.__enter__().AndReturn(mock_file)
        self.mox.StubOutWithMock(json, 'dump')
        json.dump(node, mock_file).AndReturn(None)
        mock_file.__exit__(None, None, None).AndReturn(None)

        #Stub out file opens
        self.mox.StubOutWithMock(__builtin__, 'file')
        __builtin__.file("/tmp/checkmate/test/myEnv/kitchen/nodes/a.b.c.d."
                "json", 'r').AndReturn(mock_file)
        __builtin__.file("/tmp/checkmate/test/myEnv/kitchen/nodes/a.b.c.d."
                "json", 'w').AndReturn(mock_file)

        #Stub out directory change
        self.mox.StubOutWithMock(os, 'chdir')
        os.chdir('/tmp/checkmate/test/myEnv/kitchen').AndReturn(None)

        #Stub out process call to knife
        self.mox.StubOutWithMock(knife, 'check_all_output')
        knife.check_all_output("myEnv", params).AndReturn(results)

        #Stub out call to resource_postback
        self.mox.StubOutWithMock(knife.resource_postback, 'delay')
        host_results={'instance:rackspace': {'status': 'ACTIVE'}}
        knife.resource_postback.delay('myEnv', host_results).AndReturn(True)

        self.mox.ReplayAll()
        try:
            resource = {
                'index':1, 
                'hosted_on': 'rackspace'
            }
            knife.cook('a.b.c.d', 'myEnv', resource, recipes=None,
                       roles=['build', 'not-a-role'])
        except Exception as exc:
            if 'MissingRole' in exc.__str__():
                # If got the right error, check that it is correctly formatted
                self.assertIn("Chef/Knife error encountered: MissingRole",
                        exc.__str__())
            else:
                LOG.error("This should be a trace here", exc_info=True)
                self.assertIn("OutOfKitchenError",
                        exc.__str__())

        #TODO: check this self.mox.VerifyAll()

    def test_databag_create(self):
        """Test databag item creation (with checkmate filling in ID)"""
        original = {
                'a': 1,
                'b': '2',
                'boolean': False,
                'blank': None,
                'multi-level': {
                        'ml_stays': "I'm here!",
                        'ml_goes': 'Bye!',
                    },
            }
        resource = {
            'index':1, 
            'hosted_on': 'rackspace'
        }
        bag = uuid.uuid4().hex
        knife.write_databag('test_env', bag, 'test', original, resource)
        stored = knife._run_kitchen_command(
                "dep_id",
                "/tmp/checkmate/test/test_env/kitchen/",
                ['knife', 'solo', 'data', 'bag', 'show', bag, 'test', '-F',
                'json'])
        self.assertDictEqual(json.loads(stored), original)

    def test_databag_merge(self):
        """Test databag item merging"""
        original = {
                'a': 1,
                'b': '2',
                'boolean': False,
                'blank': None,
                'multi-level': {
                        'ml_stays': "I'm here!",
                        'ml_goes': 'Bye!',
                    },
            }
        merge = {
                'b': 3,
                'multi-level': {
                        'ml_goes': 'fishing',
                    },
        }
        expected = {
                'id': 'test',
                'a': 1,
                'b': 3,
                'boolean': False,
                'blank': None,
                'multi-level': {
                        'ml_stays': "I'm here!",
                        'ml_goes': 'fishing',
                    },
            }
        bag = uuid.uuid4().hex
        resource  = {'index': 1234,
                     'hosted_on':"rackspace"
                     }
        knife.write_databag('test_env', bag, 'test', original, resource)
        knife.write_databag('test_env', bag, 'test', merge, resource, merge=True)
        stored = knife._run_kitchen_command(
                'test',
                "/tmp/checkmate/test/test_env/kitchen/",
                ['knife', 'solo', 'data', 'bag', 'show', bag, 'test', '-F',
                'json'])
        self.assertDictEqual(json.loads(stored),
                             json.loads(json.dumps(expected)))

    def test_databag_create_bad_id(self):
        """Test databag item creation (with supplied ID not matching)"""
        original = {
                'id': 'Not-the-tem-name',
            }
        resource = {'index':1234}
        bag = uuid.uuid4().hex
        self.assertRaises(CheckmateException, knife.write_databag,
                'test_env', bag, 'test', original, resource)

    def test_create_environment(self):
        """Test create_environment"""
        path = '/fake_path'
        fullpath = os.path.join(path, "test")
        service = "test_service"
        #Stub out checks for paths
        self.mox.StubOutWithMock(os, 'mkdir')
        os.mkdir(fullpath, 0770).AndReturn(True)
        self.mox.StubOutWithMock(knife, '_get_root_environments_path')
        knife._get_root_environments_path("test", path).AndReturn(path)
        self.mox.StubOutWithMock(knife, '_create_environment_keys')
<<<<<<< HEAD
        knife._create_environment_keys(fullpath, private_key="PPP",
                                       public_key_ssh="SSH")\
             .AndReturn(dict(keys="keys"))
        self.mox.StubOutWithMock(knife, '_create_kitchen')
        knife._create_kitchen(service, fullpath, secret_key="SSS",
                              source_repo="git://ggg")\
             .AndReturn(dict(kitchen="kitchen_path"))
=======
        knife._create_environment_keys("test", fullpath, private_key="PPP",
                                       public_key_ssh="SSH").AndReturn(
                                       dict(keys="keys"))
        self.mox.StubOutWithMock(knife, '_create_kitchen')
        knife._create_kitchen("test", service, fullpath, secret_key="SSS")\
                .AndReturn(dict(kitchen="kitchen_path"))
>>>>>>> e4e7b8b7
        kitchen_path = os.path.join(fullpath, service)
        public_key_path = os.path.join(fullpath, 'checkmate.pub')
        kitchen_key_path = os.path.join(kitchen_path, 'certificates',
                                        'checkmate-environment.pub')
        self.mox.StubOutWithMock(shutil, 'copy')
        shutil.copy(public_key_path, kitchen_key_path).AndReturn(True)
<<<<<<< HEAD
=======
        self.mox.StubOutWithMock(knife, '_init_repo')
        knife._init_repo("test", os.path.join(kitchen_path, 'cookbooks'))\
                .AndReturn(True)
>>>>>>> e4e7b8b7
        self.mox.StubOutWithMock(knife, 'download_cookbooks')

        self.mox.ReplayAll()
        expected = {'environment': '/fake_path/test',
                    'keys': 'keys',
                    'kitchen': 'kitchen_path'}
        self.assertDictEqual(knife.create_environment("test",
                                                      service, path=path,
                                                      private_key="PPP",
                                                      public_key_ssh="SSH",
                                                      secret_key="SSS",
                                                      source_repo="git://ggg"),
                             expected)
        self.mox.VerifyAll()

    def test_create_environment_repo_cheffile(self):
        """Test create_environment with a source repository containing
           a Cheffile"""
        path = '/fake_path'
        fullpath = os.path.join(path, "test")
        service = "test_service"
        #Stub out checks for paths
        self.mox.StubOutWithMock(os, 'mkdir')
        os.mkdir(fullpath, 0770).AndReturn(True)
        self.mox.StubOutWithMock(knife, '_get_root_environments_path')
        knife._get_root_environments_path("test", path).AndReturn(path)
        self.mox.StubOutWithMock(knife, '_create_environment_keys')
<<<<<<< HEAD
        knife._create_environment_keys(fullpath, private_key="PPP",
                                       public_key_ssh="SSH")\
             .AndReturn(dict(keys="keys"))
        self.mox.StubOutWithMock(knife, '_create_kitchen')
        knife._create_kitchen(service, fullpath, secret_key="SSS",
                              source_repo="git://ggg")\
             .AndReturn(dict(kitchen="kitchen_path"))
=======
        knife._create_environment_keys("test", fullpath, private_key="PPP",
                                       public_key_ssh="SSH").AndReturn(
                                       dict(keys="keys"))
        self.mox.StubOutWithMock(knife, '_create_kitchen')
        knife._create_kitchen("test", service, fullpath, secret_key="SSS")\
                .AndReturn(dict(kitchen="kitchen_path"))
>>>>>>> e4e7b8b7
        kitchen_path = os.path.join(fullpath, service)
        public_key_path = os.path.join(fullpath, 'checkmate.pub')
        kitchen_key_path = os.path.join(kitchen_path, 'certificates',
                                        'checkmate-environment.pub')
        self.mox.StubOutWithMock(shutil, 'copy')
        shutil.copy(public_key_path, kitchen_key_path).AndReturn(True)
        self.mox.StubOutWithMock(os.path, 'exists')

        os.path.exists(os.path.join(kitchen_path, 'Berksfile'))\
               .AndReturn(False)
        os.path.exists(os.path.join(kitchen_path, 'Cheffile')).AndReturn(True)
        self.mox.StubOutWithMock(os, 'chdir')
        os.chdir(kitchen_path).AndReturn(True)
        self.mox.StubOutWithMock(knife, 'check_all_output')
        knife.check_all_output("test", ['librarian-chef', 'install']).AndReturn('OK')

        self.mox.ReplayAll()
        expected = {'environment': '/fake_path/test',
                    'keys': 'keys',
                    'kitchen': 'kitchen_path'}
        self.assertDictEqual(knife.create_environment("test",
                                                      service, path=path,
                                                      private_key="PPP",
                                                      public_key_ssh="SSH",
                                                      secret_key="SSS",
                                                      source_repo="git://ggg"),
                             expected)
        self.mox.VerifyAll()

    # Note: The logic in knife._cache_blueprint() is being tested in
    # the following methods in test_solo.py:
    # - TestChefMap.test_get_map_file_hit_cache()
    # - TestChefMap.test_get_map_file_miss_cache()
    # - TestChefMap.test_get_map_file_no_cache()

    def test_create_environment_repo_berksfile(self):
        """Test create_environment with a source repository containing
           a Berksfile"""
        path = '/fake_path'
        fullpath = os.path.join(path, "test")
        service = "test_service"
        #Stub out checks for paths
        self.mox.StubOutWithMock(knife, "_ensure_berkshelf_environment")
        knife._ensure_berkshelf_environment().AndReturn(True)
        self.mox.StubOutWithMock(os, 'mkdir')
        os.mkdir(fullpath, 0770).AndReturn(True)
        self.mox.StubOutWithMock(knife, '_get_root_environments_path')
        knife._get_root_environments_path('test', path).AndReturn(path)
        self.mox.StubOutWithMock(knife, '_create_environment_keys')
<<<<<<< HEAD
        knife._create_environment_keys(fullpath, private_key="PPP",
                                       public_key_ssh="SSH")\
             .AndReturn(dict(keys="keys"))
        self.mox.StubOutWithMock(knife, '_create_kitchen')
        knife._create_kitchen(service, fullpath, secret_key="SSS",
                              source_repo="git://ggg")\
             .AndReturn(dict(kitchen="kitchen_path"))
=======
        knife._create_environment_keys('test', fullpath, private_key="PPP",
                                       public_key_ssh="SSH").AndReturn(
                                       dict(keys="keys"))
        self.mox.StubOutWithMock(knife, '_create_kitchen')
        knife._create_kitchen('test', service, fullpath, secret_key="SSS")\
                .AndReturn(dict(kitchen="kitchen_path"))
>>>>>>> e4e7b8b7
        kitchen_path = os.path.join(fullpath, service)
        public_key_path = os.path.join(fullpath, 'checkmate.pub')
        kitchen_key_path = os.path.join(kitchen_path, 'certificates',
                                        'checkmate-environment.pub')
        self.mox.StubOutWithMock(shutil, 'copy')
        shutil.copy(public_key_path, kitchen_key_path).AndReturn(True)

        self.mox.StubOutWithMock(os.path, 'exists')
        os.path.exists(os.path.join(kitchen_path, 'Berksfile')).AndReturn(True)
        #os.path.exists(os.path.join(kitchen_path, 'Cheffile')).AndReturn(False)
        self.mox.StubOutWithMock(os, 'chdir')
        os.chdir(kitchen_path).AndReturn(True)
        self.mox.StubOutWithMock(knife, 'check_all_output')
<<<<<<< HEAD
        knife.check_all_output(['berks', 'install', '--path',
                                os.path.join(kitchen_path, 'cookbooks')])\
             .AndReturn('OK')
=======
        knife.check_all_output('test', ['berks', 'install', '--path',
                os.path.join(kitchen_path, 'cookbooks')]).AndReturn('OK')
>>>>>>> e4e7b8b7

        self.mox.ReplayAll()
        expected = {'environment': '/fake_path/test',
                    'keys': 'keys',
                    'kitchen': 'kitchen_path'}
        self.assertDictEqual(knife.create_environment("test",
                                                      service, path=path,
                                                      private_key="PPP",
                                                      public_key_ssh="SSH",
                                                      secret_key="SSS",
                                                      source_repo="git://ggg"), expected)
        self.mox.VerifyAll()

CHEFFILE = """#!/usr/bin/env ruby
#^syntax detection

site 'http://community.opscode.com/api/v1'

cookbook 'chef-client'
cookbook 'memcached'
cookbook 'build-essential'

cookbook 'apache2',
  :git => 'https://github.rackspace.com/Cookbooks/apache2.git',
  :ref => 'origin/checkmate-solo-apache2'
cookbook 'mysql',
  :git => 'https://github.rackspace.com/Cookbooks/checkmate-solo-mysql.git'
cookbook 'php5',
  :git => 'https://github.rackspace.com/Cookbooks/php5.git',
  :ref => 'origin/checkmate-solo'
cookbook 'apt',
  :git => 'https://github.rackspace.com/Cookbooks/apt.git'
cookbook 'holland',
  :git => 'https://github.rackspace.com/Cookbooks/holland.git'
cookbook 'lsyncd',
  :git => 'https://github.rackspace.com/Cookbooks/checkmate-solo-lsyncd.git'
cookbook 'varnish',
  :git => 'https://github.rackspace.com/Cookbooks/checkmate-solo-varnish.git'
cookbook 'monit',
  :git => 'https://github.rackspace.com/Cookbooks/monit.git'
cookbook 'vsftpd',
  :git => 'https://github.rackspace.com/Cookbooks/checkmate-solo-vsftpd.git'
cookbook 'wordpress',
  :git => 'https://github.rackspace.com/Cookbooks/checkmate-solo-wordpress.git'
cookbook 'firewall',
  :git => 'https://github.rackspace.com/Cookbooks/firewall.git'
cookbook 'suhosin',
  :git => 'https://github.rackspace.com/Cookbooks/suhosin.git'
"""

BERKSFILE = """#!/usr/bin/env ruby
#^syntax detection

site :opscode

cookbook 'chef-client'
cookbook 'memcached'
cookbook 'build-essential'

cookbook 'apache2',
  :git => 'https://github.rackspace.com/Cookbooks/apache2.git',
  :ref => 'origin/checkmate-solo-apache2'
cookbook 'mysql',
  :git => 'https://github.rackspace.com/Cookbooks/checkmate-solo-mysql.git'
cookbook 'php5',
  :git => 'https://github.rackspace.com/Cookbooks/php5.git',
  :ref => 'origin/checkmate-solo'
cookbook 'apt',
  :git => 'https://github.rackspace.com/Cookbooks/apt.git'
cookbook 'holland',
  :git => 'https://github.rackspace.com/Cookbooks/holland.git'
cookbook 'lsyncd',
  :git => 'https://github.rackspace.com/Cookbooks/checkmate-solo-lsyncd.git'
cookbook 'varnish',
  :git => 'https://github.rackspace.com/Cookbooks/checkmate-solo-varnish.git'
cookbook 'monit',
  :git => 'https://github.rackspace.com/Cookbooks/monit.git'
cookbook 'vsftpd',
  :git => 'https://github.rackspace.com/Cookbooks/checkmate-solo-vsftpd.git'
cookbook 'wordpress',
  :git => 'https://github.rackspace.com/Cookbooks/checkmate-solo-wordpress.git'
cookbook 'firewall',
  :git => 'https://github.rackspace.com/Cookbooks/firewall.git'
cookbook 'suhosin',
  :git => 'https://github.rackspace.com/Cookbooks/suhosin.git'
"""

if __name__ == '__main__':
    # Run tests. Handle our parameters separately
    import sys
    args = sys.argv[:]
    # Our --debug means --verbose for unitest
    if '--debug' in args:
        args.pop(args.index('--debug'))
        if '--verbose' not in args:
            args.insert(1, '--verbose')
    unittest.main(argv=args)<|MERGE_RESOLUTION|>--- conflicted
+++ resolved
@@ -214,34 +214,19 @@
         self.mox.StubOutWithMock(knife, '_get_root_environments_path')
         knife._get_root_environments_path("test", path).AndReturn(path)
         self.mox.StubOutWithMock(knife, '_create_environment_keys')
-<<<<<<< HEAD
-        knife._create_environment_keys(fullpath, private_key="PPP",
+        knife._create_environment_keys("test", fullpath, private_key="PPP",
                                        public_key_ssh="SSH")\
              .AndReturn(dict(keys="keys"))
         self.mox.StubOutWithMock(knife, '_create_kitchen')
-        knife._create_kitchen(service, fullpath, secret_key="SSS",
+        knife._create_kitchen("test", service, fullpath, secret_key="SSS",
                               source_repo="git://ggg")\
              .AndReturn(dict(kitchen="kitchen_path"))
-=======
-        knife._create_environment_keys("test", fullpath, private_key="PPP",
-                                       public_key_ssh="SSH").AndReturn(
-                                       dict(keys="keys"))
-        self.mox.StubOutWithMock(knife, '_create_kitchen')
-        knife._create_kitchen("test", service, fullpath, secret_key="SSS")\
-                .AndReturn(dict(kitchen="kitchen_path"))
->>>>>>> e4e7b8b7
         kitchen_path = os.path.join(fullpath, service)
         public_key_path = os.path.join(fullpath, 'checkmate.pub')
         kitchen_key_path = os.path.join(kitchen_path, 'certificates',
                                         'checkmate-environment.pub')
         self.mox.StubOutWithMock(shutil, 'copy')
         shutil.copy(public_key_path, kitchen_key_path).AndReturn(True)
-<<<<<<< HEAD
-=======
-        self.mox.StubOutWithMock(knife, '_init_repo')
-        knife._init_repo("test", os.path.join(kitchen_path, 'cookbooks'))\
-                .AndReturn(True)
->>>>>>> e4e7b8b7
         self.mox.StubOutWithMock(knife, 'download_cookbooks')
 
         self.mox.ReplayAll()
@@ -269,22 +254,13 @@
         self.mox.StubOutWithMock(knife, '_get_root_environments_path')
         knife._get_root_environments_path("test", path).AndReturn(path)
         self.mox.StubOutWithMock(knife, '_create_environment_keys')
-<<<<<<< HEAD
-        knife._create_environment_keys(fullpath, private_key="PPP",
+        knife._create_environment_keys("test", fullpath, private_key="PPP",
                                        public_key_ssh="SSH")\
              .AndReturn(dict(keys="keys"))
         self.mox.StubOutWithMock(knife, '_create_kitchen')
-        knife._create_kitchen(service, fullpath, secret_key="SSS",
+        knife._create_kitchen("test", service, fullpath, secret_key="SSS",
                               source_repo="git://ggg")\
              .AndReturn(dict(kitchen="kitchen_path"))
-=======
-        knife._create_environment_keys("test", fullpath, private_key="PPP",
-                                       public_key_ssh="SSH").AndReturn(
-                                       dict(keys="keys"))
-        self.mox.StubOutWithMock(knife, '_create_kitchen')
-        knife._create_kitchen("test", service, fullpath, secret_key="SSS")\
-                .AndReturn(dict(kitchen="kitchen_path"))
->>>>>>> e4e7b8b7
         kitchen_path = os.path.join(fullpath, service)
         public_key_path = os.path.join(fullpath, 'checkmate.pub')
         kitchen_key_path = os.path.join(kitchen_path, 'certificates',
@@ -334,22 +310,13 @@
         self.mox.StubOutWithMock(knife, '_get_root_environments_path')
         knife._get_root_environments_path('test', path).AndReturn(path)
         self.mox.StubOutWithMock(knife, '_create_environment_keys')
-<<<<<<< HEAD
-        knife._create_environment_keys(fullpath, private_key="PPP",
+        knife._create_environment_keys("test", fullpath, private_key="PPP",
                                        public_key_ssh="SSH")\
              .AndReturn(dict(keys="keys"))
         self.mox.StubOutWithMock(knife, '_create_kitchen')
-        knife._create_kitchen(service, fullpath, secret_key="SSS",
+        knife._create_kitchen("test", service, fullpath, secret_key="SSS",
                               source_repo="git://ggg")\
              .AndReturn(dict(kitchen="kitchen_path"))
-=======
-        knife._create_environment_keys('test', fullpath, private_key="PPP",
-                                       public_key_ssh="SSH").AndReturn(
-                                       dict(keys="keys"))
-        self.mox.StubOutWithMock(knife, '_create_kitchen')
-        knife._create_kitchen('test', service, fullpath, secret_key="SSS")\
-                .AndReturn(dict(kitchen="kitchen_path"))
->>>>>>> e4e7b8b7
         kitchen_path = os.path.join(fullpath, service)
         public_key_path = os.path.join(fullpath, 'checkmate.pub')
         kitchen_key_path = os.path.join(kitchen_path, 'certificates',
@@ -363,14 +330,9 @@
         self.mox.StubOutWithMock(os, 'chdir')
         os.chdir(kitchen_path).AndReturn(True)
         self.mox.StubOutWithMock(knife, 'check_all_output')
-<<<<<<< HEAD
-        knife.check_all_output(['berks', 'install', '--path',
+        knife.check_all_output("test", ['berks', 'install', '--path',
                                 os.path.join(kitchen_path, 'cookbooks')])\
              .AndReturn('OK')
-=======
-        knife.check_all_output('test', ['berks', 'install', '--path',
-                os.path.join(kitchen_path, 'cookbooks')]).AndReturn('OK')
->>>>>>> e4e7b8b7
 
         self.mox.ReplayAll()
         expected = {'environment': '/fake_path/test',
