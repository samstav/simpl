#!/usr/bin/python
# -*- coding: utf-8 -*-

"""Tests for chef-solo provider"""

import __builtin__
import json
import logging
import os
import unittest2 as unittest
from urlparse import urlunparse
import hashlib
import git
import shutil

import mox
from mox import In, IsA, And, IgnoreArg, ContainsKeyValue, Not

# Init logging before we load the database, 3rd party, and 'noisy' modules

from checkmate.utils import init_console_logging
import checkmate
init_console_logging()
LOG = logging.getLogger(__name__)

from checkmate import test, utils
from checkmate.deployment import Deployment
from checkmate import deployments
from checkmate.middleware import RequestContext
from checkmate.providers import base, register_providers
from checkmate.providers.opscode import solo, knife
from checkmate.workflow import create_workflow_deploy


class TestChefSoloProvider(test.ProviderTester):

    klass = solo.Provider

    def test_get_resource_prepared_maps(self):
        base.PROVIDER_CLASSES = {}
        register_providers([solo.Provider, test.TestProvider])
        deployment = Deployment(utils.yaml_to_dict("""
                id: 'DEP-ID-1000'
                blueprint:
                  name: test app
                  services:
                    frontend:
                      component:
                        id: foo
                      constraints:
                      - count: 2
                      relations:
                        backend: mysql
                    backend:
                      component:
                        id: bar
                environment:
                  name: test
                  providers:
                    chef-solo:
                      vendor: opscode
                      catalog:
                        application:
                          foo:
                            is: application
                            requires:
                            - database: mysql
                        database:
                          bar:
                            is: database
                            provides:
                            - database: mysql
                    base:
                      vendor: test
                      catalog:
                        compute:
                          linux_instance:
                            id: linux_instance
                            is: compute
                            provides:
                            - compute: linux
            """))
        chef_map = solo.ChefMap(raw="""
            \n--- # foo component
                id: foo
                requires:
                - database: mysql
                maps:
                - source: requirements://database:mysql/ip
                  targets:
                  - attributes://ip
            \n--- # bar component
                id: bar
                provides:
                - database: mysql
                maps:
                - source: clients://database:mysql/ip
                  targets:
                  - attributes://clients
            """)
        deployments.Manager.plan(deployment, RequestContext())
        provider = deployment.environment().get_provider('chef-solo')

        # Check requirement map

        resource = deployment['resources']['0']  # one of the mysql clients
        result = provider.get_resource_prepared_maps(
            resource, deployment, map_file=chef_map)
        expected = [{'source': 'requirements://database:mysql/ip',
                     'targets': ['attributes://ip'],
                     'path': 'instance:2/interfaces/mysql',
                     'resource': '0',
                     }]
        self.assertListEqual(result, expected)

        # Check client maps

        resource = deployment['resources']['2']  # mysql database w/ 2 clients
        result = provider.get_resource_prepared_maps(
            resource, deployment, map_file=chef_map)
        expected = [
            {
                'source': 'clients://database:mysql/ip',
                'targets': ['attributes://clients'],
                'resource': '2',
                'path': 'instance:1',
            },
            {
                'source': 'clients://database:mysql/ip',
                'targets': ['attributes://clients'],
                'resource': '2',
                'path': 'instance:0',
            },
        ]
        self.assertListEqual(result, expected)

    def test_get_map_with_context_defaults(self):
        """Make sure defaults get evaluated correctly"""
        provider = solo.Provider({})
        deployment = Deployment(utils.yaml_to_dict("""
                id: 'DEP-ID-1000'
                blueprint:
                  name: Test
                  services:
                    foo:
                      component:
                        id: test
                  options:
                    bp_password:
                      default: =generate_password()
                      constrains:
                      - service: foo
                        setting: bp_password
                environment:
                  name: test
                  providers:
                    chef-solo:
                      vendor: opscode
                      constraint:
                      - source: dummy
            """))
        chefmap = solo.ChefMap(raw="""
                id: test
                options:
                  password:
                    default: =generate_password()
                output:
                  component: {{ setting('password') }}
                  blueprint: {{ setting('bp_password') }}
            """)
        provider.map_file = chefmap
        component = chefmap.components[0]

        self.mox.StubOutWithMock(provider, 'evaluate')
        provider.evaluate('generate_password()').AndReturn("RandomPass")

        self.mox.StubOutWithMock(solo.ProviderBase, 'evaluate')
        solo.ProviderBase.evaluate('generate_password()').AndReturn("randp2")

        resource = {
            'type': 'application',
            'service': 'foo',
            'provider': 'chef-solo',
        }
        self.mox.ReplayAll()
        context = provider.get_map_with_context(component=component,
                                                deployment=deployment,
                                                resource=resource)
        output = context.get_component_output_template("test")
        self.assertEqual(output['component'], "RandomPass")
        self.assertEqual(output['blueprint'], "randp2")
        self.mox.VerifyAll()


class TestCeleryTasks(unittest.TestCase):

    """ Test Celery tasks """

    def setUp(self):
        self.mox = mox.Mox()
        self.original_local_path = os.environ.get('CHECKMATE_CHEF_LOCAL_PATH')
        os.environ['CHECKMATE_CHEF_LOCAL_PATH'] = '/tmp/checkmate-chefmap'
        self.local_path = '/tmp/checkmate-chefmap'

    def tearDown(self):
        self.mox.UnsetStubs()
        if os.path.exists(self.local_path):
            shutil.rmtree('/tmp/checkmate-chefmap')
        if self.original_local_path:
            os.environ['CHECKMATE_CHEF_LOCAL_PATH'] = self.original_local_path

    def test_cook(self):
        """Test that cook task picks up run_list and attributes"""
        root_path = os.environ['CHECKMATE_CHEF_LOCAL_PATH']
        environment_path = os.path.join(root_path, "env_test")
        kitchen_path = os.path.join(environment_path, "kitchen")
        node_path = os.path.join(kitchen_path, "nodes", "a.b.c.d.json")

        #Stub out checks for paths
        self.mox.StubOutWithMock(knife, '_get_root_environments_path')
        knife._get_root_environments_path(
            "env_test", None).AndReturn(root_path)
        self.mox.StubOutWithMock(os.path, 'exists')
        os.path.exists(kitchen_path).AndReturn(True)
        os.path.exists(node_path).AndReturn(True)

        #Stub out file access
        mock_file = self.mox.CreateMockAnything()
        mock_file.__enter__().AndReturn(mock_file)
        mock_file.__exit__(None, None, None).AndReturn(None)

        #Stub out file reads
        node = json.loads('{ "run_list": [] }')
        self.mox.StubOutWithMock(json, 'load')
        json.load(mock_file).AndReturn(node)

        #Stub out file write
        mock_file.__enter__().AndReturn(mock_file)
        self.mox.StubOutWithMock(json, 'dump')
        json.dump(
            And(
                ContainsKeyValue(
                    'run_list',
                    ['role[role1]', 'recipe[recipe1]']
                ),
                ContainsKeyValue('id', 1)
            ),
            mock_file
        ).AndReturn(None)
        mock_file.__exit__(None, None, None).AndReturn(None)

        #Stub out file opens
        self.mox.StubOutWithMock(__builtin__, 'file')
        __builtin__.file(node_path, 'r').AndReturn(mock_file)
        __builtin__.file(node_path, 'w').AndReturn(mock_file)

        #Stub out process call to knife
        params = ['knife', 'solo', 'cook', 'root@a.b.c.d',
                  '-c', os.path.join(kitchen_path, "solo.rb"),
                  '-p', '22']
        self.mox.StubOutWithMock(knife, '_run_kitchen_command')
        knife._run_kitchen_command(
            "env_test", kitchen_path, params).AndReturn("OK")

        #TODO: better test for postback?
        #Stub out call to resource_postback
        self.mox.StubOutWithMock(knife.resource_postback, 'delay')
        knife.resource_postback.delay(IgnoreArg(), IgnoreArg()).AndReturn(True)
        knife.resource_postback.delay(IgnoreArg(), IgnoreArg()).AndReturn(True)

        self.mox.ReplayAll()
        resource = {'index': 1234, 'hosted_on': 'rack cloud'}
        knife.cook(
            "a.b.c.d", "env_test", resource, roles=['role1'],
            recipes=['recipe1'], attributes={'id': 1}
        )
        self.mox.VerifyAll()


class TestMySQLMaplessWorkflow(test.StubbedWorkflowBase):

    """

    Test that cookbooks can be used without a map file (only catalog)

    This test is done using the MySQL cookbook. This is a very commonly used
    cookbook.

    """

    def setUp(self):
        test.StubbedWorkflowBase.setUp(self)
        base.PROVIDER_CLASSES = {}
        register_providers([solo.Provider, test.TestProvider])
        self.deployment = Deployment(utils.yaml_to_dict("""
                id: 'DEP-ID-1000'
                blueprint:
                  name: MySQL Database
                  services:
                    db:
                      component:
                        resource_type: database
                        interface: mysql
                environment:
                  name: test
                  providers:
                    chef-solo:
                      vendor: opscode
                      catalog:
                        database:
                          mysql:
                            provides:
                            - database: mysql
                            requires:
                            - host: 'linux'
                    base:
                      vendor: test
                      catalog:
                        compute:
                          linux_instance:
                            provides:
                            - compute: linux
            """))
        context = RequestContext(auth_token='MOCK_TOKEN',
                                 username='MOCK_USER')
        deployments.Manager.plan(self.deployment, context)

    def test_workflow_task_generation(self):
        """Verify workflow task creation"""
        context = RequestContext(auth_token='MOCK_TOKEN',
                                 username='MOCK_USER')
        workflow = create_workflow_deploy(self.deployment, context)

        task_list = workflow.spec.task_specs.keys()
        expected = ['Root',
                    'Start',
                    'Create Chef Environment',
                    'Create Resource 1',
                    'After Environment is Ready and Server 1 (db) is Up',
                    'Pre-Configure Server 1 (db)',
                    'Register Server 1 (db)',
                    'After server 1 (db) is registered and options are ready',
                    'Configure mysql: 0 (db)']
        task_list.sort()
        expected.sort()
        self.assertListEqual(task_list, expected, msg=task_list)

    def test_workflow_completion(self):
        """Verify workflow sequence and data flow"""

        expected = []

        # Create Chef Environment

        expected.append({
            # Use chef-solo tasks for now
            # Use only one kitchen. Call it "kitchen" like we used to
            'call': 'checkmate.providers.opscode.knife.create_environment',
            'args': [self.deployment['id'], 'kitchen'],
            'kwargs': And(
                ContainsKeyValue('private_key', IgnoreArg()),
                ContainsKeyValue('secret_key', IgnoreArg()),
                ContainsKeyValue(
                    'public_key_ssh',
                    IgnoreArg()
                ),
                ContainsKeyValue('source_repo', IgnoreArg())
            ),
            'result': {
                'environment': '/var/tmp/%s/' % self.deployment['id'],
                'kitchen': '/var/tmp/%s/kitchen' % self.deployment['id'],
                'private_key_path':
                '/var/tmp/%s/private.pem' % self.deployment['id'],
                'public_key_path':
                '/var/tmp/%s/checkmate.pub' % self.deployment['id'],
                'public_key': test.ENV_VARS['CHECKMATE_CLIENT_PUBLIC_KEY'],
            },
        })

        for key, resource in self.deployment['resources'].iteritems():
            if resource['type'] == 'compute':
                expected.append({
                    'call': 'checkmate.providers.test.create_resource',
                    'args': [IsA(dict), resource],
                    'kwargs': None,
                    'result': {
                        'instance:%s' % key: {
                            'status': 'ACTIVE',
                            'ip': '4.4.4.1',
                            'private_ip': '10.1.2.1',
                            'addresses': {
                                'public': [
                                    {'version': 4, 'addr': '4.4.4.1'},
                                    {
                                        'version': 6,
                                        'addr': '2001:babe::ff04:36c1'
                                    }
                                ],
                                'private': [{
                                    'version': 4,
                                    'addr': '10.1.2.1'
                                }]
                            },
                        }
                    },
                    'post_back_result': True,
                })
                expected.append({
                    'call': 'checkmate.providers.opscode.knife.register_node',
                    'args': [
                        '4.4.4.1',
                        self.deployment['id'],
                        ContainsKeyValue('index', IgnoreArg())
                    ],
                    'kwargs': And(
                        In('password'),
                        ContainsKeyValue('omnibus_version', '10.24.0')
                    ),
                    'result': None,
                    'resource': key,
                })

                # build-essential (now just cook with bootstrap.json)

                expected.append({
                    'call': 'checkmate.providers.opscode.knife.cook',
                    'args': [
                        '4.4.4.1',
                        self.deployment['id'],
                        ContainsKeyValue('index', IgnoreArg())
                    ],
                    'kwargs': And(
                        In('password'),
                        Not(In('recipes')),
                        Not(In('roles')),
                        ContainsKeyValue(
                            'identity_file',
                            '/var/tmp/%s/private.pem' % self.deployment['id']
                        )
                    ),
                    'result': None,
                    'resource': key,
                })
            else:

                # Cook with cookbook (special mysql handling calls server role)

                expected.append({
                    'call': 'checkmate.providers.opscode.knife.cook',
                    'args': [
                        '4.4.4.1',
                        self.deployment['id'],
                        ContainsKeyValue('index', IgnoreArg())
                    ],
                    'kwargs': And(
                        In('password'),
                        ContainsKeyValue('recipes', ['mysql::server']),
                        ContainsKeyValue(
                            'identity_file',
                            '/var/tmp/%s/private.pem' % self.deployment['id']
                        )
                    ),
                    'result': None,
                    'resource': key,
                })

        self.workflow = self._get_stubbed_out_workflow(expected_calls=expected)

        self.mox.ReplayAll()

        self.workflow.complete_all()
        self.assertTrue(self.workflow.is_completed(),
                        'Workflow did not complete')

        self.mox.VerifyAll()


class TestMapfileWithoutMaps(test.StubbedWorkflowBase):

    """Test that map file works without maps (was 'checkmate.json')"""

    def setUp(self):
        test.StubbedWorkflowBase.setUp(self)
        base.PROVIDER_CLASSES = {}
        register_providers([solo.Provider, test.TestProvider])
        self.deployment = \
            Deployment(utils.yaml_to_dict("""
                id: 'DEP-ID-1000'
                blueprint:
                  name: test app
                  services:
                    frontend:
                      component:
                        id: foo
                      relations:
                        backend: mysql
                    backend:
                      component:
                        id: bar
                environment:
                  name: test
                  providers:
                    chef-solo:
                      vendor: opscode
                      constraints:
                      - source: http://mock_url
                    base:
                      vendor: test
                      catalog:
                        compute:
                          linux_instance:
                            id: linux_instance
                            is: compute
                            provides:
                            - compute: linux
            """))
        self.map_file = \
            """
            \n--- # foo component
                id: foo
                requires:
                - database: mysql
            \n--- # bar component
                id: bar
                provides:
                - database: mysql
                maps: {}  # blank map should be ignored as well
            """

    def test_workflow_task_generation(self):
        """Verify workflow sequence and data flow"""

        self.mox.StubOutWithMock(solo.ChefMap, "get_map_file")
        chefmap = solo.ChefMap(IgnoreArg())
        chefmap.get_map_file().AndReturn(self.map_file)

        self.mox.ReplayAll()

        context = RequestContext(auth_token='MOCK_TOKEN',
                                 username='MOCK_USER')
        deployments.Manager.plan(self.deployment, context)

        workflow = create_workflow_deploy(self.deployment, context)

        task_list = workflow.spec.task_specs.keys()
        self.assertNotIn('Collect Chef Data for 0', task_list,
                         msg="Should not have a Collect task when no mappings "
                             "exist in the map file")
        expected = [
            'Root',
            'Start',
            'Create Chef Environment',
            'Configure bar: 1 (backend)',
            'Configure foo: 0 (frontend)',
        ]
        task_list.sort()
        expected.sort()
        self.assertListEqual(task_list, expected, msg=task_list)

        self.mox.VerifyAll()


class TestMappedSingleWorkflow(test.StubbedWorkflowBase):
    """

    Test workflow for a single service works

    We're looking to:
    - test using a map file to generate outputs (map and template)
    - tests that option defaults are picked up and sent to outputs.
    - test mysql cookbook and map with outputs
    - test routing data from requires (host/ip) to provides (mysql/host)
    - have a simple, one component test to test the basics if one of the more
      complex tests fails

    """

    def setUp(self):
        self.maxDiff = 1000
        test.StubbedWorkflowBase.setUp(self)
        base.PROVIDER_CLASSES = {}
        register_providers([solo.Provider, test.TestProvider])
        self.deployment = \
            Deployment(utils.yaml_to_dict("""
                id: 'DEP-ID-1000'
                blueprint:
                  name: test db
                  services:
                    db:
                      component:
                        id: mysql
                        constraints:
                        - password: myPassW0rd  # test constraints work
                  resources:
                    admin:
                      type: user
                environment:
                  name: test
                  providers:
                    chef-solo:
                      vendor: opscode
                      constraints:
                      - source: http://mock_url
                    base:
                      vendor: test
                      catalog:
                        compute:
                          linux_instance:
                            id: linux_instance
                            provides:
                            - compute: linux
                inputs:
                  blueprint:
                    username: u1  # test that this gets used
                    # test that database_name gets provided from defaults
            """))
        self.map_file = \
            """
                id: mysql
                is: database
                requires:
                - host: linux
                options:
                  database_name:
                    required: true
                    default: app_db
                  username:
                    required: true
                    default: root
                  password:
                    type: password
                    default: =generate_password()
                    required: false
                maps:
                # Take inputs and provide them as output using map
                - value: {{ setting('database_name') }}
                  targets:
                  #TODO: find out if users would like writing to attributes
                  #      to happen by default (not needing this next line)
                  - attributes://db_name
                  - outputs://instance:{{resource.index}}/instance/interfaces/mysql/database_name
                - value: {{ setting('username') or 'root' }}
                  targets:
                  - attributes://username
                - value: {{ setting('password') or 'password' }}
                  targets:
                  - attributes://password
                # We can route data from requires to provides
                - source: requirements://host:linux/ip
                  targets:
                  - outputs://instance:{{resource.index}}/instance/interfaces/mysql/host
                output:
                  instance:{{resource.index}}:
                    name: {{ setting('database_name') }}
                    instance:
                      interfaces:
                        mysql:
                          password: {{ setting('password') }}
                          username: {{ setting('username') }}
            """

    def test_workflow_task_creation(self):
        """Verify workflow sequence and data flow"""

        self.mox.StubOutWithMock(solo.ChefMap, "get_map_file")
        chefmap = solo.ChefMap(IgnoreArg())
        chefmap.get_map_file().AndReturn(self.map_file)

        self.mox.ReplayAll()
        context = RequestContext(auth_token='MOCK_TOKEN',
                                 username='MOCK_USER')
        deployments.Manager.plan(self.deployment, context)
        workflow = create_workflow_deploy(self.deployment, context)
        task_list = workflow.spec.task_specs.keys()
        expected = ['Root',
                    'Start',
                    'Create Chef Environment',
                    'Create Resource 1',
                    'After Environment is Ready and Server 1 (db) is Up',
                    'Register Server 1 (db)',
                    'Pre-Configure Server 1 (db)',
                    'Collect Chef Data for 0',
                    'Configure mysql: 0 (db)',
                    ]
        task_list.sort()
        expected.sort()
        self.assertListEqual(task_list, expected, msg=task_list)
        self.mox.VerifyAll()

        # Make sure hash value was generated
        resources = self.deployment['resources']
        self.assertIn("hash", resources['admin']['instance'])

    def test_workflow_execution(self):
        """Verify workflow executes"""

        self.mox.StubOutWithMock(solo.ChefMap, "get_map_file")
        chefmap = solo.ChefMap(IgnoreArg())
        chefmap.get_map_file().AndReturn(self.map_file)

        self.mox.ReplayAll()
        context = RequestContext(auth_token='MOCK_TOKEN',
                                 username='MOCK_USER')
        deployments.Manager.plan(self.deployment, context)
        self.mox.VerifyAll()

        # Create new mox queue for running workflow

        self.mox.ResetAll()
        self.assertEqual(self.deployment.get('status'), 'PLANNED')
        expected_calls = [{
            # Create Chef Environment
            'call': 'checkmate.providers.opscode.knife.create_environment',
            'args': [self.deployment['id'], 'kitchen'],
            'kwargs': And(
                ContainsKeyValue('private_key', IgnoreArg()),
                ContainsKeyValue('secret_key', IgnoreArg()),
                ContainsKeyValue('public_key_ssh', IgnoreArg())
            ),
            'result': {
                'environment': '/var/tmp/%s/' % self.deployment['id'],
                'kitchen': '/var/tmp/%s/kitchen',
                'private_key_path':
                '/var/tmp/%s/private.pem' % self.deployment['id'],
                'public_key_path':
                '/var/tmp/%s/checkmate.pub' % self.deployment['id'],
                'public_key':
                test.ENV_VARS['CHECKMATE_CLIENT_PUBLIC_KEY']
            }
        }]
        for key, resource in self.deployment['resources'].iteritems():
            if resource.get('type') == 'compute':
                attributes = {
                    'username': 'u1',
                    'password': 'myPassW0rd',
                    'db_name': 'app_db',
                }
                expected_calls.extend([
                    {
                        # Create Server
                        'call': 'checkmate.providers.test.create_resource',
                        'args': [IsA(dict), IsA(dict)],
                        'kwargs': IgnoreArg(),
                        'result': {
                            'instance:%s' % key: {
                                'id': '1',
                                'password': "shecret",
                                'ip': '4.4.4.4',
                                'instance': {
                                    'interfaces': {
                                        'linux': {
                                            'ip': '4.4.4.4'
                                        }
                                    }
                                }
                            }
                        },
                        'post_back_result': True,
                        'resource': key,
                    },
                    {
                        # Register host - knife prepare
                        'call':
                        'checkmate.providers.opscode.knife.register_node',
                        'args': [
                            "4.4.4.4",
                            self.deployment['id'],
                            ContainsKeyValue('index', IgnoreArg())
                        ],
                        'kwargs': And(
                            In('password'),
                            ContainsKeyValue('attributes', attributes),
                            ContainsKeyValue('omnibus_version', '10.24.0')
                        ),
                        'result': None,
                        'resource': key,
                    },
                    {
                        # Prep host - bootstrap.json means no recipes passed in
                        'call': 'checkmate.providers.opscode.knife.cook',
                        'args': [
                            '4.4.4.4',
                            self.deployment['id'],
                            ContainsKeyValue('index', IgnoreArg())
                        ],
                        'kwargs': And(
                            In('password'),
                            Not(In('recipes')),
                            ContainsKeyValue(
                                'identity_file',
                                '/var/tmp/%s/private.pem' %
                                self.deployment['id']
                            )
                        ),
                        'result': None
                    }
                ])
            elif resource.get('type') == 'database':
                expected_calls.extend([{
                    # Cook mysql
                    'call': 'checkmate.providers.opscode.knife.cook',
                    'args': [
                        '4.4.4.4',
                        self.deployment['id'],
                        ContainsKeyValue('index', IgnoreArg())
                    ],
                    'kwargs': And(
                        In('password'),
                        ContainsKeyValue('recipes', ['mysql::server']),
                        ContainsKeyValue(
                            'identity_file',
                            '/var/tmp/%s/private.pem' % self.deployment['id']
                        )
                    ),
                    'result': None
                }])
        workflow = self._get_stubbed_out_workflow(
            context=context, expected_calls=expected_calls)

        # Hack to hijack postback in Transform which is called as a string in
        # exec(), so cannot be easily mocked.
        # We make the call hit our deployment directly
        call_me = 'dep.on_resource_postback(output_template) #'
        transmerge = workflow.spec.task_specs['Collect Chef Data for 0']
        transmerge.set_property(deployment=self.deployment)
        stub = transmerge.transforms[0].replace('postback.', call_me)
        transmerge.transforms[0] = stub

        self.mox.ReplayAll()
        workflow.complete_all()
        self.assertTrue(workflow.is_completed(), msg=workflow.get_dump())
        self.assertDictEqual(self.outcome, {})
        self.mox.VerifyAll()

        final = workflow.get_tasks()[-1]
        expected = utils.yaml_to_dict("""
                chef_options:
                instance:0:
                    name: app_db
                    instance:
                      interfaces:
                        mysql:
                          database_name: app_db      # from mapfile defaults
                          password: myPassW0rd       # from constraints
                          username: u1               # from blueprint settings
                          host: 4.4.4.4              # from host requirement
                    interfaces:                      # add this for v3.0 compat
                      mysql:
                        database_name: app_db
                        password: myPassW0rd
                        username: u1
                        host: 4.4.4.4
            """)
        self.assertDictEqual(final.attributes['instance:0'],
                             expected['instance:0'])


class TestMappedMultipleWorkflow(test.StubbedWorkflowBase):

    """

    Test complex workflows

    We're looking to test:
    - workflows with multiple service that all use map files
    - map file outputs being delivered to dependent components
    - write to databags
    - write to attributes
    - write to roles
    - use run-list
    - multiple components in one service (count>1)
    - use conceptual (foo, bar, widget, etc) catalog, not mysql
    - check client mappings

    """

    def setUp(self):
        test.StubbedWorkflowBase.setUp(self)
        base.PROVIDER_CLASSES = {}
        register_providers([solo.Provider, test.TestProvider])
        self.deployment = \
            Deployment(utils.yaml_to_dict("""
                id: 'DEP-ID-1000'
                blueprint:
                  name: test app
                  services:
                    frontend:
                      component:
                        id: foo
                      relations:
                        backend: mysql
                    backend:
                      component:
                        id: bar
                environment:
                  name: test
                  providers:
                    chef-solo:
                      vendor: opscode
                      constraints:
                      - source: http://mock_url
                    base:
                      vendor: test
                      catalog:
                        compute:
                          linux_instance:
                            is: compute
                            provides:
                            - compute: linux
            """))
        self.map_file = \
            """
            \n--- # foo component
                id: foo
                is: application
                requires:
                - database: mysql
                - host: linux
                maps:
                # Simple scalar to attribute
                - value: 10
                  targets:
                  - attributes://widgets
                  - attributes://connections
                # Host requirement resolved at run-time
                - source: requirements://host:linux/ip
                  targets:
                  - attributes://master/ip
                  - outputs://instance:{{resource.index}}/instance/ip
                - source: requirements://host:linux/private_ip
                  targets:
                  - outputs://instance:{{resource.index}}/instance/private_ip
                - source: requirements://host:linux/public_ip
                  targets:
                  - outputs://instance:{{resource.index}}/instance/public_ip
                # Relation requirement resolved at run-time
                - source: requirements://database:mysql/database_name
                  targets:
                  - attributes://db/name
                  - encrypted-databags://app_bag/mysql/db_name
                # Test writing into a role
                - value: 2
                  targets:
                  - roles://foo-master/how-many
                chef-roles:
                  foo-master:
                    recipes:
                    - apt
                    - foo::server
                run-list:
                  roles:
                  - foo-master
                  recipes:
                  - something
                  - something::role
            \n--- # bar component
                id: bar
                is: database
                provides:
                - database: mysql
                maps:
                - value: foo-db
                  targets:
                  - outputs://instance:{{resource.index}}/instance/interfaces/mysql/database_name
                - source: clients://database:mysql/ip
                  targets:
                  - attributes://connections
            """

    def test_workflow_task_creation(self):
        """Verify workflow sequence and data flow"""

        self.mox.StubOutWithMock(solo.ChefMap, "get_map_file")
        chefmap = solo.ChefMap(IgnoreArg())
        chefmap.get_map_file().AndReturn(self.map_file)

        self.mox.ReplayAll()
        context = RequestContext(auth_token='MOCK_TOKEN',
                                 username='MOCK_USER')
        deployments.Manager.plan(self.deployment, context)
        workflow = create_workflow_deploy(self.deployment, context)
        collect_task = workflow.spec.task_specs['Collect Chef Data for 0']
        ancestors = collect_task.ancestors()
        host_done = workflow.spec.task_specs['Configure bar: 2 (backend)']
        self.assertIn(host_done, ancestors)
        task_list = workflow.spec.task_specs.keys()
        expected = [
            'Root',
            'Start',
            'Create Chef Environment',
            'Create Resource 1',
            'After Environment is Ready and Server 1 (frontend) is Up',
            'Register Server 1 (frontend)',
            'Pre-Configure Server 1 (frontend)',
            'Collect Chef Data for 2',
            'Configure bar: 2 (backend)',
            'Collect Chef Data for 0',
            'Write Data Bag for 0',
            'Write Role foo-master for 0',
            'Configure foo: 0 (frontend)',
            'Reconfig Chef Data for 2',
            'Reconfigure bar: client ready',
        ]
        task_list.sort()
        expected.sort()
        self.assertListEqual(task_list, expected, msg=task_list)
        self.mox.VerifyAll()

        # Make sure maps are correct
        transmerge = workflow.spec.task_specs['Collect Chef Data for 0']
        expected = {
            'resource': '0',
            'deployment': 'DEP-ID-1000',
            'provider': 'chef-solo',
            'task_tags': ['collect'],
            'extend_lists': True,
            'chef_options': {
                'roles': {
                    'foo-master': {'how-many': 2}}},
            'chef_output': None,
            'chef_maps': [
                {
                    'source': 'requirements://host:linux/ip',
                    'targets': ['attributes://master/ip',
                                'outputs://instance:0/instance/ip'],
                    'path': 'instance:1',
                    'resource': '0',
                },
                {
                    'source': 'requirements://host:linux/private_ip',
                    'targets': ['outputs://instance:0/instance/private_ip'],
                    'path': 'instance:1',
                    'resource': '0',
                },
                {
                    'source': 'requirements://host:linux/public_ip',
                    'targets': ['outputs://instance:0/instance/public_ip'],
                    'path': 'instance:1',
                    'resource': '0',
                },
                {
                    'source': 'requirements://database:mysql/database_name',
                    'targets': ['attributes://db/name',
                                'encrypted-databags://app_bag/mysql/db_name'],
                    'path': 'instance:2/interfaces/mysql',
                    'resource': '0',
                }
            ]
        }
        self.assertDictEqual(transmerge.properties, expected)

        transmerge = workflow.spec.task_specs['Collect Chef Data for 2']
        expected = {
            'resource': '2',
            'deployment': 'DEP-ID-1000',
            'provider': 'chef-solo',
            'task_tags': ['collect', 'options-ready'],
            'extend_lists': True,
            'chef_options': {
                'outputs': {
                    'instance:2': {
                        'instance': {
                            'interfaces': {
                                'mysql': {
                                    'database_name': 'foo-db'
                                }
                            }
                        }
                    }
                }
            },
            'chef_output': None,
            'chef_maps': [{
                'path': 'instance:0',
                'resource': '2',
                'source': 'clients://database:mysql/ip',
                'targets': ['attributes://connections']
            }]
        }
        self.assertDictEqual(transmerge.properties, expected)

        # Make sure plan-time data is correct
        register = workflow.spec.task_specs['Register Server 1 (frontend)']
        expected = {
            'resource': '0',
            'provider': 'chef-solo',
            'relation': 'host',
            'estimated_duration': 120
        }
        self.assertDictEqual(register.properties, expected)
        self.assertDictEqual(register.kwargs['attributes'], {'connections': 10,
                                                             'widgets': 10})

        # Make sure role is being created
        role = workflow.spec.task_specs['Write Role foo-master for 0']
        expected = ['recipe[apt]', 'recipe[foo::server]']
        self.assertListEqual(role.kwargs['run_list'], expected)

    def test_workflow_execution(self):
        """Verify workflow executes"""

        self.mox.StubOutWithMock(solo.ChefMap, "get_map_file")
        chefmap = solo.ChefMap(IgnoreArg())
        chefmap.get_map_file().AndReturn(self.map_file)

        # Plan deployment
        self.mox.ReplayAll()
        context = RequestContext(auth_token='MOCK_TOKEN',
                                 username='MOCK_USER')
        deployments.Manager.plan(self.deployment, context)
        self.mox.VerifyAll()

        # Create new mox queue for running workflow
        self.mox.ResetAll()
        self.assertEqual(self.deployment.get('status'), 'PLANNED')

        expected_calls = [{
            # Create Chef Environment
            'call': 'checkmate.providers.opscode.knife.create_environment',
            'args': [self.deployment['id'], 'kitchen'],
            'kwargs': And(
                ContainsKeyValue('private_key', IgnoreArg()),
                ContainsKeyValue('secret_key', IgnoreArg()),
                ContainsKeyValue('public_key_ssh', IgnoreArg())
            ),
            'result': {
                'environment': '/var/tmp/%s/' % self.deployment['id'],
                'kitchen': '/var/tmp/%s/kitchen',
                'private_key_path':
                '/var/tmp/%s/private.pem' % self.deployment['id'],
                'public_key_path':
                '/var/tmp/%s/checkmate.pub' % self.deployment['id'],
                'public_key':
                test.ENV_VARS['CHECKMATE_CLIENT_PUBLIC_KEY']
            }
        }]
        for key, resource in self.deployment['resources'].iteritems():
            if resource.get('type') == 'compute':
                expected_calls.extend([
                    {
                        # Register foo - knife prepare
                        'call':
                        'checkmate.providers.opscode.knife.register_node',
                        'args': [
                            "4.4.4.4",
                            self.deployment['id'],
                            ContainsKeyValue('index', IgnoreArg())
                        ],
                        'kwargs': And(
                            In('password'),
                            ContainsKeyValue('omnibus_version', '10.24.0'),
                            ContainsKeyValue(
                                'attributes',
                                {'connections': 10, 'widgets': 10}
                            )
                        ),
                        'result': None,
                        'resource': key,
                    },
                    {
                        # Prep foo - bootstrap.json
                        'call': 'checkmate.providers.opscode.knife.cook',
                        'args': [
                            '4.4.4.4',
                            self.deployment['id'],
                            ContainsKeyValue('index', IgnoreArg())
                        ],
                        'kwargs': And(
                            In('password'),
                            Not(ContainsKeyValue('recipes', ['foo'])),
                            ContainsKeyValue(
                                'identity_file',
                                '/var/tmp/%s/private.pem' %
                                self.deployment['id']
                            )
                        ),
                        'result': None
                    },
                    {
                        # Create Server
                        'call': 'checkmate.providers.test.create_resource',
                        'args': [IsA(dict), IsA(dict)],
                        'kwargs': IgnoreArg(),
                        'result': {
                            'instance:%s' % key: {
                                'id': '1',
                                'password': "shecret",
                                'ip': '4.4.4.4',
                                'instance': {
                                    'interfaces': {
                                        'linux': {
                                            'password': "shecret",
                                            'ip': '4.4.4.4',
                                        }
                                    }
                                }
                            }
                        },
                        'post_back_result': True,
                        'resource': key,
                    }
                ])
            elif resource.get('type') == 'application':
                expected_calls.extend([
                    {
                        # Write foo databag item
                        'call':
                        'checkmate.providers.opscode.knife.write_databag',
                        'args': [
                            'DEP-ID-1000', 'app_bag', 'mysql',
                            {'db_name': 'foo-db'}, IgnoreArg()
                        ],
                        'kwargs': {
                            'merge': True,
                            'secret_file': 'certificates/chef.pem'
                        },
                        'result': None
                    },
                    {
                        # Write foo-master role
                        'call':
                        'checkmate.providers.opscode.knife.manage_role',
                        'args': ['foo-master', 'DEP-ID-1000', IgnoreArg()],
                        'kwargs': {
                            'run_list': ['recipe[apt]', 'recipe[foo::server]'],
                            'override_attributes': {'how-many': 2},
                            'kitchen_name': 'kitchen',
                        },
                        'result': None
                    },
                    {
                        # Cook foo - run using runlist
                        'call': 'checkmate.providers.opscode.knife.cook',
                        'args': [
                            '4.4.4.4',
                            self.deployment['id'],
                            ContainsKeyValue('index', IgnoreArg())
                        ],
                        'kwargs': And(
                            In('password'),
                            ContainsKeyValue(
                                'recipes',
                                ['something', 'something::role']
                            ),
                            ContainsKeyValue('roles', ['foo-master']),
                            ContainsKeyValue(
                                'attributes',
                                {
                                    'master': {'ip': '4.4.4.4'},
                                    'db': {'name': 'foo-db'},
                                }
                            ),
                            ContainsKeyValue(
                                'identity_file',
                                '/var/tmp/%s/private.pem' %
                                self.deployment['id']
                            ),
                        ),
                        'result': None
                    }
                ])
            elif resource.get('type') == 'database':
                expected_calls.extend([
                    {
                        # Cook bar
                        'call': 'checkmate.providers.opscode.knife.cook',
                        'args': [
                            None,
                            self.deployment['id'],
                            ContainsKeyValue('index', IgnoreArg())
                        ],
                        'kwargs': And(
                            In('password'),
                            ContainsKeyValue('recipes', ['bar']),
                            ContainsKeyValue(
                                'identity_file',
                                '/var/tmp/%s/private.pem' %
                                self.deployment['id']
                            )
                        ),
                        'result': None
                    },
                    {
                        # Re-cook bar
                        'call': 'checkmate.providers.opscode.knife.cook',
                        'args': [
                            None,
                            self.deployment['id'],
                            ContainsKeyValue('index', IgnoreArg())
                        ],
                        'kwargs': And(
                            In('password'),
                            ContainsKeyValue('recipes', ['bar']),
                            ContainsKeyValue(
                                'identity_file',
                                '/var/tmp/%s/private.pem' %
                                self.deployment['id']
                            )
                        ),
                        'result': None
                    }
                ])
        workflow = self._get_stubbed_out_workflow(
            context=context, expected_calls=expected_calls)

        # Hack to hijack postback in Transform which is called as a string in
        # exec(), so cannot be easily mocked.
        # We make the call hit our deployment directly
        call_me = 'dep.on_resource_postback(output_template) #'
        for task_name in [
            'Collect Chef Data for 0',
            'Collect Chef Data for 2',
            'Reconfig Chef Data for 2',
        ]:
            transmerge = workflow.spec.task_specs[task_name]
            transmerge.set_property(deployment=self.deployment)
            stub = transmerge.transforms[0].replace('postback.', call_me)
            transmerge.transforms[0] = stub

        self.mox.ReplayAll()
        workflow.complete_all()
        self.assertTrue(workflow.is_completed(), msg=workflow.get_dump())
        expected = {'data_bags': {'app_bag': {'mysql': {'db_name': 'foo-db'}}}}
        self.assertDictEqual(self.outcome, expected)

        found = False
        for task in workflow.get_tasks():
            if task.get_name() == "Reconfig Chef Data for 2":
                connections = (task.attributes.get('chef_options', {}).
                    get('attributes:2', {}).get('connections'))
                if connections == ['4.4.4.4']:
                    found = True
                self.assertNotEqual(connections, 10, "Foo attribute written "
                                                     "to Bar")
        self.assertTrue(found, "Client IPs expected in 'connecitons' for bar")

        for task in workflow.get_tasks():
            if task.get_name() == "Collect Chef Data for 0":
                connections = (task.attributes.get('chef_options', {}).
                    get('attributes:0', {}).get('connections'))
                self.assertNotEqual(connections, ['4.4.4.4'],
                                    "Bar attribute written to Foo")

        register = workflow.spec.task_specs["Register Server 1 (frontend)"]
        connections = (register.kwargs.get('attributes', {}).
                       get('connections'))
        self.assertEqual(connections, 10,
                         "Foo attribute not written")

        self.mox.VerifyAll()


class TestChefMap(unittest.TestCase):

    """Test ChefMap Class"""

    def setUp(self):
        self.mox = mox.Mox()
        self.original_local_path = os.environ.get('CHECKMATE_CHEF_LOCAL_PATH')
        os.environ['CHECKMATE_CHEF_LOCAL_PATH'] = '/tmp/checkmate-chefmap'
        self.local_path = '/tmp/checkmate-chefmap'
        self.url = 'https://github.com/checkmate/app.git'
        self.cache_path = self.local_path + "/cache/blueprints/" + \
            hashlib.md5(self.url).hexdigest()
        self.fetch_head_path = os.path.join(self.cache_path, ".git",
                                            "FETCH_HEAD")
        self.chef_map_path = os.path.join(self.cache_path, "Chefmap")

        # Clean up from previous failed run
        if os.path.exists(self.local_path):
            shutil.rmtree(self.local_path)
            LOG.info("Removed '%s'" % self.local_path)

    def tearDown(self):
        self.mox.UnsetStubs()
        if os.path.exists(self.local_path):
            shutil.rmtree('/tmp/checkmate-chefmap')
        os.environ['CHECKMATE_CHEF_LOCAL_PATH'] = self.original_local_path

    def test_get_map_file_hit_cache(self):
        """Test remote map file retrieval (cache hit)"""
        os.makedirs(os.path.join(self.cache_path, ".git"))
        LOG.info("Created '%s'" % self.cache_path)

        # Create a dummy Chefmap and .git/FETCH_HEAD
        with file(self.fetch_head_path, 'a'):
            os.utime(self.fetch_head_path, None)
        with file(self.chef_map_path, 'a') as f:
            f.write(TEMPLATE)

        # Make sure cache_expire_time is set to something that
        # shouldn't cause a cache miss
        chefmap = solo.ChefMap()
        os.environ["CHECKMATE_BLUEPRINT_CACHE_EXPIRE"] = "3600"

        chefmap.url = self.url
        map_file = chefmap.get_map_file()

        def update_map(repo_cache=None, remote=None, branch=None):
            with open(self.chef_map_path, 'a') as f:
                f.write("new information")
        utils.git_pull = self.mox.CreateMockAnything()
        utils.git_pull(IgnoreArg(), IgnoreArg()).WithSideEffects(update_map)
        self.assertEqual(map_file, TEMPLATE)

        # Catch the exception that mox will throw when it doesn't get
        # the call to repository
        with self.assertRaises(mox.ExpectedMethodCallsError):
            self.mox.VerifyAll()

    def test_get_map_file_miss_cache(self):
        """Test remote map file retrieval (cache miss)"""
        os.makedirs(os.path.join(self.cache_path, ".git"))
        LOG.info("Created '%s'" % self.cache_path)

        # Create a dummy Chefmap and .git/FETCH_HEAD
        with file(self.fetch_head_path, 'a'):
            os.utime(self.fetch_head_path, None)
        self.chef_map_path = os.path.join(self.cache_path, "Chefmap")
        with file(self.chef_map_path, 'a') as f:
            f.write(TEMPLATE)

        chefmap = solo.ChefMap()
        # Make sure the expire time is set to something that WILL
        # cause a cache miss
        os.environ["CHECKMATE_BLUEPRINT_CACHE_EXPIRE"] = "0"

<<<<<<< HEAD
        def update_map(repo_cache=None, remote=None, branch=None):
=======
        git.Repo = self.mox.CreateMockAnything()
        mock_repo = self.mox.CreateMockAnything()
        repo_remotes = self.mox.CreateMockAnything()
        repo_remotes_origin = self.mox.CreateMockAnything()
        mock_repo.remotes = repo_remotes
        repo_remotes.origin = repo_remotes_origin
        git.Repo.__call__ = lambda x: mock_repo
        mock_repo.tags = self.mox.CreateMockAnything()
        mock_repo.tags.__contains__('master').AndReturn(False)

        def update_map():
>>>>>>> f3fc10a8
            with open(self.chef_map_path, 'a') as f:
                f.write("new information")
        utils.git_tags = self.mox.CreateMockAnything()
        utils.git_tags(IgnoreArg()).AndReturn(["master"])
        utils.git_fetch = self.mox.CreateMockAnything()
        utils.git_fetch(IgnoreArg(), IgnoreArg())
        utils.git_checkout = self.mox.CreateMockAnything()
        utils.git_checkout(IgnoreArg(), IgnoreArg()).WithSideEffects(update_map)
        self.mox.ReplayAll()

        chefmap.url = self.url
        map_file = chefmap.get_map_file()

        self.assertNotEqual(map_file, TEMPLATE)
        self.mox.VerifyAll()
        self.mox.UnsetStubs()

    def test_get_map_file_no_cache(self):
        """Test remote map file retrieval (not cached)"""
        chefmap = solo.ChefMap()

        def fake_clone(url=None, path=None, branch=None):
            os.makedirs(os.path.join(self.cache_path, ".git"))
            with file(self.fetch_head_path, 'a'):
                os.utime(self.fetch_head_path, None)
            with open(self.chef_map_path, 'w') as f:
                f.write(TEMPLATE)

        utils.git_clone = self.mox.CreateMockAnything()
        utils.git_clone(IgnoreArg(), IgnoreArg(), branch=IgnoreArg())\
            .WithSideEffects(fake_clone)
        utils.git_tags = self.mox.CreateMockAnything()
        utils.git_tags(IgnoreArg()).AndReturn(["master"])
        utils.git_checkout = self.mox.CreateMockAnything()
        utils.git_checkout(IgnoreArg(), IgnoreArg())
        self.mox.ReplayAll()

        chefmap.url = self.url
        map_file = chefmap.get_map_file()

        self.assertEqual(map_file, TEMPLATE)
        self.mox.VerifyAll()

    def test_get_map_file_local(self):
        """Test local map file retrieval"""
        blueprint = os.path.join(self.local_path, "blueprint")
        os.makedirs(blueprint)

        # Create a dummy Chefmap
        with file(os.path.join(blueprint, "Chefmap"), 'a') as f:
            f.write(TEMPLATE)

        url = "file://" + blueprint
        chefmap = solo.ChefMap(url=url)
        map_file = chefmap.get_map_file()

        self.assertEqual(map_file, TEMPLATE)

    def test_map_URI_parser(self):
        fxn = solo.ChefMap.parse_map_URI
        cases = [
            {
                'name': 'requirement from short form',
                'scheme': 'requirements',
                'netloc': 'database:mysql',
                'path': 'username',
            },
            {
                'name': 'requirement from long form',
                'scheme': 'requirements',
                'netloc': 'my_name',
                'path': 'root/child',
            },
            {
                'name': 'databag',
                'scheme': 'databags',
                'netloc': 'my_dbag',
                'path': 'item/key',
            },
            {
                'name': 'encrypted databag',
                'scheme': 'encrypted-databags',
                'netloc': 'secrets',
                'path': 'item/key/with/long/path',
            },
            {
                'name': 'attributes',
                'scheme': 'attributes',
                'netloc': '',
                'path': 'item/key/with/long/path',
            },
            {
                'name': 'clients',
                'scheme': 'clients',
                'netloc': 'provides_key',
                'path': 'item/key/with/long/path',
            },
            {
                'name': 'roles',
                'scheme': 'roles',
                'netloc': 'role-name',
                'path': 'item/key/with/long/path',
            },
            {
                'name': 'output',
                'scheme': 'outputs',
                'netloc': '',
                'path': 'item/key/with/long/path',
            },
            {
                'name': 'path check for output',
                'scheme': 'outputs',
                'netloc': '',
                'path': 'only/path',
            },
            {
                'name': 'only path check for attributes',
                'scheme': 'attributes',
                'netloc': '',
                'path': 'only/path',
            }
        ]

        for case in cases:
            uri = urlunparse((case['scheme'],
                              case['netloc'],
                              case['path'],
                              None,
                              None,
                              None
                              )
                             )
            result = fxn(uri)
            for key, value in result.iteritems():
                self.assertEqual(value, case.get(key, ''), msg="'%s' got '%s' "
                                 "wrong in %s" % (case['name'], key, uri))

    def test_map_URI_parser_netloc(self):
        result = solo.ChefMap.parse_map_URI("attributes://only/path")
        self.assertEqual(result['path'], 'only/path')

        result = solo.ChefMap.parse_map_URI("attributes://only")
        self.assertEqual(result['path'], 'only')

        result = solo.ChefMap.parse_map_URI("outputs://only/path")
        self.assertEqual(result['path'], 'only/path')

        result = solo.ChefMap.parse_map_URI("outputs://only")
        self.assertEqual(result['path'], 'only')

    def test_has_mapping_positive(self):
        chef_map = solo.ChefMap(raw="""
                id: test
                maps:
                - source: 1
            """)
        self.assertTrue(chef_map.has_mappings('test'))

    def test_has_mapping_negative(self):
        chef_map = solo.ChefMap(raw="""
                id: test
                maps: {}
            """)
        self.assertFalse(chef_map.has_mappings('test'))

    def test_has_requirement_map_positive(self):
        chef_map = solo.ChefMap(raw="""
                id: test
                maps:
                - source: requirements://name/path
                - source: requirements://database:mysql/username
            """)
        self.assertTrue(chef_map.has_requirement_mapping('test', 'name'))
        self.assertTrue(chef_map.has_requirement_mapping('test',
                                                         'database:mysql'))
        self.assertFalse(chef_map.has_requirement_mapping('test', 'other'))

    def test_has_requirement_mapping_negative(self):
        chef_map = solo.ChefMap(raw="""
                id: test
                maps: {}
            """)
        self.assertFalse(chef_map.has_requirement_mapping('test', 'name'))

    def test_has_client_map_positive(self):
        chef_map = solo.ChefMap(raw="""
                id: test
                maps:
                - source: clients://name/path
                - source: clients://database:mysql/ip
            """)
        self.assertTrue(chef_map.has_client_mapping('test', 'name'))
        self.assertTrue(chef_map.has_client_mapping('test', 'database:mysql'))
        self.assertFalse(chef_map.has_client_mapping('test', 'other'))

    def test_has_client_mapping_negative(self):
        chef_map = solo.ChefMap(raw="""
                id: test
                maps: {}
            """)
        self.assertFalse(chef_map.has_client_mapping('test', 'name'))

    def test_get_attributes(self):
        chef_map = solo.ChefMap(raw="""
                id: foo
                maps:
                - value: 1
                  targets:
                  - attributes://here
                \n--- # component bar
                id: bar
                maps:
                - value: 1
                  targets:
                  - databags://mybag/there
            """)
        self.assertDictEqual(chef_map.get_attributes('foo', None), {'here': 1})
        self.assertDictEqual(chef_map.get_attributes('bar', None), {})
        self.assertIsNone(chef_map.get_attributes('not there', None))

    def test_has_runtime_options(self):
        chef_map = solo.ChefMap(raw="""
                id: foo
                maps:
                - source: requirements://database:mysql/
                \n---
                id: bar
                maps: {}
                """)
        self.assertTrue(chef_map.has_runtime_options('foo'))
        self.assertFalse(chef_map.has_runtime_options('bar'))
        self.assertFalse(chef_map.has_runtime_options('not there'))

    def test_filter_maps_by_schemes(self):
        maps = utils.yaml_to_dict("""
                - value: 1
                  targets:
                  - databags://bag/item
                - value: 2
                  targets:
                  - databags://bag/item
                  - roles://bag/item
                - value: 3
                  targets:
                  - attributes://id
                """)
        expect = "Should detect all maps with databags target"
        ts = ['databags']
        result = solo.ChefMap.filter_maps_by_schemes(maps, target_schemes=ts)
        self.assertListEqual(result, maps[0:2], msg=expect)

        expect = "Should detect only map with roles target"
        ts = ['roles']
        result = solo.ChefMap.filter_maps_by_schemes(maps, target_schemes=ts)
        self.assertListEqual(result, [maps[1]], msg=expect)

        expect = "Should detect all maps once"
        ts = ['databags', 'attributes', 'roles']
        result = solo.ChefMap.filter_maps_by_schemes(maps, target_schemes=ts)
        self.assertListEqual(result, maps, msg=expect)

        expect = "Should return all maps"
        result = solo.ChefMap.filter_maps_by_schemes(maps)
        self.assertListEqual(result, maps, msg=expect)

        expect = "Should return all maps"
        result = solo.ChefMap.filter_maps_by_schemes(maps, target_schemes=[])
        self.assertListEqual(result, maps, msg=expect)


class TestTransform(unittest.TestCase):
    """Test Transform functionality"""

    def setUp(self):
        self.mox = mox.Mox()

    def tearDown(self):
        self.mox.UnsetStubs()

    def test_write_attribute(self):
        maps = utils.yaml_to_dict("""
                # Simple scalar to attribute
                - value: 10
                  targets:
                  - attributes://widgets
                  resource: '0'
            """)
        fxn = solo.Transforms.collect_options
        task = self.mox.CreateMockAnything()
        spec = self.mox.CreateMockAnything()
        spec.get_property('chef_maps', []).AndReturn(maps)
        spec.get_property('chef_options', {}).AndReturn({})
        spec.get_property('chef_output').AndReturn({})
        results = {}
        task.attributes = results
        self.mox.ReplayAll()
        result = fxn(spec, task)
        self.mox.VerifyAll()
        self.assertTrue(result)  # task completes
        expected = {'chef_options': {'attributes:0': {'widgets': 10}}}
        self.assertDictEqual(results, expected)

    def test_write_output_template(self):
        """Test that an output template written as output"""
        output = utils.yaml_to_dict("""
                  'instance:0':
                    name: test
                    instance:
                      interfaces:
                        mysql:
                          database_name: db1
            """)

        self.mox.StubOutWithMock(
            checkmate.deployments.resource_postback, "delay")
        fxn = solo.Transforms.collect_options
        task = self.mox.CreateMockAnything()
        spec = self.mox.CreateMockAnything()
        spec.get_property('chef_maps', []).AndReturn([])
        spec.get_property('chef_options', {}).AndReturn({})
        spec.get_property('chef_output').AndReturn(output or {})
        spec.get_property('deployment').AndReturn(1)
        checkmate.deployments.resource_postback.delay(
            IgnoreArg(), IgnoreArg()).AndReturn(None)
        results = {}
        task.attributes = results
        self.mox.ReplayAll()
        result = fxn(spec, task)
        self.mox.VerifyAll()
        self.assertTrue(result)  # task completes
        expected = utils.yaml_to_dict("""
                  'instance:0':
                    name: test
                    instance:
                      interfaces:
                        mysql:
                          database_name: db1
            """)
        self.assertDictEqual(results, expected)


class TestChefMapEvaluator(unittest.TestCase):
    """Test ChefMap Mapping Evaluation"""
    def test_scalar_evaluation(self):
        chefmap = solo.ChefMap(parsed="")
        result = chefmap.evaluate_mapping_source({'value': 10}, None)
        self.assertEqual(result, 10)

    def test_requirement_evaluation(self):
        chefmap = solo.ChefMap(parsed="")
        mapping = {
            'source': 'requirements://host/ip',
            'path': 'instance:1'
        }
        data = {'instance:1': {'ip': '4.4.4.4'}}
        result = chefmap.evaluate_mapping_source(mapping, data)
        self.assertEqual(result, '4.4.4.4')

    def test_client_evaluation(self):
        chefmap = solo.ChefMap(parsed="")
        mapping = {
            'source': 'clients://host/ip',
            'path': 'instance:1'
        }
        data = {'instance:1': {'ip': '4.4.4.4'}}
        result = chefmap.evaluate_mapping_source(mapping, data)
        self.assertEqual(result, '4.4.4.4')


class TestChefMapApplier(unittest.TestCase):
    """Test ChefMap Mapping writing to targets"""
    def test_output_writing(self):
        chefmap = solo.ChefMap(parsed="")
        mapping = {'targets': ['outputs://ip']}
        result = {}
        chefmap.apply_mapping(mapping, '4.4.4.4', result)
        self.assertEqual(result, {'outputs': {'ip': '4.4.4.4'}})


class TestChefMapResolver(unittest.TestCase):
    """Test ChefMap Mapping writing to targets"""
    def test_resolve_ready_maps(self):
        maps = utils.yaml_to_dict("""
                - value: 1
                  resource: '0'
                  targets:
                  - attributes://simple
                - source: requirements://key/path/value
                  path: instance:1/location
                  resource: '0'
                  targets:
                  - attributes://ready
                - source: requirements://key/path/value
                  path: instance:2/location
                  resource: '0'
                  targets:
                  - attributes://not
                """)
        data = utils.yaml_to_dict("""
                instance:1:
                  location:
                    path:
                      value: 8
                """)
        result = {}
        unresolved = solo.ChefMap.resolve_ready_maps(maps, data, result)
        expected = {'attributes:0': {'ready': 8, 'simple': 1}}
        self.assertDictEqual(result, expected)
        self.assertListEqual(unresolved, [maps[2]])


class TestTemplating(unittest.TestCase):
    """Test that templating engine handles the use cases we need"""

    def setUp(self):
        self.mox = mox.Mox()

    def tearDown(self):
        self.mox.UnsetStubs()

    def test_remote_catalog_sourcing(self):
        """Test source constraint picks up remote catalog"""

        provider = \
            solo.Provider(utils.yaml_to_dict("""
                vendor: opscode
                constraints:
                - source: git://gh.acme.com/user/repo.git#branch
                """))
        self.mox.StubOutWithMock(solo.ChefMap, "get_map_file")
        chefmap = solo.ChefMap(IgnoreArg())
        chefmap.get_map_file().AndReturn(TEMPLATE)
        self.mox.ReplayAll()

        response = provider.get_catalog(RequestContext())

        self.assertListEqual(
            response.keys(), ['application', 'database'])
        self.assertListEqual(response['application'].keys(), ['webapp'])
        self.assertListEqual(response['database'].keys(), ['mysql'])
        self.mox.VerifyAll()

    def test_parsing_scalar(self):
        """Test parsing with simple, scalar variables"""
        chef_map = solo.ChefMap('')
        chef_map._raw = """
            {% set id = 'foo' %}
            id: {{ id }}
            maps:
            - value: {{ 1 }}
              targets:
              - attributes://{{ 'here' }}
        """
        self.assertDictEqual(chef_map.get_attributes('foo', None), {'here': 1})

    def test_parsing_functions_parse_url(self):
        """Test 'parse_url' function use in parsing"""
        chef_map = solo.ChefMap('')
        chef_map._raw = """
            id: foo
            maps:
            - value: {{ 1 }}
              targets:
              - attributes://here
            \n--- # component bar
            id: bar
            maps:
            - value: {{ parse_url('http://github.com').scheme }}
              targets:
              - attributes://scheme
            - value: {{ parse_url('http://github.com').netloc }}
              targets:
              - attributes://netloc
            - value: {{ parse_url('http://github.com/checkmate').path }}
              targets:
              - attributes://path
              - attributes://{{ parse_url('http://local/a/b/c/d').path }}
            - value: {{ parse_url('http://github.com/#master').fragment }}
              targets:
              - attributes://fragment
        """
        result = chef_map.get_attributes('bar', None)
        expected = {
            'scheme': 'http',
            'netloc': 'github.com',
            'fragment': 'master',
            'path': '/checkmate',
            'a': {'b': {'c': {'d': '/checkmate'}}}
        }
        self.assertDictEqual(result, expected)

    def test_parsing_functions_parse_url_Input(self):
        """Test 'parse_url' function use in parsing of Inputs"""
        chef_map = solo.ChefMap('')
        chef_map._raw = """
            id: foo
            maps:
            - value: {{ 1 }}
              targets:
              - attributes://here
            \n--- # component bar
            id: bar
            maps:
            - value: {{ parse_url({'url': 'http://github.com', 'certificate': 'TEST_CERT'}).certificate }}
              targets:
              - attributes://cert_target/certificate
            - value: {{ parse_url({'url': 'http://github.com', 'certificate': 'TEST_CERT'}).protocol }}
              targets:
              - attributes://protocol_target/scheme
        """
        chef_map.parse(chef_map.raw)
        result = chef_map.get_attributes('bar', None)
        expected = {
            'protocol_target': {
                'scheme': 'http',
            },
            'cert_target': {
                'certificate': 'TEST_CERT',
            },
        }
        self.assertDictEqual(result, expected)

    def test_parsing_functions_hash(self):
        """Test 'hash' function use in parsing"""
        chef_map = solo.ChefMap('')
        chef_map._raw = """
            id: foo
            maps:
            - value: {{ hash('password', salt='ahem') }}
              targets:
              - attributes://here
        """
        self.assertDictEqual(
            chef_map.get_attributes('foo', None),
            {
                'here':
                '$6$ahem$cf866f39224e26521d6ac5575225c0ac4933ec3d47bc'
                'ee136c3ceef8341343b4530858b8bca85e33e1e4ccf297f8b096'
                'fcebe978f5e0d6e8188445dc89cc66cf'
            }
        )


TEMPLATE = \
    """# vim: set filetype=yaml syntax=yaml:
# Global function
{% set app_id = deployment.id + '_app' %}

--- # first component
id: webapp
provides:
- application: http
requires:
- host: linux
- database: mysql
options:
  "site_name":
    type: string
    sample: "Bob's tire shop"
    required: false
run-list:
  recipes:
  - first
maps:
- value: {{ setting('site_name') }}
  targets:
  - attributes://webapp/site/name
- source: requirements://database:mysql/database_name
  targets:
  - attributes://webapp/db/name
- source: requirements://database:mysql/username
  targets:
  - attributes://webapp/db/user
- source: requirements://database:mysql/host
  targets:
  - attributes://webapp/db/host
- source: requirements://database:mysql/password
  targets:
  - attributes://webapp/db/password
- source: requirements://database:mysql/root_password
  targets:
  - attributes://mysql/server_root_password

--- # second component map
id: mysql
is: database
provides:
- database: mysql
requires:
- host: linux
options:
  "database_name":
    type: string
    default: db1
    required: true
  "database_user":
    type: string
    default: db_user
    required: true
  "database_password":
    type: password
    default: =generate_password()
    required: true
chef-roles:
  mysql-master:
    create: true
    recipes:
    - apt
    - mysql::server
    - holland
    - holland::common
    - holland::mysqldump
maps:
- value: {{ setting('server_root_password') }}
  targets:
  - encrypted-databag://{{app_id}}/mysql/server_root_password
  - output://{{resource.index}}/instance/interfaces/mysql/root_password
- source: requirements://database/hostname  # database is defined in component
  targets:
  - encrypted-databag://{{deployment.id}}//{{app_id}}/mysql/host
- source: requirements://host/instance/ip
  targets:
  - output://{{resource.index}}/instance/interfaces/mysql/host
- source: requirements://database:mysql/database_user
  targets:
  - encrypted-databag://{{app_id}}/mysql/username
  - output://{{resource.index}}/instance/interfaces/mysql/username
- value: {{ setting('database_password') }}
  targets:
  - encrypted-databag://{{app_id}}/mysql/password
  - output://{{resource.index}}/instance/interfaces/mysql/password
- value: {{ deployment.id }} # Deployment ID needs to go to Node Attribute
  targets:
  - attributes://deployment/id
output:
  '{{resource.index}}':
    name: {{ setting('database_name') }}
    instance:
      interfaces:
        mysql:
          database_name: {{ setting('database_name') }}
"""

if __name__ == '__main__':

    # Run tests. Handle our parameters separately

    import sys
    args = sys.argv[:]

    # Our --debug means --verbose for unitest

    if '--debug' in args:
        args.pop(args.index('--debug'))
        if '--verbose' not in args:
            args.insert(1, '--verbose')
    unittest.main(argv=args)<|MERGE_RESOLUTION|>--- conflicted
+++ resolved
@@ -1396,7 +1396,7 @@
         chefmap.url = self.url
         map_file = chefmap.get_map_file()
 
-        def update_map(repo_cache=None, remote=None, branch=None):
+        def update_map(repo_dir=None, head=None):
             with open(self.chef_map_path, 'a') as f:
                 f.write("new information")
         utils.git_pull = self.mox.CreateMockAnything()
@@ -1425,21 +1425,7 @@
         # cause a cache miss
         os.environ["CHECKMATE_BLUEPRINT_CACHE_EXPIRE"] = "0"
 
-<<<<<<< HEAD
-        def update_map(repo_cache=None, remote=None, branch=None):
-=======
-        git.Repo = self.mox.CreateMockAnything()
-        mock_repo = self.mox.CreateMockAnything()
-        repo_remotes = self.mox.CreateMockAnything()
-        repo_remotes_origin = self.mox.CreateMockAnything()
-        mock_repo.remotes = repo_remotes
-        repo_remotes.origin = repo_remotes_origin
-        git.Repo.__call__ = lambda x: mock_repo
-        mock_repo.tags = self.mox.CreateMockAnything()
-        mock_repo.tags.__contains__('master').AndReturn(False)
-
-        def update_map():
->>>>>>> f3fc10a8
+        def update_map(repo_dir=None, head=None):
             with open(self.chef_map_path, 'a') as f:
                 f.write("new information")
         utils.git_tags = self.mox.CreateMockAnything()
