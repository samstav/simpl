--- conflicted
+++ resolved
@@ -1328,21 +1328,10 @@
 
         git.Repo = self.mox.CreateMockAnything()
         mock_repo = self.mox.CreateMockAnything()
-<<<<<<< HEAD
         git.Repo(IgnoreArg()).AndReturn(mock_repo)
         mock_repo.tags = self.mox.CreateMockAnything()
         mock_repo.tags.__contains__('master').AndReturn(False)
         def update_map(repo_cache=None, remote=None, branch=None):
-=======
-        repo_remotes = self.mox.CreateMockAnything()
-        repo_remotes_origin = self.mox.CreateMockAnything()
-        mock_repo.remotes = repo_remotes
-        repo_remotes.origin = repo_remotes_origin
-        git.Repo.__call__ = lambda x: mock_repo
-        mock_repo.tags = self.mox.CreateMockAnything()
-        mock_repo.tags.__contains__('master').AndReturn(False)
-        def update_map():
->>>>>>> e60c533f
             with open(self.chef_map_path, 'a') as f:
                 f.write("new information")
         utils.git_pull = self.mox.CreateMockAnything()
