--- conflicted
+++ resolved
@@ -8,10 +8,6 @@
 from webtest import TestApp
 
 from checkmate.middleware import TenantMiddleware, ContextMiddleware
-<<<<<<< HEAD
-
-=======
->>>>>>> 56821cb6
 # Init logging before we load the database, 3rd party, and 'noisy' modules
 from checkmate.utils import init_console_logging
 init_console_logging()
@@ -153,35 +149,7 @@
         self.assertEqual(res.content_type, 'application/json')
 
         #TODO: test posting object with bad tenant_id in it
-<<<<<<< HEAD
-    """
-    def test_get_template_name_from_path(self):
-        fxn = BrowserMiddleware.get_template_name_from_path
-        self.assertEqual(fxn(None), 'default')
-        self.assertEqual(fxn(''), 'default')
-        self.assertEqual(fxn('/'), 'default')
 
-        expected = {'/workflows': 'workflows',
-                    '/deployments': 'deployments',
-                    '/blueprints': 'blueprints',
-                    '/components': 'components',
-                    '/environments': 'environments',
-                    '/workflows/1': 'workflow',
-                    '/workflows/1/tasks': 'workflow.tasks',
-                    '/workflows/1/tasks/1': 'workflow.task',
-                    '/workflows/1/status': 'workflow.status'
-                }
-        for path, template in expected.iteritems():
-            self.assertEqual(fxn(path), template, '%s should have returned %s'
-                    % (path, template))
-        # Check with tenant_id
-        for path, template in expected.iteritems():
-            self.assertEqual(fxn('/T1000%s' % path), template, '%s should '
-                    'have returned %s' % (path, template))
-    """
-=======
-
->>>>>>> 56821cb6
 
 if __name__ == '__main__':
     # Run tests. Handle our paramsters separately
