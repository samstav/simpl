{
  "wf_spec": {
    "task_specs": {
      "Start": {
        "inputs": [], 
        "description": "", 
        "outputs": [
          "end"
        ], 
        "locks": [], 
        "pre_assign": [], 
        "id": 1, 
        "properties": {}, 
        "defines": {}, 
        "name": "Start", 
        "lookahead": 2, 
        "manual": false, 
        "class": "SpiffWorkflow.specs.StartTask.StartTask", 
        "internal": false, 
        "post_assign": []
      }, 
      "end": {
        "inputs": [
          "Start"
        ], 
        "description": "", 
        "outputs": [], 
        "locks": [], 
        "pre_assign": [], 
        "id": 2, 
        "properties": {}, 
        "defines": {}, 
        "name": "end", 
        "lookahead": 2, 
        "manual": false, 
        "class": "SpiffWorkflow.specs.Simple.Simple", 
        "internal": false, 
        "post_assign": []
      }, 
      "Root": {
        "inputs": [], 
        "description": "", 
        "outputs": [], 
        "locks": [], 
        "pre_assign": [], 
        "id": 3, 
        "properties": {}, 
        "defines": {}, 
        "name": "Root", 
        "lookahead": 2, 
        "manual": false, 
        "class": "SpiffWorkflow.specs.Simple.Simple", 
        "internal": false, 
        "post_assign": []
      }
    }, 
    "description": "", 
    "file": null, 
    "name": "Deploy 'test bp' Workflow"
  }, 
  "success": true, 
  "workflow": "SpiffWorkflow.specs.WorkflowSpec.WorkflowSpec", 
  "task_tree": {
    "parent": null, 
    "task_spec": "Root", 
<<<<<<< HEAD
    "last_state_change": 1355258929.489183, 
=======
    "last_state_change": 1354898538.56586, 
>>>>>>> c84dce16
    "children": [
      {
        "parent": 1, 
        "task_spec": "Start", 
<<<<<<< HEAD
        "last_state_change": 1355258929.490463, 
=======
        "last_state_change": 1354898538.567848, 
>>>>>>> c84dce16
        "children": [
          {
            "parent": 2, 
            "task_spec": "end", 
<<<<<<< HEAD
            "last_state_change": 1355258929.490783, 
=======
            "last_state_change": 1354898538.568246, 
>>>>>>> c84dce16
            "children": [], 
            "state": 64, 
            "internal_attributes": {
              "estimated_completed_in": 0
            }, 
            "attributes": {
              "username": "tester", 
              "domain": "checkmate.local", 
              "keys": {
                "checkmate": {
                  "public_key_path": "ssh-rsa AAAAB3NzaC1yc2EAAAADAQABAAABAQDtjYYMFbpCJ/ND3izZ1DqNFQHlooXyNcDGWilAqNqcCfz9L+gpGjY2pQlZz/1Hir3R8fz0MS9VY32RYmP3wWygt85kNccEkOpVGGpGyV/aMFaQHZD0h6d0AT+haP0Iig+OrH1YBnpdgVPWx3SbU4eV/KYGpO9Mintj3P54of22lTK4dOwCNvID9P9w+T1kMfdVxGwhqsSL0RxVXnSSkozXQWCNvaZJMUmidm8YA009c5PoksyWjl3EE+rEzZ8ywvtUJf9DvnLCESfhF3hK5lAiEd8z7gyiQnBexn/dXzldGFiJYJgQ5HolYaNMtTF+AQY6R6Qt0okCPyEDJxHJUM7d", 
                  "public_key_ssh": "ssh-rsa AAAAB3NzaC1yc2EAAAADAQABAAABAQDtjYYMFbpCJ/ND3izZ1DqNFQHlooXyNcDGWilAqNqcCfz9L+gpGjY2pQlZz/1Hir3R8fz0MS9VY32RYmP3wWygt85kNccEkOpVGGpGyV/aMFaQHZD0h6d0AT+haP0Iig+OrH1YBnpdgVPWx3SbU4eV/KYGpO9Mintj3P54of22lTK4dOwCNvID9P9w+T1kMfdVxGwhqsSL0RxVXnSSkozXQWCNvaZJMUmidm8YA009c5PoksyWjl3EE+rEzZ8ywvtUJf9DvnLCESfhF3hK5lAiEd8z7gyiQnBexn/dXzldGFiJYJgQ5HolYaNMtTF+AQY6R6Qt0okCPyEDJxHJUM7d\n"
                }
              }, 
              "region": null, 
              "password": "secret", 
              "token": "MOCK_TOKEN"
            }, 
            "id": 3
          }
        ], 
        "state": 64, 
        "internal_attributes": {
          "estimated_completed_in": 0
        }, 
        "attributes": {
          "username": "tester", 
          "domain": "checkmate.local", 
          "keys": {
            "checkmate": {
              "public_key_path": "ssh-rsa AAAAB3NzaC1yc2EAAAADAQABAAABAQDtjYYMFbpCJ/ND3izZ1DqNFQHlooXyNcDGWilAqNqcCfz9L+gpGjY2pQlZz/1Hir3R8fz0MS9VY32RYmP3wWygt85kNccEkOpVGGpGyV/aMFaQHZD0h6d0AT+haP0Iig+OrH1YBnpdgVPWx3SbU4eV/KYGpO9Mintj3P54of22lTK4dOwCNvID9P9w+T1kMfdVxGwhqsSL0RxVXnSSkozXQWCNvaZJMUmidm8YA009c5PoksyWjl3EE+rEzZ8ywvtUJf9DvnLCESfhF3hK5lAiEd8z7gyiQnBexn/dXzldGFiJYJgQ5HolYaNMtTF+AQY6R6Qt0okCPyEDJxHJUM7d", 
              "public_key_ssh": "ssh-rsa AAAAB3NzaC1yc2EAAAADAQABAAABAQDtjYYMFbpCJ/ND3izZ1DqNFQHlooXyNcDGWilAqNqcCfz9L+gpGjY2pQlZz/1Hir3R8fz0MS9VY32RYmP3wWygt85kNccEkOpVGGpGyV/aMFaQHZD0h6d0AT+haP0Iig+OrH1YBnpdgVPWx3SbU4eV/KYGpO9Mintj3P54of22lTK4dOwCNvID9P9w+T1kMfdVxGwhqsSL0RxVXnSSkozXQWCNvaZJMUmidm8YA009c5PoksyWjl3EE+rEzZ8ywvtUJf9DvnLCESfhF3hK5lAiEd8z7gyiQnBexn/dXzldGFiJYJgQ5HolYaNMtTF+AQY6R6Qt0okCPyEDJxHJUM7d\n"
            }
          }, 
          "region": null, 
          "password": "secret", 
          "token": "MOCK_TOKEN"
        }, 
        "id": 2
      }
    ], 
    "state": 64, 
    "internal_attributes": {
      "estimated_completed_in": 0
    }, 
    "attributes": {}, 
    "id": 1
  }, 
  "last_task": null, 
  "attributes": {
    "estimated_duration": 0
  }, 
  "id": "simulate"
}<|MERGE_RESOLUTION|>--- conflicted
+++ resolved
@@ -63,29 +63,17 @@
   "task_tree": {
     "parent": null, 
     "task_spec": "Root", 
-<<<<<<< HEAD
-    "last_state_change": 1355258929.489183, 
-=======
     "last_state_change": 1354898538.56586, 
->>>>>>> c84dce16
     "children": [
       {
         "parent": 1, 
         "task_spec": "Start", 
-<<<<<<< HEAD
-        "last_state_change": 1355258929.490463, 
-=======
         "last_state_change": 1354898538.567848, 
->>>>>>> c84dce16
         "children": [
           {
             "parent": 2, 
             "task_spec": "end", 
-<<<<<<< HEAD
-            "last_state_change": 1355258929.490783, 
-=======
             "last_state_change": 1354898538.568246, 
->>>>>>> c84dce16
             "children": [], 
             "state": 64, 
             "internal_attributes": {
