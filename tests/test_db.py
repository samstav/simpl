--- conflicted
+++ resolved
@@ -5,12 +5,8 @@
 import time
 
 from checkmate.utils import init_console_logging
-<<<<<<< HEAD
-from checkmate.db.common import DatabaseTimeoutException
-=======
 from checkmate.db.common import DatabaseTimeoutException, \
     DEFAULT_STALE_LOCK_TIMEOUT
->>>>>>> b9cf6907
 from copy import deepcopy
 import uuid
 
@@ -30,10 +26,7 @@
     def setUp(self):
         self.driver = db.get_driver('checkmate.db.sql.Driver', reset=True)
         self.klass = Deployment
-<<<<<<< HEAD
-=======
         db.sql.DEFAULT_RETRIES = 1
->>>>>>> b9cf6907
         self.default_deployment = {
             'id': 'test',
             'name': 'test',
@@ -241,24 +234,12 @@
         
         db.sql.Session.query(self.klass).filter_by(
             id=self.default_deployment['id']).delete()
-<<<<<<< HEAD
-  
-=======
->>>>>>> b9cf6907
 
     def test_locked_deployment(self):
         db.sql.Session.query(self.klass).filter_by(
             id=self.default_deployment['id']).delete()
  
         body, secrets = extract_sensitive_data(self.default_deployment)
-<<<<<<< HEAD
-        e = self.klass(id=self.default_deployment['id'], body=body, secrets=secrets,
-        tenant_id='T1000', locked=1)
-
-        db.sql.Session.add(e)
-        db.sql.Session.commit()
-        db.sql.DEFAULT_RETRIES = 1
-=======
         item = db.sql.Session.query(self.klass).filter_by(
             id=self.default_deployment['id']
         ).update({'locked': time.time()})
@@ -267,7 +248,6 @@
             secrets=secrets, locked=time.time())
         db.sql.Session.add(e)
         db.sql.Session.commit()
->>>>>>> b9cf6907
 
         with self.assertRaises(DatabaseTimeoutException):
             self.driver.save_deployment(self.default_deployment['id'],body, secrets, tenant_id='T1000')
@@ -275,9 +255,6 @@
         db.sql.Session.query(self.klass).filter_by(
             id=self.default_deployment['id']).delete()
   
-<<<<<<< HEAD
-
-=======
     def test_no_locked_field_deployment(self):
         db.sql.Session.query(self.klass).filter_by(
             id=self.default_deployment['id']).delete()
@@ -339,7 +316,6 @@
 
         db.sql.Session.query(self.klass).filter_by(
             id=self.default_deployment['id']).delete()
->>>>>>> b9cf6907
 
 if __name__ == '__main__':
     # Run tests. Handle our parameters seprately
