#!/usr/bin/env python
import logging
import os
import unittest2 as unittest

from checkmate.utils import init_console_logging
from checkmate.db.common import DatabaseTimeoutException
from copy import deepcopy
import uuid

os.environ['CHECKMATE_CONNECTION_STRING'] = 'sqlite://'

from checkmate.db.sql import Deployment, Workflow
init_console_logging()
LOG = logging.getLogger(__name__)

from checkmate import db
from checkmate.utils import extract_sensitive_data


class TestDatabase(unittest.TestCase):
    """ Test Database code """

    def setUp(self):
        self.driver = db.get_driver('checkmate.db.sql.Driver', reset=True)
        self.klass = Deployment
        self.default_deployment = {
            'id': 'test',
            'name': 'test',
            'inputs': {},
            'includes': {},
            'resources': {},
            'workflow': "abcdef",
            'status': "NEW",
            'created': "yesterday",
            'tenantId': "T1000",
            'blueprint': {
                'name': 'test bp',
                },
            'environment': {
                'name': 'environment',
                'providers': {},
                },
            }
    def _decode_dict(self, dictionary):
        decoded_dict = {}
        for key, value in dictionary.iteritems():
            if isinstance(key, unicode):
                key = key.encode('utf-8')
                try:
                    key = int(key)
                except Exception:
                    key = key
            if isinstance(value, unicode):
                value = value.encode('utf-8')
                if isinstance(value, int):
                    value = int(value)
            elif isinstance(value, dict):
                value = self._decode_dict(value)
            decoded_dict[key] = value
        return decoded_dict

    def test_pagination(self):
        entity = {'id': 1,
                  'name': 'My Component',
                  'credentials': ['My Secrets']
                 }
        body, secrets = extract_sensitive_data(entity)
        self.driver.save_object(self.klass, entity['id'], body, secrets,
            tenant_id='T1000')

        entity['id'] = 2
        entity['name'] = 'My Second Component'
        body, secrets = extract_sensitive_data(entity)
        self.driver.save_object(self.klass, entity['id'], body, secrets,
            tenant_id='T1000')

        entity['id'] = 3
        entity['name'] = 'My Third Component'
        body, secrets = extract_sensitive_data(entity)
        self.driver.save_object(self.klass, entity['id'], body, secrets,
            tenant_id='T1000')

        expected = {1:
                      {'id': 1,
                       'name': 'My Component',
                       'tenantId': 'T1000'},
                    2: 
                      {'id': 2,
                       'name': 'My Second Component',
                       'tenantId': 'T1000'}}
        results = self.driver.get_objects(self.klass, tenant_id='T1000', limit=2)
        results_decode = self._decode_dict(results)
        self.assertEqual(len(results_decode), 2)
        self.assertDictEqual(results_decode, expected)

        expected = {2:
                      {'id': 2,
                       'name': 'My Second Component',
                       'tenantId': 'T1000'},
                    3: 
                      {'id': 3,
                       'name': 'My Third Component',
                       'tenantId': 'T1000'}}
        results = self.driver.get_objects(self.klass, tenant_id='T1000',
                                          offset=1, limit=2)
        results_decode = self._decode_dict(results)
        self.assertEqual(len(results_decode), 2)
        self.assertDictEqual(results_decode, expected)

    def test_update_secrets(self):
        _id = str(uuid.uuid4())
        data = {
            "id": _id,
            "tenantId": "12345",
            "employee": {
                "name": "Bob",
                "title": "Mr.",
                "ssh_public_key": "rsa public key",
                "ssh_private_key": "a private key",
                "password": "password",
                "position": "left"
            },
            "server": {
                "access": {
                    "server_root_password": "password",
                    "server_privatekey": "private_key",
                    "server_public_key": "public_key"
                },
                "private_ip": "123.45.67.89",
                "public_ip": "127.0.0.1",
                "host_name": "server1"
            },
            "safe_val": "hithere",
            "secret_value": "Immasecret"
        }

        safe = {
            "id": _id,
            "tenantId": "12345",
            "employee": {
                "name": "Bob",
                "title": "Mr.",
                "ssh_public_key": "rsa public key",
                "position": "left"
            },
            "server": {
                "access": {
                    "server_public_key": "public_key"
                },
                "private_ip": "123.45.67.89",
                "public_ip": "127.0.0.1",
                "host_name": "server1"
            },
            "safe_val": "hithere",
            "secret_value": "Immasecret"
        }

        secret = {
            "employee": {
                "ssh_private_key": "a private key",
                "password": "password",
            },
            "server": {
                "access": {
                    "server_root_password": "password",
                    "server_privatekey": "private_key",
                }
            }
        }
        original = deepcopy(data)
        body, secrets = extract_sensitive_data(data)
        self.assertDictEqual(safe, self._decode_dict(body))
        self.assertDictEqual(secret, secrets)
        results = self.driver.save_object(Deployment, _id, body,
                                          secrets=secrets)
        self.assertDictEqual(results, body)
        # retrieve the object with secrets to make sure we get them correctly
        results = self.driver.get_object(Deployment, _id,
                                         with_secrets=True)
        self.assertDictEqual(original, results)
        # use the "safe" version and add a new secret
        results = self.driver.save_object(Deployment, _id, safe,
                            secrets={"global_password": "password secret"})
        self.assertDictEqual(safe, results)
        # update the copy with the new secret
        original['global_password'] = "password secret"
        # retrieve with secrets and make sure it was updated correctly
        results = self.driver.get_object(Deployment, _id, with_secrets=True)
        self.assertDictEqual(original, self._decode_dict(results))

    def test_components(self):
        entity = {'id': 1,
                  'name': 'My Component',
                  'credentials': ['My Secrets']
                 }
        body, secrets = extract_sensitive_data(entity)
        results = self.driver.save_component(entity['id'], body, secrets,
            tenant_id='T1000')
        self.assertDictEqual(results, body)

        results = self.driver.get_component(entity['id'], with_secrets=True)
        entity['tenantId'] = 'T1000'  # gets added
        self.assertDictEqual(results, entity)
        self.assertIn('credentials', results)

        body['name'] = 'My Updated Component'
        entity['name'] = 'My Updated Component'
        results = self.driver.save_component(entity['id'], body)

        results = self.driver.get_component(entity['id'], with_secrets=True)
        self.assertIn('credentials', results)
        self.assertDictEqual(results, entity)

        results = self.driver.get_component(entity['id'], with_secrets=False)
        self.assertNotIn('credentials', results)
        body['tenantId'] = 'T1000'  # gets added
        self.assertDictEqual(results, body)

    def test_new_deployment_locking(self):
        db.sql.Session.query(self.klass).filter_by(
            id=self.default_deployment['id']).delete()
        body, secrets = extract_sensitive_data(self.default_deployment)
        results = self.driver.save_deployment(self.default_deployment['id'], body, secrets,
        tenant_id='T1000')

        result = db.sql.Session.query(self.klass).filter_by(id=self.default_deployment['id'])
        saved_deployment = result.first()
        self.assertEqual(saved_deployment.locked, 0)
        self.assertEqual(saved_deployment.body, self.default_deployment)
        
        db.sql.Session.query(self.klass).filter_by(
            id=self.default_deployment['id']).delete()
  

    def test_locked_deployment(self):
        db.sql.Session.query(self.klass).filter_by(
            id=self.default_deployment['id']).delete()
 
        body, secrets = extract_sensitive_data(self.default_deployment)
        e = self.klass(id=self.default_deployment['id'], body=body, secrets=secrets,
        tenant_id='T1000', locked=1)

        db.sql.Session.add(e)
        db.sql.Session.commit()
        db.sql.DEFAULT_RETRIES = 1

<<<<<<< HEAD
        try:
            self.driver.save_deployment(self.default_deployment['id'], 
                body, secrets, tenant_id='T1000')
            raise Exception("self.default_Deployment:%s should have been locked!" % self.default_deployment['id'])
        except AssertionError:
            pass

=======
        with self.assertRaises(DatabaseTimeoutException):
            self.driver.save_deployment(self.default_deployment['id'],body, secrets, tenant_id='T1000')
  
>>>>>>> 7cd584b5
        db.sql.Session.query(self.klass).filter_by(
            id=self.default_deployment['id']).delete()
  


if __name__ == '__main__':
    # Run tests. Handle our parameters seprately
    import sys
    args = sys.argv[:]
    # Our --debug means --verbose for unittest
    if '--debug' in args:
        args.pop(args.index('--debug'))
        if '--verbose' not in args:
            args.insert(1, '--verbose')
    unittest.main(argv=args)<|MERGE_RESOLUTION|>--- conflicted
+++ resolved
@@ -245,19 +245,9 @@
         db.sql.Session.commit()
         db.sql.DEFAULT_RETRIES = 1
 
-<<<<<<< HEAD
-        try:
-            self.driver.save_deployment(self.default_deployment['id'], 
-                body, secrets, tenant_id='T1000')
-            raise Exception("self.default_Deployment:%s should have been locked!" % self.default_deployment['id'])
-        except AssertionError:
-            pass
-
-=======
         with self.assertRaises(DatabaseTimeoutException):
             self.driver.save_deployment(self.default_deployment['id'],body, secrets, tenant_id='T1000')
   
->>>>>>> 7cd584b5
         db.sql.Session.query(self.klass).filter_by(
             id=self.default_deployment['id']).delete()
   
