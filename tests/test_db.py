--- conflicted
+++ resolved
@@ -61,7 +61,6 @@
         return decoded_dict
 
     def test_pagination(self):
-faweklfjawe
         entity = {'id': 1,
                   'name': 'My Component',
                   'credentials': ['My Secrets']
@@ -246,19 +245,9 @@
         db.sql.Session.commit()
         db.sql.DEFAULT_RETRIES = 1
 
-<<<<<<< HEAD
         with self.assertRaises(DatabaseTimeoutException):
             self.driver.save_deployment(self.default_deployment['id'],body, secrets, tenant_id='T1000')
   
-=======
-        try:
-            self.driver.save_deployment(self.default_deployment['id'], 
-                body, secrets, tenant_id='T1000')
-            raise Exception("self.default_Deployment:%s should have been locked!" % self.default_deployment['id'])
-        except AssertionError:
-            pass
-
->>>>>>> 9462c873
         db.sql.Session.query(self.klass).filter_by(
             id=self.default_deployment['id']).delete()
   
