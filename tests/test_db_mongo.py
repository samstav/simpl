#!/usr/bin/env python
import logging
import os
import unittest2 as unittest
import uuid

from pymongo import Connection, uri_parser
from pymongo.errors import AutoReconnect, InvalidURI

# Init logging before we load the database, 3rd party, and 'noisy' modules
from checkmate.utils import init_console_logging
from checkmate.db.common import DatabaseTimeoutException
from copy import deepcopy
init_console_logging()
LOG = logging.getLogger(__name__)

from checkmate import db

SKIP = False
REASON = ""
try:
    from checkmate.db import mongodb
except AutoReconnect:
    LOG.warn("Could not connect to mongodb. Skipping mongodb tests")
    SKIP = True
    REASON = "Could not connect to mongodb"
except InvalidURI:
    LOG.warn("Not configured for mongodb. Skipping mongodb tests")
    SKIP = True
    REASON = "Configured to connect to non-mongo URI"
from checkmate.utils import extract_sensitive_data

tester = { 'some': 'random',
               'tenantId': 'T100',
               'id' : 1 }

class TestDatabase(unittest.TestCase):
    """ Test Mongo Database code """

    def _decode_dict(self, dictionary):
            decoded_dict = {}
            for key, value in dictionary.iteritems():
                if isinstance(key, unicode):
                    key = key.encode('utf-8')
                    try:
                        key = int(key)
                    except Exception:
                        key = key
                if isinstance(value, unicode):
                    value = value.encode('utf-8')
                    if isinstance(value, int):
                        value = int(value)
                elif isinstance (value, dict):
                    value = self._decode_dict(value)
                decoded_dict[key] = value
            return decoded_dict

    
    def setUp(self):
        if os.environ.get('CHECKMATE_CONNECTION_STRING') is not None:
            if 'sqlite' in os.environ.get('CHECKMATE_CONNECTION_STRING'):
                #If our test suite is using sqlite, we need to set this particular process (test) to use mongo
                os.environ['CHECKMATE_CONNECTION_STRING'] = 'mongodb://localhost'
        self.collection_name = 'checkmate_test_%s' % uuid.uuid4().hex
        self.driver = db.get_driver('checkmate.db.mongodb.Driver', True)
        self.driver.connection_string = 'mongodb://checkmate:%s@mongo-n01.dev.chkmate.rackspace.net:27017/checkmate' % ('c%40m3yt1ttttt',)
        #self.connection_string = 'localhost'
        self.driver._connection = self.driver._database = None  # reset driver
        self.driver.db_name = 'checkmate'
        self.default_deployment = {
            'id': 'test',
            'name': 'test',
            'inputs': {},
            'includes': {},
            'resources': {},
            'workflow': "abcdef",
            'status': "NEW",
            'created': "yesterday",
            'tenantId': "T1000",
            'blueprint': {
                'name': 'test bp',
                },
            'environment': {
                'name': 'environment',
                'providers': {},
                },
            }
    
    def tearDown(self):
        LOG.debug("Deleting test mongodb collection: %s" % self.collection_name)
        try:
            connection_string = 'mongodb://checkmate:%s@mongo-n01.dev.chkmate.rackspace.net:27017/checkmate' % ('c%40m3yt1ttttt', )
            #connection_string = 'localhost'
            c = Connection(connection_string)
            db = c.checkmate
            collection_name = self.collection_name
            db.collection_name.drop()
            LOG.debug("Deleted test mongodb collection: %s" % self.collection_name)
        except Exception as exc:
            LOG.error("Error deleting test mongodb collection '%s'" % self.collection_name, exc_info=True)

  
    @unittest.skipIf(SKIP, REASON)
    def test_update_secrets(self):
        _id = uuid.uuid4()
        data = {
            "id": _id,
            "tenantId": "12345",
            "employee": {
                "name": "Bob",
                "title": "Mr.",
                "ssh_public_key": "rsa public key",
                "ssh_private_key": "a private key",
                "password": "password",
                "position": "left"
            },
            "server": {
                "access": {
                    "server_root_password": "password",
                    "server_privatekey": "private_key",
                    "server_public_key": "public_key"
                },
                "private_ip": "123.45.67.89",
                "public_ip": "127.0.0.1",
                "host_name": "server1"
            },
            "safe_val": "hithere",
            "secret_value": "Immasecret"
        }

        safe = {
            "id": _id,
            "tenantId": "12345",
            "employee": {
                "name": "Bob",
                "title": "Mr.",
                "ssh_public_key": "rsa public key",
                "position": "left"
            },
            "server": {
                "access": {
                    "server_public_key": "public_key"
                },
                "private_ip": "123.45.67.89",
                "public_ip": "127.0.0.1",
                "host_name": "server1"
            },
            "safe_val": "hithere",
            "secret_value": "Immasecret"
        }

        secret = {
            "employee": {
                "ssh_private_key": "a private key",
                "password": "password",
            },
            "server": {
                "access": {
                    "server_root_password": "password",
                    "server_privatekey": "private_key",
                }
            }
        }
        original = deepcopy(data)
        body, secrets = extract_sensitive_data(data)
        self.assertDictEqual(safe, body)
        self.assertDictEqual(secret, secrets)
        results = self.driver.save_object("unittest", _id, body,
                                          secrets=secrets)
        self.assertDictEqual(results, body)
        # retrieve the object with secrets to make sure we get them correctly
        results = self.driver.get_object("unittest", _id, with_secrets=True)
        self.assertDictEqual(original, results)
        # use the "safe" version and add a new secret
        results = self.driver.save_object("unittest", _id, safe,
                                secrets={"global_password": "password secret"})
        self.assertDictEqual(safe, results)
        # update the copy with the new secret
        original['global_password'] = "password secret"
        # retrieve with secrets and make sure it was updated correctly
        results = self.driver.get_object("unittest", _id, with_secrets=True)
        self.assertDictEqual(original, results)

    @unittest.skipIf(SKIP, REASON)
    def test_objects(self):
        entity = {'id': 1,
                  'name': 'My Component',
                  'credentials': ['My Secrets']
                  }
        body, secrets = extract_sensitive_data(entity)
        results = self.driver.save_object(self.collection_name, entity['id'], body, secrets,
                                             tenant_id='T1000')
        self.assertDictEqual(results, body)

        results = self.driver.get_object(self.collection_name, entity['id'], with_secrets=True)
        entity['tenantId'] = 'T1000'  # gets added
        self.assertDictEqual(results, entity)
        self.assertIn('credentials', results)

        body['name'] = 'My Updated Component'
        entity['name'] = 'My Updated Component'
        results = self.driver.save_object(self.collection_name, entity['id'], body, secrets)
        results = self.driver.get_object(self.collection_name, entity['id'], with_secrets=True)
        self.assertIn('credentials', results)
        self.assertDictEqual(results, entity)

        results = self.driver.get_object(self.collection_name, entity['id'], with_secrets=False)
        self.assertNotIn('credentials', results)
        body['tenantId'] = 'T1000'  # gets added
        self.assertDictEqual(results, body)
        self.assertNotIn('_id', results, "Backend field '_id' should not be "
                         "exposed outside of driver")

        results = self.driver.get_objects(self.collection_name, with_secrets=False)
        results = self._decode_dict(results)
    
        #Since object was extraced in get_objects format, need to make sure format of body matches
        expected_result_body = {1:body} 

	self.assertIn('id', results[1])
        self.assertEqual(results[1]['id'], 1)
        self.assertDictEqual(results, expected_result_body)

    @unittest.skipIf(SKIP, REASON)
    def test_pagination(self):
        entity = {'id': 1,
                  'name': 'My Component',
                  'credentials': ['My Secrets']
                 }
        body, secrets = extract_sensitive_data(entity)
        self.driver.save_object(self.collection_name, entity['id'], body, secrets,
                                tenant_id='T1000')
        entity['id'] = 2
        entity['name'] = 'My Second Component'
        body, secrets = extract_sensitive_data(entity)
        self.driver.save_object(self.collection_name, entity['id'], body, secrets,
                                tenant_id='T1000')
        entity['id'] = 3
        entity['name'] = 'My Third Component'
        body, secrets = extract_sensitive_data(entity)
        self.driver.save_object(self.collection_name, entity['id'], body, secrets,
                                tenant_id='T1000')

        results = self.driver.get_objects(self.collection_name, tenant_id='T1000',
                                          with_secrets=False, limit=2)
        expected = {1:
                      {'id': 1,
                       'name': 'My Component',
                       'tenantId': 'T1000'},
                    2: 
                      {'id': 2,
                       'name': 'My Second Component',
                       'tenantId': 'T1000'}}
        self.assertEqual(len(results), 2)
        self.assertDictEqual(results, expected)

        results = self.driver.get_objects(self.collection_name, tenant_id='T1000',
                                          with_secrets=False, offset=1, limit=2)
        expected = {2:
                      {'id': 2,
                       'name': 'My Second Component',
                       'tenantId': 'T1000'},
                    3: 
                      {'id': 3,
                       'name': 'My Third Component',
                       'tenantId': 'T1000'}}
        self.assertEqual(len(results), 2)
        self.assertDictEqual(results, expected)

    @unittest.skipIf(SKIP, REASON)
    def test_hex_id(self):
        id = uuid.uuid4().hex
        body = self.driver.save_object(self.collection_name, id, dict(id=id), None,
                                             tenant_id='T1000')
        unicode_results = self.driver.get_objects(self.collection_name)
        results = self._decode_dict(unicode_results)
        self.assertDictEqual(results, {id:{"id":id, 'tenantId':'T1000'}})
        self.assertNotIn('_id', results, "Backend field '_id' should not be "
                         "exposed outside of driver")

    @unittest.skipIf(SKIP, REASON)
    def test_no_id_in_body(self):
        id = uuid.uuid4().hex
        self.assertRaises(Exception, self.driver.save_object, id, {}, None,
                          tenant_id='T1000')

    @unittest.skipIf(SKIP, REASON)
    def test_multiple_objects(self):
        expected = {}
        for i in range(1,5):
            expected[i] = dict(id=i, tenantId='T1000')
            body = self.driver.save_object(self.collection_name, i, dict(id=i), None, tenant_id='T1000')
        unicode_results = self.driver.get_objects(self.collection_name)
        results = self._decode_dict(unicode_results)
        self.assertDictEqual(results, expected)
        for i in range(1,5):
            self.assertIn(i, results)
            self.assertNotIn('_id', results[i])
            self.assertEqual(results[i]['id'], i)

   
    @unittest.skipIf(SKIP, REASON)
    def test_new_deployment_locking(self):
        mongodb.DEFAULT_RETRIES = 1
        self.driver.database()['deployments'].remove({'_id': self.default_deployment['id']})
        body, secrets = extract_sensitive_data(self.default_deployment)
        results = self.driver.save_deployment(self.default_deployment['id'], body, secrets,
        tenant_id='T1000')
<<<<<<< HEAD

        self.driver.get_deployment(self.default_deployment['id'])
        saved_deployment = self.driver.database()['deployments'].find_one(
            {'_id': self.default_deployment['id']},
            {'_id': 0}
        )

        self.assertEqual(saved_deployment['_locked'], 0)
        del saved_deployment['_locked']
        self.assertEqual(saved_deployment, self.default_deployment)
        self.driver.database()['deployments'].remove({'_id': self.default_deployment['id']})

    @unittest.skipIf(SKIP, REASON)
    def test_locked_deployment(self):
        mongodb.DEFAULT_RETRIES = 1
        self.driver.database()['deployments'].remove({'_id': self.default_deployment['id']})
        body, secrets = extract_sensitive_data(self.default_deployment)

        results = self.driver.save_deployment(self.default_deployment['id'], body, secrets,
        tenant_id='T1000')

        updated = self.driver.database()['deployments'].find_and_modify(
                query={'_id' : self.default_deployment['id'], '_locked' : 0},
                update={'_locked' : 1}
        )

        with self.assertRaises(DatabaseTimeoutException):
            self.driver.save_deployment(self.default_deployment['id'],body, secrets, tenant_id='T1000')
            
        self.driver.database()['deployments'].remove({'_id': self.default_deployment['id']})

    @unittest.skipIf(SKIP, REASON)
    def test_no_locked_field_deployment(self):
        mongodb.DEFAULT_RETRIES = 1
        self.driver.database()['deployments'].remove({'_id': self.default_deployment['id']})
        body, secrets = extract_sensitive_data(self.default_deployment)

        print "body%s" % body
        #insert into db
        print self.driver.database()['deployments'].insert(
            {'_id': self.default_deployment['id']},
            body
        )
        #check that it was inserted, and has no _locked
        self.assertTrue(
            self.driver.database()['deployments'].find_one(
                {'_id': self.default_deployment['id'],
                '_locked': {'$exists': False}}
            )
        )
        #save, should get a _locked here
        self.driver.save_deployment(self.default_deployment['id'], body, secrets, tenant_id='T1000')
        #check for _locked
        self.assertTrue(
            self.driver.database()['deployments'].find_one(
                {'_id': self.default_deployment['id'],
                '_locked': {'$exists': True}}
            )
        )
=======

        self.driver.get_deployment(self.default_deployment['id'])
        saved_deployment = self.driver.database()['deployments'].find_one(
            {'_id': self.default_deployment['id']},
            {'_id': 0}
        )

        self.assertEqual(saved_deployment['_locked'], 0)
        del saved_deployment['_locked']
        self.assertEqual(saved_deployment, self.default_deployment)
        self.driver.database()['deployments'].remove({'_id': self.default_deployment['id']})

    @unittest.skipIf(SKIP, REASON)
    def test_locked_deployment(self):
        mongodb.DEFAULT_RETRIES = 1
        self.driver.database()['deployments'].remove({'_id': self.default_deployment['id']})
        body, secrets = extract_sensitive_data(self.default_deployment)

        results = self.driver.save_deployment(self.default_deployment['id'], body, secrets,
        tenant_id='T1000')

        updated = self.driver.database()['deployments'].find_and_modify(
                query={'_id' : self.default_deployment['id'], '_locked' : 0},
                update={'_locked' : 1}
        )

        try:
            self.driver.save_deployment(self.default_deployment['id'], 
                body, secrets, tenant_id='T1000')
            raise Exception("self.default_Deployment:%s should have been locked!" % self.default_deployment['id'])
        except AssertionError:
            pass
            
>>>>>>> 9462c873
        self.driver.database()['deployments'].remove({'_id': self.default_deployment['id']})

if __name__ == '__main__':
    # Run tests. Handle our paramsters separately
    import sys
    args = sys.argv[:]
    # Our --debug means --verbose for unitest
    if '--debug' in args:
        args.pop(args.index('--debug'))
        if '--verbose' not in args:
            args.insert(1, '--verbose')
    unittest.main(argv=args)<|MERGE_RESOLUTION|>--- conflicted
+++ resolved
@@ -6,6 +6,8 @@
 
 from pymongo import Connection, uri_parser
 from pymongo.errors import AutoReconnect, InvalidURI
+
+
 
 # Init logging before we load the database, 3rd party, and 'noisy' modules
 from checkmate.utils import init_console_logging
@@ -306,7 +308,6 @@
         body, secrets = extract_sensitive_data(self.default_deployment)
         results = self.driver.save_deployment(self.default_deployment['id'], body, secrets,
         tenant_id='T1000')
-<<<<<<< HEAD
 
         self.driver.get_deployment(self.default_deployment['id'])
         saved_deployment = self.driver.database()['deployments'].find_one(
@@ -366,41 +367,6 @@
                 '_locked': {'$exists': True}}
             )
         )
-=======
-
-        self.driver.get_deployment(self.default_deployment['id'])
-        saved_deployment = self.driver.database()['deployments'].find_one(
-            {'_id': self.default_deployment['id']},
-            {'_id': 0}
-        )
-
-        self.assertEqual(saved_deployment['_locked'], 0)
-        del saved_deployment['_locked']
-        self.assertEqual(saved_deployment, self.default_deployment)
-        self.driver.database()['deployments'].remove({'_id': self.default_deployment['id']})
-
-    @unittest.skipIf(SKIP, REASON)
-    def test_locked_deployment(self):
-        mongodb.DEFAULT_RETRIES = 1
-        self.driver.database()['deployments'].remove({'_id': self.default_deployment['id']})
-        body, secrets = extract_sensitive_data(self.default_deployment)
-
-        results = self.driver.save_deployment(self.default_deployment['id'], body, secrets,
-        tenant_id='T1000')
-
-        updated = self.driver.database()['deployments'].find_and_modify(
-                query={'_id' : self.default_deployment['id'], '_locked' : 0},
-                update={'_locked' : 1}
-        )
-
-        try:
-            self.driver.save_deployment(self.default_deployment['id'], 
-                body, secrets, tenant_id='T1000')
-            raise Exception("self.default_Deployment:%s should have been locked!" % self.default_deployment['id'])
-        except AssertionError:
-            pass
-            
->>>>>>> 9462c873
         self.driver.database()['deployments'].remove({'_id': self.default_deployment['id']})
 
 if __name__ == '__main__':
