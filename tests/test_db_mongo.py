#!/usr/bin/env python
import logging
import os
import unittest2 as unittest
import uuid
import json
import time

from pymongo import Connection, uri_parser
from pymongo.errors import AutoReconnect, InvalidURI

# Init logging before we load the database, 3rd party, and 'noisy' modules
from checkmate.utils import init_console_logging
<<<<<<< HEAD
from checkmate.db.common import DatabaseTimeoutException
=======
from checkmate.db.common import DatabaseTimeoutException, DEFAULT_STALE_LOCK_TIMEOUT
>>>>>>> b9cf6907
from copy import deepcopy
init_console_logging()
LOG = logging.getLogger(__name__)

from checkmate import db

SKIP = False
REASON = ""
try:
    from checkmate.db import mongodb
except AutoReconnect:
    LOG.warn("Could not connect to mongodb. Skipping mongodb tests")
    SKIP = True
    REASON = "Could not connect to mongodb"
except InvalidURI:
    LOG.warn("Not configured for mongodb. Skipping mongodb tests")
    SKIP = True
    REASON = "Configured to connect to non-mongo URI"
from checkmate.utils import extract_sensitive_data

tester = { 'some': 'random',
               'tenantId': 'T100',
               'id' : 1 }

class TestDatabase(unittest.TestCase):
    """ Test Mongo Database code """

    def _decode_dict(self, dictionary):
            decoded_dict = {}
            for key, value in dictionary.iteritems():
                if isinstance(key, unicode):
                    key = key.encode('utf-8')
                    try:
                        key = int(key)
                    except Exception:
                        key = key
                if isinstance(value, unicode):
                    value = value.encode('utf-8')
                    if isinstance(value, int):
                        value = int(value)
                elif isinstance (value, dict):
                    value = self._decode_dict(value)
                decoded_dict[key] = value
            return decoded_dict

    
    def setUp(self):
        if os.environ.get('CHECKMATE_CONNECTION_STRING') is not None:
            if 'sqlite' in os.environ.get('CHECKMATE_CONNECTION_STRING'):
                #If our test suite is using sqlite, we need to set this particular process (test) to use mongo
                os.environ['CHECKMATE_CONNECTION_STRING'] = 'mongodb://localhost'
        self.collection_name = 'checkmate_test_%s' % uuid.uuid4().hex
        self.driver = db.get_driver('checkmate.db.mongodb.Driver', True)
        self.driver.connection_string = 'mongodb://checkmate:%s@mongo-n01.dev.chkmate.rackspace.net:27017/checkmate' % ('c%40m3yt1ttttt')
        #self.connection_string = 'localhost'
        self.driver._connection = self.driver._database = None  # reset driver
        self.driver.db_name = 'checkmate'
        self.default_deployment = {
            'id': 'test',
            'name': 'test',
            'inputs': {},
            'includes': {},
            'resources': {},
            'workflow': "abcdef",
            'status': "NEW",
            'created': "yesterday",
            'tenantId': "T1000",
            'blueprint': {
                'name': 'test bp',
                },
            'environment': {
                'name': 'environment',
                'providers': {},
                },
            }
    
    def tearDown(self):
        LOG.debug("Deleting test mongodb collection: %s" % self.collection_name)
        try:
            connection_string = 'mongodb://checkmate:%s@mongo-n01.dev.chkmate.rackspace.net:27017/checkmate' % ('c%40m3yt1ttttt', )
            #connection_string = 'localhost'
            c = Connection(connection_string)
            db = c.checkmate
            collection_name = self.collection_name
            db.collection_name.drop()
            LOG.debug("Deleted test mongodb collection: %s" % self.collection_name)
        except Exception as exc:
            LOG.error("Error deleting test mongodb collection '%s'" % self.collection_name, exc_info=True)

  
    @unittest.skipIf(SKIP, REASON)
    def test_update_secrets(self):
        _id = uuid.uuid4()
        data = {
            "id": _id,
            "tenantId": "12345",
            "employee": {
                "name": "Bob",
                "title": "Mr.",
                "ssh_public_key": "rsa public key",
                "ssh_private_key": "a private key",
                "password": "password",
                "position": "left"
            },
            "server": {
                "access": {
                    "server_root_password": "password",
                    "server_privatekey": "private_key",
                    "server_public_key": "public_key"
                },
                "private_ip": "123.45.67.89",
                "public_ip": "127.0.0.1",
                "host_name": "server1"
            },
            "safe_val": "hithere",
            "secret_value": "Immasecret"
        }

        safe = {
            "id": _id,
            "tenantId": "12345",
            "employee": {
                "name": "Bob",
                "title": "Mr.",
                "ssh_public_key": "rsa public key",
                "position": "left"
            },
            "server": {
                "access": {
                    "server_public_key": "public_key"
                },
                "private_ip": "123.45.67.89",
                "public_ip": "127.0.0.1",
                "host_name": "server1"
            },
            "safe_val": "hithere",
            "secret_value": "Immasecret"
        }

        secret = {
            "employee": {
                "ssh_private_key": "a private key",
                "password": "password",
            },
            "server": {
                "access": {
                    "server_root_password": "password",
                    "server_privatekey": "private_key",
                }
            }
        }
        original = deepcopy(data)
        body, secrets = extract_sensitive_data(data)
        self.assertDictEqual(safe, body)
        self.assertDictEqual(secret, secrets)
        results = self.driver.save_object("unittest", _id, body,
                                          secrets=secrets)
        self.assertDictEqual(results, body)
        # retrieve the object with secrets to make sure we get them correctly
        results = self.driver.get_object("unittest", _id, with_secrets=True)
        self.assertDictEqual(original, results)
        # use the "safe" version and add a new secret
        results = self.driver.save_object("unittest", _id, safe,
                                secrets={"global_password": "password secret"})
        self.assertDictEqual(safe, results)
        # update the copy with the new secret
        original['global_password'] = "password secret"
        # retrieve with secrets and make sure it was updated correctly
        results = self.driver.get_object("unittest", _id, with_secrets=True)
        self.assertDictEqual(original, results)

    @unittest.skipIf(SKIP, REASON)
    def test_objects(self):
        entity = {'id': 1,
                  'name': 'My Component',
                  'credentials': ['My Secrets']
                  }
        body, secrets = extract_sensitive_data(entity)
        results = self.driver.save_object(self.collection_name, entity['id'], body, secrets,
                                             tenant_id='T1000')
        self.assertDictEqual(results, body)

        results = self.driver.get_object(self.collection_name, entity['id'], with_secrets=True)
        entity['tenantId'] = 'T1000'  # gets added
        self.assertDictEqual(results, entity)
        self.assertIn('credentials', results)

        body['name'] = 'My Updated Component'
        entity['name'] = 'My Updated Component'
        results = self.driver.save_object(self.collection_name, entity['id'], body, secrets)
        results = self.driver.get_object(self.collection_name, entity['id'], with_secrets=True)
        self.assertIn('credentials', results)
        self.assertDictEqual(results, entity)

        results = self.driver.get_object(self.collection_name, entity['id'], with_secrets=False)
        self.assertNotIn('credentials', results)
        body['tenantId'] = 'T1000'  # gets added
        self.assertDictEqual(results, body)
        self.assertNotIn('_id', results, "Backend field '_id' should not be "
                         "exposed outside of driver")

        results = self.driver.get_objects(self.collection_name, with_secrets=False)
        results = self._decode_dict(results)
    
        #Since object was extraced in get_objects format, need to make sure format of body matches
        expected_result_body = {1:body} 

	self.assertIn('id', results[1])
        self.assertEqual(results[1]['id'], 1)
        self.assertDictEqual(results, expected_result_body)

    @unittest.skipIf(SKIP, REASON)
    def test_pagination(self):
        entity = {'id': 1,
                  'name': 'My Component',
                  'credentials': ['My Secrets']
                 }
        body, secrets = extract_sensitive_data(entity)
        self.driver.save_object(self.collection_name, entity['id'], body, secrets,
                                tenant_id='T1000')
        entity['id'] = 2
        entity['name'] = 'My Second Component'
        body, secrets = extract_sensitive_data(entity)
        self.driver.save_object(self.collection_name, entity['id'], body, secrets,
                                tenant_id='T1000')
        entity['id'] = 3
        entity['name'] = 'My Third Component'
        body, secrets = extract_sensitive_data(entity)
        self.driver.save_object(self.collection_name, entity['id'], body, secrets,
                                tenant_id='T1000')

        results = self.driver.get_objects(self.collection_name, tenant_id='T1000',
                                          with_secrets=False, limit=2)
        expected = {1:
                      {'id': 1,
                       'name': 'My Component',
                       'tenantId': 'T1000'},
                    2: 
                      {'id': 2,
                       'name': 'My Second Component',
                       'tenantId': 'T1000'}}
        self.assertEqual(len(results), 2)
        self.assertDictEqual(results, expected)

        results = self.driver.get_objects(self.collection_name, tenant_id='T1000',
                                          with_secrets=False, offset=1, limit=2)
        expected = {2:
                      {'id': 2,
                       'name': 'My Second Component',
                       'tenantId': 'T1000'},
                    3: 
                      {'id': 3,
                       'name': 'My Third Component',
                       'tenantId': 'T1000'}}
        self.assertEqual(len(results), 2)
        self.assertDictEqual(results, expected)

    @unittest.skipIf(SKIP, REASON)
    def test_hex_id(self):
        id = uuid.uuid4().hex
        body = self.driver.save_object(self.collection_name, id, dict(id=id), None,
                                             tenant_id='T1000')
        unicode_results = self.driver.get_objects(self.collection_name)
        results = self._decode_dict(unicode_results)
        self.assertDictEqual(results, {id:{"id":id, 'tenantId':'T1000'}})
        self.assertNotIn('_id', results, "Backend field '_id' should not be "
                         "exposed outside of driver")

    @unittest.skipIf(SKIP, REASON)
    def test_no_id_in_body(self):
        id = uuid.uuid4().hex
        self.assertRaises(Exception, self.driver.save_object, id, {}, None,
                          tenant_id='T1000')

    @unittest.skipIf(SKIP, REASON)
    def test_multiple_objects(self):
        expected = {}
        for i in range(1,5):
            expected[i] = dict(id=i, tenantId='T1000')
            body = self.driver.save_object(self.collection_name, i, dict(id=i), None, tenant_id='T1000')
        unicode_results = self.driver.get_objects(self.collection_name)
        results = self._decode_dict(unicode_results)
        self.assertDictEqual(results, expected)
        for i in range(1,5):
            self.assertIn(i, results)
            self.assertNotIn('_id', results[i])
            self.assertEqual(results[i]['id'], i)

<<<<<<< HEAD
   
    @unittest.skipIf(SKIP, REASON)
    def test_new_deployment_locking(self):
        mongodb.DEFAULT_RETRIES = 1
        self.driver.database()['deployments'].remove({'_id': self.default_deployment['id']})
        body, secrets = extract_sensitive_data(self.default_deployment)
        results = self.driver.save_deployment(self.default_deployment['id'], body, secrets,
        tenant_id='T1000')

        self.driver.get_deployment(self.default_deployment['id'])
        saved_deployment = self.driver.database()['deployments'].find_one(
            {'_id': self.default_deployment['id']},
            {'_id': 0}
        )

        self.assertEqual(saved_deployment['_locked'], 0)
        del saved_deployment['_locked']
        self.assertEqual(saved_deployment, self.default_deployment)
        self.driver.database()['deployments'].remove({'_id': self.default_deployment['id']})

    @unittest.skipIf(SKIP, REASON)
    def test_locked_deployment(self):
        mongodb.DEFAULT_RETRIES = 1
        self.driver.database()['deployments'].remove({'_id': self.default_deployment['id']})
        body, secrets = extract_sensitive_data(self.default_deployment)

        results = self.driver.save_deployment(self.default_deployment['id'], body, secrets,
        tenant_id='T1000')

        updated = self.driver.database()['deployments'].find_and_modify(
                query={'_id' : self.default_deployment['id'], '_locked' : 0},
                update={'_locked' : 1}
        )

        with self.assertRaises(DatabaseTimeoutException):
            self.driver.save_deployment(self.default_deployment['id'],body, secrets, tenant_id='T1000')
            
        self.driver.database()['deployments'].remove({'_id': self.default_deployment['id']})

    @unittest.skipIf(SKIP, REASON)
    def test_no_locked_field_deployment(self):
        mongodb.DEFAULT_RETRIES = 1
        self.driver.database()['deployments'].remove({'_id': self.default_deployment['id']})
        body, secrets = extract_sensitive_data(self.default_deployment)

        print "body%s" % body
        #insert into db
        print self.driver.database()['deployments'].insert(
            {'_id': self.default_deployment['id']},
            body
        )
        #check that it was inserted, and has no _locked
        self.assertTrue(
            self.driver.database()['deployments'].find_one(
                {'_id': self.default_deployment['id'],
                '_locked': {'$exists': False}}
            )
        )
        #save, should get a _locked here
        self.driver.save_deployment(self.default_deployment['id'], body, secrets, tenant_id='T1000')
        #check for _locked
        self.assertTrue(
            self.driver.database()['deployments'].find_one(
                {'_id': self.default_deployment['id'],
                '_locked': {'$exists': True}}
            )
        )
        self.driver.database()['deployments'].remove({'_id': self.default_deployment['id']})

=======
>>>>>>> b9cf6907
if __name__ == '__main__':
    # Run tests. Handle our paramsters separately
    import sys
    args = sys.argv[:]
    # Our --debug means --verbose for unitest
    if '--debug' in args:
        args.pop(args.index('--debug'))
        if '--verbose' not in args:
            args.insert(1, '--verbose')
    unittest.main(argv=args)<|MERGE_RESOLUTION|>--- conflicted
+++ resolved
@@ -11,11 +11,7 @@
 
 # Init logging before we load the database, 3rd party, and 'noisy' modules
 from checkmate.utils import init_console_logging
-<<<<<<< HEAD
-from checkmate.db.common import DatabaseTimeoutException
-=======
 from checkmate.db.common import DatabaseTimeoutException, DEFAULT_STALE_LOCK_TIMEOUT
->>>>>>> b9cf6907
 from copy import deepcopy
 init_console_logging()
 LOG = logging.getLogger(__name__)
@@ -304,78 +300,6 @@
             self.assertNotIn('_id', results[i])
             self.assertEqual(results[i]['id'], i)
 
-<<<<<<< HEAD
-   
-    @unittest.skipIf(SKIP, REASON)
-    def test_new_deployment_locking(self):
-        mongodb.DEFAULT_RETRIES = 1
-        self.driver.database()['deployments'].remove({'_id': self.default_deployment['id']})
-        body, secrets = extract_sensitive_data(self.default_deployment)
-        results = self.driver.save_deployment(self.default_deployment['id'], body, secrets,
-        tenant_id='T1000')
-
-        self.driver.get_deployment(self.default_deployment['id'])
-        saved_deployment = self.driver.database()['deployments'].find_one(
-            {'_id': self.default_deployment['id']},
-            {'_id': 0}
-        )
-
-        self.assertEqual(saved_deployment['_locked'], 0)
-        del saved_deployment['_locked']
-        self.assertEqual(saved_deployment, self.default_deployment)
-        self.driver.database()['deployments'].remove({'_id': self.default_deployment['id']})
-
-    @unittest.skipIf(SKIP, REASON)
-    def test_locked_deployment(self):
-        mongodb.DEFAULT_RETRIES = 1
-        self.driver.database()['deployments'].remove({'_id': self.default_deployment['id']})
-        body, secrets = extract_sensitive_data(self.default_deployment)
-
-        results = self.driver.save_deployment(self.default_deployment['id'], body, secrets,
-        tenant_id='T1000')
-
-        updated = self.driver.database()['deployments'].find_and_modify(
-                query={'_id' : self.default_deployment['id'], '_locked' : 0},
-                update={'_locked' : 1}
-        )
-
-        with self.assertRaises(DatabaseTimeoutException):
-            self.driver.save_deployment(self.default_deployment['id'],body, secrets, tenant_id='T1000')
-            
-        self.driver.database()['deployments'].remove({'_id': self.default_deployment['id']})
-
-    @unittest.skipIf(SKIP, REASON)
-    def test_no_locked_field_deployment(self):
-        mongodb.DEFAULT_RETRIES = 1
-        self.driver.database()['deployments'].remove({'_id': self.default_deployment['id']})
-        body, secrets = extract_sensitive_data(self.default_deployment)
-
-        print "body%s" % body
-        #insert into db
-        print self.driver.database()['deployments'].insert(
-            {'_id': self.default_deployment['id']},
-            body
-        )
-        #check that it was inserted, and has no _locked
-        self.assertTrue(
-            self.driver.database()['deployments'].find_one(
-                {'_id': self.default_deployment['id'],
-                '_locked': {'$exists': False}}
-            )
-        )
-        #save, should get a _locked here
-        self.driver.save_deployment(self.default_deployment['id'], body, secrets, tenant_id='T1000')
-        #check for _locked
-        self.assertTrue(
-            self.driver.database()['deployments'].find_one(
-                {'_id': self.default_deployment['id'],
-                '_locked': {'$exists': True}}
-            )
-        )
-        self.driver.database()['deployments'].remove({'_id': self.default_deployment['id']})
-
-=======
->>>>>>> b9cf6907
 if __name__ == '__main__':
     # Run tests. Handle our paramsters separately
     import sys
