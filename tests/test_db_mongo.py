--- conflicted
+++ resolved
@@ -306,41 +306,6 @@
         body, secrets = extract_sensitive_data(self.default_deployment)
         results = self.driver.save_deployment(self.default_deployment['id'], body, secrets,
         tenant_id='T1000')
-<<<<<<< HEAD
-
-        self.driver.get_deployment(self.default_deployment['id'])
-        saved_deployment = self.driver.database()['deployments'].find_one(
-            {'_id': self.default_deployment['id']},
-            {'_id': 0}
-        )
-
-        self.assertEqual(saved_deployment['_locked'], 0)
-        del saved_deployment['_locked']
-        self.assertEqual(saved_deployment, self.default_deployment)
-        self.driver.database()['deployments'].remove({'_id': self.default_deployment['id']})
-
-    @unittest.skipIf(SKIP, REASON)
-    def test_locked_deployment(self):
-        mongodb.DEFAULT_RETRIES = 1
-        self.driver.database()['deployments'].remove({'_id': self.default_deployment['id']})
-        body, secrets = extract_sensitive_data(self.default_deployment)
-
-        results = self.driver.save_deployment(self.default_deployment['id'], body, secrets,
-        tenant_id='T1000')
-
-        updated = self.driver.database()['deployments'].find_and_modify(
-                query={'_id' : self.default_deployment['id'], '_locked' : 0},
-                update={'_locked' : 1}
-        )
-
-        try:
-            self.driver.save_deployment(self.default_deployment['id'], 
-                body, secrets, tenant_id='T1000')
-            raise Exception("self.default_Deployment:%s should have been locked!" % self.default_deployment['id'])
-        except AssertionError:
-            pass
-            
-=======
 
         self.driver.get_deployment(self.default_deployment['id'])
         saved_deployment = self.driver.database()['deployments'].find_one(
@@ -400,7 +365,6 @@
                 '_locked': {'$exists': True}}
             )
         )
->>>>>>> 7cd584b5
         self.driver.database()['deployments'].remove({'_id': self.default_deployment['id']})
 
 if __name__ == '__main__':
