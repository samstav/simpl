--- conflicted
+++ resolved
@@ -2,14 +2,7 @@
 import copy
 import logging
 import unittest2 as unittest
-import checkmate
-import mox
-
-<<<<<<< HEAD
-from checkmate.deployments import Deployment, plan, scale_deployment
-from checkmate.exceptions import CheckmateValidationException,\
-    CheckmateException
-=======
+
 # Init logging before we load the database, 3rd party, and 'noisy' modules
 from checkmate.utils import init_console_logging
 init_console_logging()
@@ -17,16 +10,9 @@
 
 from checkmate.deployments import Deployment, plan
 from checkmate.exceptions import CheckmateValidationException
->>>>>>> 3d69f727
 from checkmate.providers.base import PROVIDER_CLASSES, ProviderBase
 from checkmate.server import RequestContext
 from checkmate.utils import yaml_to_dict
-from bottle import HTTPError, BaseRequest
-import bottle
-from bottle import Request, LocalRequest
-import json
-from mox import IgnoreArg
-
 
 
 class TestDeployments(unittest.TestCase):
@@ -106,8 +92,8 @@
         #import json
         #print json.dumps(parsed, indent=2)
 
+
 class TestComponentSearch(unittest.TestCase):
-    
     """ Test code that finds components """
     def test_component_find_by_type(self):
         deployment = Deployment(yaml_to_dict("""
@@ -220,48 +206,6 @@
 
 
 class TestDeploymentSettings(unittest.TestCase):
-    
-    def __init__(self, methodName):
-        unittest.TestCase.__init__(self, methodName)
-        self._dep = None
-        
-        
-    def setUp(self):
-        unittest.TestCase.setUp(self)
-        self._dep = Deployment(yaml_to_dict("""
-                environment:
-                  providers:
-                    base
-
-                blueprint:
-                  services:
-                    web:
-                      component:
-                      type: compute
-                  options:
-                    my_server_type:
-                      constrains:
-                      - type: compute
-                        service: web
-                        setting: os
-                inputs:
-                  blueprint:
-                    domain: example.com
-                    my_server_type: Ubuntu 11.10  # an option with constraint
-                  providers:
-                    base:
-                      compute:
-                        memory: 4 Gb
-                  services:
-                    web:
-                      compute:
-                        case-whitespace-test: 512mb
-                        gigabyte-test: 8 gigabytes
-                        mb-test: 512 Mb
-                        memory: 2 Gb
-                        number-only-test: 512
-            """))
-        
 
     def test_get_setting(self):
         """Test the get_setting function"""
@@ -355,84 +299,6 @@
                     resource_type=test.get('type'))
             self.assertEquals(value, test['expected'], test['case'])
 
-    def test_basic_setting(self):
-        """ ensures that changing an exisitng blueprint setting works """
-        self.assertNotEqual(self._dep.inputs().get("blueprint",{}).get("domain",""), "changedit.com", "Initial blueprint setting for domain is unexpected.")
-        self._dep.set_setting("domain", value="changedit.com")
-        self.assertEqual(self._dep.inputs().get("blueprint",{}).get("domain",""), "changedit.com", "Blueprint setting 'domain' not changed.")
-    
-    def test_new_basic_setting(self):
-        """ ensures adding a new blueprint setting works """
-        self.assertFalse("testnewsetting" in self._dep.inputs().get("blueprint",{}), "Initial blueprint setting for 'newsetting' is unexpected.")
-        self._dep.set_setting("testnewsetting", value="added this setting")
-        self.assertTrue("testnewsetting" in self._dep.inputs().get("blueprint",{}), "'newsetting' not added.")
-        self.assertEqual(self._dep.inputs().get("blueprint",{}).get("testnewsetting",""), "added this setting", "Blueprint setting 'newsetting' not set.")
-        
-    def test_unset_basic_setting(self):
-        """ ensures we can unset something """
-        self.assertTrue("domain" in self._dep.inputs().get("blueprint",{}), "'domain' not set.")
-        self.assertEqual(self._dep.inputs().get("blueprint",{}).get("domain",""), "example.com", "Blueprint setting 'domain' unexpected initial value.")
-        self._dep.set_setting("domain")
-        self.assertFalse("domain" in self._dep.inputs().get("blueprint",{}), "Blueprint setting 'domain' was not unset")
-    
-    def test_provider_setting(self):
-        """ ensures changing a provider setting works """
-        self.assertNotEqual(self._dep.inputs().get("providers",{}).get("base",{}).get("compute",{}).get("memory", ""), "8 Gb", "Initial provider setting is unexpected.")
-        self._dep.set_setting("memory", provider_key="base", resource_type="compute", value="8 Gb")
-        self.assertEqual(self._dep.inputs().get("providers",{}).get("base",{}).get("compute",{}).get("memory", ""), "8 Gb", "Provider setting 'compute/memory' not changed.")
-    
-    def test_new_provider_setting(self):
-        """ ensures adding a new provider setting works """
-        self.assertFalse("testnew_provider_setting" in self._dep.inputs().get("providers",{}).get("base",{}).get("compute",{}), "Initial provider setting is unexpected.")
-        self._dep.set_setting("testnew_provider_setting", provider_key="base", resource_type="compute", value="added this provider setting")
-        self.assertTrue("testnew_provider_setting" in self._dep.inputs().get("providers",{}).get("base",{}).get("compute",{}), "Provider setting 'compute/testnew_provider_setting' not added.")
-        self.assertEqual(self._dep.inputs().get("providers",{}).get("base",{}).get("compute",{}).get("testnew_provider_setting", ""), "added this provider setting", "Provider setting 'compute/testnew_provider_setting' not set.")
-    
-    def test_unset_provider_setting(self):
-        """ ensures we can unset something """
-        self.assertTrue("memory" in self._dep.inputs().get("providers",{}).get("base",{}).get("compute", {}), "'base/compute/memory' not set.")
-        self.assertEqual(self._dep.inputs().get("providers",{}).get("base",{}).get("compute",{}).get("memory",""), "4 Gb", "Provider setting 'base/compute/memory' unexpected initial value.")
-        self._dep.set_setting("memory", provider_key="base", resource_type="compute")
-        # should get rid of the entire tree
-        self.assertFalse("providers" in self._dep.inputs(), "Providers setting was not unset")
-    
-    def test_service_setting(self):
-        """ ensures changing a service setting works """
-        self.assertNotEqual(self._dep.inputs().get("services",{}).get("web",{}).get("compute",{}).get("memory", ""), "6 Gb", "Initial service setting is unexpected.")
-        self._dep.set_setting("memory", service_name="web", resource_type="compute", value="6 Gb")
-        self.assertEqual(self._dep.inputs().get("services",{}).get("web",{}).get("compute",{}).get("memory", ""), "6 Gb", "Service setting 'web/memory' not changed.")
-    
-    def test_new_service_setting(self):
-        """ ensures adding a new service setting works """
-        self.assertFalse("testnew_service_setting" in self._dep.inputs().get("services",{}).get("web",{}).get("compute",{}), "Initial service setting is unexpected.")
-        self._dep.set_setting("testnew_service_setting", service_name="web", resource_type="compute", value="added this service setting")
-        self.assertTrue("testnew_service_setting" in self._dep.inputs().get("services",{}).get("web",{}).get("compute",{}), "Service setting 'web/compute/testnew_service_setting' not added.")
-        self.assertEqual(self._dep.inputs().get("services",{}).get("web",{}).get("compute",{}).get("testnew_service_setting", ""), "added this service setting", "Service setting 'web/compute/testnew_service_setting' not set.")
-    
-    def test_unset_service_setting(self):
-        """ ensures we can unset something """
-        self.assertTrue("memory" in self._dep.inputs().get("services",{}).get("web",{}).get("compute", {}), "'web/compute/memory' not set.")
-        self.assertEqual(self._dep.inputs().get("services",{}).get("web",{}).get("compute",{}).get("memory",""), "2 Gb", "Service setting 'web/compute/memory' unexpected initial value.")
-        self._dep.set_setting("memory", service_name="web", resource_type="compute")
-        # should get rid of the entire tree
-        self.assertFalse("memory" in self._dep.inputs().get("services",{}).get("web",{}).get("compute",{}), "Service setting was not unset")
-    
-    def test_set_no_name(self):
-        """ test that you must pass a name """
-        self.assertRaisesRegexp(CheckmateException, "Must specify a setting name", self._dep.set_setting, "")
-        self.assertRaisesRegexp(CheckmateException, "Must specify a setting name", self._dep.set_setting, None)
-        
-    def test_set_service_and_provider(self):
-        """ tests that you can't pass both a service and provider """
-        self.assertRaisesRegexp(CheckmateException, "Cannot specify both a service and a provider", self._dep.set_setting, "name", provider_key="nope", service_name="nopenope")
-    
-    def test_set_no_resource_type(self):
-        """ tests that a resource type is required if a provider or
-        service is specified
-        """
-        self.assertRaisesRegexp(CheckmateException, "Must specify a resource type", self._dep.set_setting, "name", provider_key="test")
-        self.assertRaisesRegexp(CheckmateException, "Must specify a resource type", self._dep.set_setting, "name", service_name="test")
-    
     def test_get_input_provider_option(self):
         deployment = Deployment(yaml_to_dict("""
                 environment:
@@ -500,180 +366,6 @@
                         number-only-test: 512
             """))
 
-class TestScaleDeployment(unittest.TestCase):
-    """ Tests deployment scaling API methods """
-    
-    def __init__(self, methodName='runTest'):
-        self._mox = mox.Mox()
-        self._dep = Deployment(
-        {
-          'includes': { 
-            'components': {
-                'widget': {
-                    'id': "widget",
-                    'is': "application",
-                    'requires':{
-                        'compute':{
-                            'relation': "host"
-                        }
-                    },
-                    'provides': [
-                        {'application': "foo"}
-                    ]
-                }
-            }
-          },
-          'id' : "DEP-113a-test",
-          'status':'RUNNING',
-          'created':'2012-07-3019:54:34+0000',
-          'inputs':{
-              'services':{
-                  'testservice': {
-                      'application':{
-                          'count': 3
-                      },
-                      'compute': {
-                          'os': 'mac',
-                          'size': 2
-                      }
-                  }
-              }
-          },
-          'blueprint':{
-             'services':{
-                'testservice':{
-                    'instances':[
-                       '0',
-                       '1',
-                       '2'
-                    ],
-                   'component':{
-                       'type':'widget',
-                       'interface':'foo',
-                       'id':'a-widget'
-                   }
-                }
-             },
-             'options':{
-                'instances':{
-                    'required': True,
-                    'type': 'number',
-                    'default': 1,
-                    'description': 'Number of instances to deploy',
-                    'constrains': [{ 'service': 'testservice', 'resource_type': 'application', 'setting': 'count', 'scalable': True}],
-                    'constraints': { 'min': 1, 'max': 4}
-                },
-                'size':{
-                    'required': True,
-                    'type': 'select',
-                    'options': [{'value':1, 'name':'tiny'}, {'value':2, 'name':'small'}, {'value':3, 'name':'big'}, 
-                                {'value':4, 'name':'bigger'}, {'value':5, 'name':'biggest'}],
-                    'default': 'small',
-                    'constrains': [{'service': 'testservice', 'resource_type': 'compute', 'setting': 'size', 'scalable': True}]
-                },
-                'os':{
-                    'required': True,
-                    'type': 'select',
-                    'options': [{'value':'win2008', 'name':'windows'}, {'value': 'linux', 'name':'linux'}, {'name':'macOSXServer','value':'mac'}, 
-                                {'value':'mosix', 'name':'mosix'}],
-                    'default': 'moxix',
-                    'constrains': [{'service': 'testservice', 'resource_type': 'compute', 'setting': 'image'}]
-                }
-              }
-           }
-           # omitted environment/providers for simplicity as this is just for testing the scaling part
-        })
-        unittest.TestCase.__init__(self, methodName)
-    
-    def setUp(self):
-        self._mox.StubOutWithMock(checkmate.deployments, "db")
-        checkmate.deployments.db.get_deployment("DEP-113a-test").MultipleTimes(group_name="query").AndReturn(self._dep)
-        self._mox.ReplayAll()
-        bottle.request.bind({})
-        unittest.TestCase.setUp(self)
-    
-    def tearDown(self):
-        self._mox.UnsetStubs()
-        unittest.TestCase.tearDown(self)
-    
-    def test_bad_dep_id(self):
-        """ Test that we get the expected exception with a bad deployment id """
-        self._mox.UnsetStubs()
-        self.assertRaises(HTTPError, scale_deployment, None, None, None, None, tenant_id="1234", amount=1)
-        self.assertRaises(HTTPError, scale_deployment,"#1!_", None, None, None, tenant_id="1234", amount=1)
-        self.assertRaisesRegexp(HTTPError, "404", scale_deployment,"DEP-113a", None, None, None, tenant_id="1234", amount=1)
-    
-    def test_missing_service(self):
-        """ Test that a bad service throws up """
-        try:
-            scale_deployment("DEP-113a-test", "notaservice", 'application', 'count', tenant_id="1234", amount=1)
-        except HTTPError as err:
-            self._mox.VerifyAll()
-            self.assertTrue(err.output, "Missing expected error output")
-            self.assertRegexpMatches(err.output, "is not defined for deployment")
-     
-    def test_invalid_vector(self):
-        """ Test that specifying a non-existant option fails appropriately """
-        try:
-            scale_deployment("DEP-113a-test", "testservice", 'application', 'notfound', tenant_id="1234", amount=1)
-            self.fail('should not have scaled an invalid setting')
-        except HTTPError as err:
-            self._mox.VerifyAll()
-            self.assertTrue(err.output, "Missing expected error output")
-            self.assertRegexpMatches(err.output, "No setting matches")
-    
-    def test_not_scalable_option(self):
-        """ test that you can't scale an option that isn't marked as scalable """
-        try:
-            scale_deployment("DEP-113a-test", "testservice", 'compute', 'image', tenant_id="1234", amount='linux')
-            self.fail('Should not have scaled the os setting')
-        except HTTPError as err:
-            self._mox.VerifyAll()
-            self.assertTrue(err.output, "Missing expected error output")
-            self.assertRegexpMatches(err.output, "cannot be scaled for")
-           
-    def test_invalid_scale(self):
-        """ Test that we get an exception if we try to scale more or less than allowed """
-        amount = "abc"
-        try:
-            scale_deployment("DEP-113a-test", "testservice", "application", "count", tenant_id="1234", amount=amount)
-            self.fail("Should not have accepted the specified amount %s" % amount)
-        except HTTPError as err:
-            self._mox.VerifyAll()
-            self.assertTrue(err.output, "Missing expected error output")
-            self.assertRegexpMatches(err.output, "^Invalid amount \\(%s\\).*" % amount)
-        amount = 2
-        try:
-            scale_deployment("DEP-113a-test", "testservice", "application", "count", tenant_id="1234", amount=amount)
-            self.fail("Should not have accepted the specified amount %s" % amount)
-        except HTTPError as err:
-            self._mox.VerifyAll()
-            self.assertTrue(err.output, "Missing expected error output")
-            self.assertRegexpMatches(err.output, "between 1 and 4")
-        # test non-scalar scaling
-        amount = "not_an_amount"
-        try:
-            scale_deployment("DEP-113a-test", "testservice", "compute", "size", tenant_id="1234", amount=amount)
-            self.fail("Should not have accepted the specified amount %s" % amount)
-        except HTTPError as err:
-            self._mox.VerifyAll()
-            self.assertTrue(err.output, "Missing expected error output")
-            self.assertRegexpMatches(err.output, "Must be one of")
-    
-    def test_happy_path(self):
-        """ Test that we get a valid looking deployment back if everything looks good """
-        self._mox.UnsetStubs()
-        self._mox.StubOutWithMock(checkmate.deployments, "db")
-        checkmate.deployments.db.get_deployment("DEP-113a-test").MultipleTimes().AndReturn(self._dep)
-        checkmate.deployments.db.save_deployment(IgnoreArg(), IgnoreArg(), IgnoreArg(), tenant_id=IgnoreArg()).MultipleTimes().AndReturn(self._dep._data)
-        self._mox.ReplayAll()
-        ret = json.loads(scale_deployment("DEP-113a-test", "testservice", "application", "count", tenant_id="1234", amount=1))
-        # FIXME: this next test should fail once the actual implementation is sorted
-        self.assertEqual(4, ret['inputs']['services']['testservice']['application']['count'], '"count" setting not updated')
-        ret = json.loads(scale_deployment("DEP-113a-test", "testservice", "compute", "size", tenant_id="1234", amount="bigger"))
-        # FIXME: this next test should fail once the actual implementation is sorted
-        self.assertEqual('4', ret['inputs']['services']['testservice']['compute']['size'], '"os" setting not updated')
-
 if __name__ == '__main__':
     # Run tests. Handle our paramsters separately
     import sys
