#!/usr/bin/env python
import copy
import logging
import os
import unittest2 as unittest

# Init logging before we load the database, 3rd party, and 'noisy' modules
from checkmate.utils import init_console_logging
import mox
import checkmate
import bottle
import json
from celery.app.task import Context
import os
init_console_logging()
LOG = logging.getLogger(__name__)

from checkmate import keys
from checkmate.deployments import (Deployment, plan, get_deployments_count,
                                   get_deployments_by_bp_count, _deploy, Plan,
                                   generate_keys)
from checkmate.exceptions import (CheckmateValidationException,
                                  CheckmateException)
from checkmate.inputs import Input
from checkmate.providers import base
from checkmate.providers.base import ProviderBase
from checkmate.middleware import RequestContext
from checkmate.utils import yaml_to_dict, dict_to_yaml

os.environ['CHECKMATE_DOMAIN'] = 'checkmate.local'

class TestDeployments(unittest.TestCase):
    def test_schema(self):
        """Test the schema validates a deployment with all possible fields"""
        deployment = {
                'id': 'test',
                'name': 'test',
                'inputs': {},
                'includes': {},
                'resources': {},
                'workflow': "abcdef",
                'status': "NEW",
                'created': "yesterday",
                'tenantId': "T1000",
                'blueprint': {
                    'name': 'test bp',
                    },
                'environment': {
                    'name': 'environment',
                    'providers': {},
                    },
                }
        valid = Deployment(deployment)
        self.assertDictEqual(valid._data, deployment)

    def test_schema_negative(self):
        """Test the schema validates a deployment with bad fields"""
        deployment = {
                'nope': None
                }
        self.assertRaises(CheckmateValidationException, Deployment, deployment)

    def test_key_generation_all(self):
        """Test that key generation works"""
        deployment = Deployment({
                'id': 'test',
                'name': 'test',
                })
        generate_keys(deployment)
        self.assertIn('resources', deployment)
        self.assertIn('deployment-keys', deployment['resources'])
        self.assertItemsEqual(['instance', 'type'],
                             deployment['resources']['deployment-keys'].keys())
        self.assertItemsEqual(['private_key', 'public_key', 'public_key_ssh'],
                             deployment['resources']['deployment-keys']\
                             ['instance'].keys())
        self.assertEqual(deployment['resources']['deployment-keys']['type'],
                         'key-pair')

    def test_key_generation_public(self):
        """Test that key generation works if a private key is supplied"""
        private, public = keys.generate_key_pair()
        deployment = Deployment({
                'id': 'test',
                'name': 'test',
                'resources': {
                    'deployment-keys': {
                        'instance': {
                            'private_key': private['PEM']
                        }
                    }
                }
                })
        generate_keys(deployment)
        self.assertItemsEqual(['instance', 'type'],
                             deployment['resources']['deployment-keys'].keys())
        self.assertItemsEqual(['private_key', 'public_key', 'public_key_ssh'],
                             deployment['resources']['deployment-keys']\
                             ['instance'].keys())
        self.assertEqual(deployment['resources']['deployment-keys']['type'],
                         'key-pair')

    def test_key_generation_and_settings_sync(self):
        """Test that key generation refreshes settings"""
        private, public = keys.generate_key_pair()
        deployment = Deployment({
                'id': 'test',
                'name': 'test',
                'resources': {
                    'deployment-keys': {
                        'instance': {
                            'private_key': private['PEM']
                        }
                    }
                }
                })
        # Should pick up keys
        settings = deployment.settings()
        self.assertDictEqual(settings.get('keys', {}).get('deployment', {}),
                             {'private_key': private['PEM']})
        generate_keys(deployment)
        settings = deployment.settings()
        self.assertItemsEqual(['private_key', 'public_key', 'public_key_ssh'],
                             settings['keys']['deployment'].keys())


class TestDeploymentParser(unittest.TestCase):
    def test_parser(self):
        """Test the parser works on a minimal deployment"""
        deployment = {
                'id': 'test',
                'blueprint': {
                    'name': 'test bp',
                    },
                'environment': {
                    'name': 'environment',
                    'providers': {},
                    },
                }
        original = copy.copy(deployment)
        parsed = plan(Deployment(deployment), RequestContext())
        del parsed['status']  # we expect this to get added
        del parsed['created']  # we expect this to get added
        self.assertDictEqual(original, parsed._data)

    def test_constrain_format_handling(self):
        cases = {
                    'full': {
                              'parse': [{
                                            'setting': 'my setting',
                                            'service': 'web',
                                            'type': 'compute'
                                        }],
                              'expected': [{
                                            'setting': 'my setting',
                                            'service': 'web',
                                            'type': 'compute'
                                           }],
                            },
                    'key/value': {
                                    'parse': {
                                                  'version': '1.2.3',
                                                  'create': True,
                                             },
                                    'expected': [{
                                                    'setting': 'version',
                                                    'value': '1.2.3'
                                                 }, {
                                                    'setting': 'create',
                                                    'value': True
                                                 }]
                                  },
                    'option': {
                              'parse': [{
                                            'setting': '/resources/id/value'
                                        }],
                              'expected': [{
                                            'setting': '/resources/id/value'
                                           }],
                            },
                }
        for name, case in cases.iteritems():
            parsed = Deployment.parse_constraints(case['parse'])
            expected = case['expected']
            for constraint in expected:
                self.assertIn(constraint, parsed)
                parsed.remove(constraint)
            self.assertEqual(parsed, [], msg="Parsed has extra constraints: %s"
                             % parsed)


class TestDeploymentDeployer(unittest.TestCase):
    def test_deployer(self):
        """Test the deployer works on a minimal deployment"""
        deployment = {
                'id': 'test',
                'tenantId': 'T1000',
                'blueprint': {
                    'name': 'test bp',
                    },
                'environment': {
                    'name': 'environment',
                    'providers': {},
                    },
                }
        original = copy.copy(deployment)
        parsed = plan(Deployment(deployment), RequestContext())
        workflow = _deploy(parsed, RequestContext())
        #print json.dumps(parsed._data, indent=2)
        self.assertIn("wf_spec", workflow)
        self.assertEqual(parsed['status'], "PLANNED")
<<<<<<< HEAD

=======
>>>>>>> 7cd584b5

class TestDeploymentResourceGenerator(unittest.TestCase):
    def test_component_resource_generator(self):
        """Test the parser generates the right number of resources"""
        deployment = Deployment(yaml_to_dict("""
                id: test
                blueprint:
                  name: test bp
                  services:
                    front:
                      component:
                        id: start_widget
                      relations:
                        middle: foo
                    middle:
                      component:
                        id: link_widget
                      relations:
                        back: bar
                    back:
                      component:
                        id: big_widget
                    side:
                      component:
                        id: big_widget
                        constraints:
                        - count: 2
                environment:
                  name: environment
                  providers:
                    base:
                      provides:
                      - widget: foo
                      vendor: test
                      catalog:
                        widget:
                          start_widget:
                            is: widget
                            requires:
                            - widget: foo
                          link_widget:
                            is: widget
                            provides:
                            - widget: foo
                            requires:
                            - widget: bar
                          big_widget:
                            is: widget
                            provides:
                            - widget: bar
                inputs:
                  services:
                    middle:
                      widget:
                        count: 4
            """))

        base.PROVIDER_CLASSES['test.base'] = ProviderBase

        plan(deployment, RequestContext())
        resources = deployment['resources'].values()
        self.assertEqual(len([r for r in resources
                              if r.get('service') == 'front']), 1)
        self.assertEqual(len([r for r in resources
                              if r.get('service') == 'middle']), 4,
                         msg="Expecting inputs to generate 4 resources")
        self.assertEqual(len([r for r in resources
                              if r.get('service') == 'back']), 1)
        self.assertEqual(len([r for r in resources
                              if r.get('service') == 'side']), 2,
                         msg="Expecting constraint to generate 2 resources")

        resource_count = 0
        #test resource dns-names without a deployment name
        for k, resource in deployment['resources'].iteritems():
            if k != "connections":
                regex = "CM-test-%s\d+.checkmate.local" % resource['service']
                self.assertRegexpMatches(resource['dns-name'], regex)
                resource_count += 1
        self.assertEqual(resource_count, 8)

    def test_static_resource_generator(self):
        """Test the parser generates the right number of static resources"""
        deployment = Deployment(yaml_to_dict("""
                id: test
                name: test deplo yment\n
                blueprint:
                  name: test bp
                  services:
                    "single":
                      component:
                        type: widget
                  resources:
                    "myResource":  # provided by a provider
                      type: widget
                environment:
                  name: environment
                  providers:
                    base:
                      provides:
                      - widget: foo
                      vendor: test
                      catalog:
                        widget:
                          small_widget:
                            is: widget
                            provides:
                            - widget: foo
                          big_widget:
                            is: widget
                            provides:
                            - widget: bar
            """))

        base.PROVIDER_CLASSES['test.base'] = ProviderBase

        parsed = plan(deployment, RequestContext())
        resources = parsed['resources']
        self.assertIn("myResource", resources)
        expected = {'component': 'small_widget',
                    #dns-name with a deployment name
                    'dns-name': 'test-deplo-yment-sharedmyResource.checkmate.local',
                    'index': 'myResource',
                    'instance': {},
                    'provider': 'base',
                    'type': 'widget'}
        self.assertDictEqual(resources['myResource'], expected)

    def test_providerless_static_resource_generator(self):
        """Test the parser generates providerless static resources"""
        private, public = keys.generate_key_pair()
        deployment = Deployment(yaml_to_dict("""
                id: test
                name: test_deployment
                blueprint:
                  name: test bp
                  resources:
                    "myUser":  # providerless
                      type: user
                      name: test_user
                      password: secret
                    "anyKey":
                      type: key-pair
                    "myKey":
                      type: key-pair
                      private_key: |
                        %s
                environment:
                  name: environment
                  providers: {}
            """ % "\n                        ".join(private['PEM'].split(
                "\n"))))
        parsed = plan(deployment, RequestContext())
        resources = parsed['resources']

        # User
        self.assertIn("myUser", resources)
        expected = {'index': 'myUser',
                    'type': 'user',
                    'instance': {
                        'name': 'test_user',
                        'password': 'secret',
                        }
                    }
        self.assertDictEqual(resources['myUser'], expected)

        # Key pair
        self.assertIn("myKey", resources)
        self.assertItemsEqual(resources['myKey']['instance'].keys(),
                            ["private_key", "public_key", "public_key_ssh"])
        self.assertEqual(resources['myKey']['instance']['private_key'].strip(
                         '\n'),
                         private['PEM'])

        self.assertIn("anyKey", resources)
        self.assertItemsEqual(resources['anyKey']['instance'].keys(),
                            ["private_key", "public_key", "public_key_ssh"])


class TestDeploymentRelationParser(unittest.TestCase):
    def test_blueprint_relation_parser(self):
        """Test that parser handles relations listed in blueprints"""
        deployment = Deployment(yaml_to_dict("""
                id: test
                blueprint:
                  name: test bp
                  services:
                    balanced:
                      component:
                        id: balancer_widget
                      relations:
                        front: foo  # short syntax
                    front:
                      component:
                        resource_type: widget
                        interface: foo
                        constraints:
                        - count: 2
                      relations:
                        "allyourbase":  # long syntax
                          service: back
                          interface: bar
                    back:
                      component:
                        type: widget
                        interface: bar
                environment:
                  name: environment
                  providers:
                    base:
                      vendor: test
                      catalog:
                        widget:
                          balancer_widget:
                            is: widget
                            requires:
                            - widget: foo
                          small_widget:
                            is: widget
                            requires:
                            - widget: bar
                            provides:
                            - widget: foo
                          big_widget:
                            is: widget
                            provides:
                            - widget: bar
            """))

        base.PROVIDER_CLASSES['test.base'] = ProviderBase

        parsed = plan(deployment, RequestContext())
        expected_connections = {
                                  'balanced-front': {'interface': 'foo'},
                                  'allyourbase': {'interface': 'bar'},
                                }
        self.assertDictEqual(parsed['resources']['connections'],
                             expected_connections)


class TestComponentSearch(unittest.TestCase):
    """ Test code that finds components """
    def test_component_find_by_type(self):
        deployment = Deployment(yaml_to_dict("""
                id: test
                blueprint:
                  name: test bp
                  services:
                    one:
                      component:
                        type: widget
                environment:
                  name: environment
                  providers:
                    base:
                      provides:
                      - widget: foo
                      vendor: test
                      catalog:
                        widget:
                          small_widget:
                            is: widget
                            provides:
                            - widget: foo
            """))
        base.PROVIDER_CLASSES['test.base'] = ProviderBase
        plan(deployment, RequestContext())
        self.assertEquals(deployment['resources'].values()[0]['component'],
                'small_widget')

    def test_component_find_by_type_and_interface(self):
        deployment = Deployment(yaml_to_dict("""
                id: test
                blueprint:
                  name: test bp
                  services:
                    one:
                      component:
                        type: widget
                        interface: foo
                    two:
                      component:
                        type: widget
                        interface: bar
                environment:
                  name: environment
                  providers:
                    base:
                      provides:
                      - widget: foo
                      - widget: bar
                      vendor: test
                      catalog:
                        widget:
                          small_widget:
                            is: widget
                            provides:
                            - widget: foo
                          big_widget:
                            is: widget
                            provides:
                            - widget: bar
            """))
        base.PROVIDER_CLASSES['test.base'] = ProviderBase
        plan(deployment, RequestContext())
        components = [r['component'] for r in deployment['resources'].values()]
        self.assertIn('big_widget', components)
        self.assertIn('small_widget', components)

    def test_component_finding(self):
        deployment = Deployment(yaml_to_dict("""
                id: test
                blueprint:
                  name: test bp
                  services:
                    one:
                      component:
                        type: widget
                        interface: foo
                    two:
                      component:
                        id: big_widget
                environment:
                  name: environment
                  providers:
                    base:
                      provides:
                      - widget: foo
                      - widget: bar
                      vendor: test
                      catalog:
                        widget:
                          small_widget:
                            is: widget
                            provides:
                            - widget: foo
                          big_widget:
                            is: widget
                            provides:
                            - widget: bar
                    common:
                      credentials:
                      - password: secret
                        username: tester
            """))
        base.PROVIDER_CLASSES['test.base'] = ProviderBase
        plan(deployment, RequestContext())
        components = [r['component'] for r in deployment['resources'].values()]
        self.assertIn('big_widget', components)
        self.assertIn('small_widget', components)

    def test_component_find_with_role(self):
        """ Make sure roles match in component and provider """
        deployment = Deployment(yaml_to_dict("""
                id: test
                blueprint:
                  name: test bp
                  services:
                    one:
                      component:
                        role: master
                        type: widget
                environment:
                  name: environment
                  providers:
                    base:
                      provides:
                      - widget: foo
                      - widget: bar
                      vendor: test
                      catalog:
                        widget:
                          small_widget:
                            roles:
                            - web
                            - master
                            is: widget
                            provides:
                            - widget: foo
                          big_widget:
                            is: widget
                            provides:
                            - widget: bar
                            roles:
                            - web
            """))
        base.PROVIDER_CLASSES['test.base'] = ProviderBase
        plan(deployment, RequestContext())
        self.assertEquals(deployment['resources'].values()[0]['component'],
                'small_widget')


class TestDeploymentSettings(unittest.TestCase):

    def test_get_setting(self):
        """Test the get_setting function"""
        deployment = Deployment(yaml_to_dict("""
                id: test
                environment:
                  name: environment
                  providers:
                    base:
                      vendor: test
                      catalog:
                        compute:
                          dummy_server:
                            is: compute
                            provides:
                            - compute: foo
                      constraints:
                      - type: widget
                        setting: size
                        value: big
                    common:
                      credentials:
                      - password: secret
                      constraints:
                      - region: place
                blueprint:
                  services:
                    web:
                      component:
                        type: compute
                      constraints:
                      - count: 2
                    wordpress:  #FIXME: remove backwards compatibility
                      component:
                        type: compute
                        constraints:
                        - "wordpress/version": 3.1.4
                        - "wordpress/create": true
                  options:
                    my_server_type:
                      constrains:
                      - type: compute
                        service: web
                        setting: os
                    my_url:
                      type: url
                      default: 'git://fqdn:1000/path'
                      constrains:
                      - type: compute
                        service: web
                        setting: protocol
                        attribute: protocol
                      - type: compute
                        service: master
                        setting: protocol
                        attribute: scheme
                      - type: compute
                        service: web
                        setting: domain
                        attribute: hostname
                  resources:
                    "my keys":
                      type: key-pair
                      constrains:
                      - setting: server_key
                        resource_type: compute
                        service: web
                        attribute: private_key
                inputs:
                  blueprint:
                    domain: example.com
                    my_server_type: Ubuntu 11.10  # an option with constraint
                  providers:
                    base:
                      compute:
                        memory: 4 Gb
                  services:
                    web:
                      compute:
                        case-whitespace-test: 512mb
                        gigabyte-test: 8 gigabytes
                        mb-test: 512 Mb
                        memory: 2 Gb
                        number-only-test: 512
            """))
        deployment._data.update(yaml_to_dict("""
                    keys:
                        environment:
                            private: "this is a private key"
                            public: "this is a public key"
                            cert: "certificate data"
                        count: 3
                    setting_1: "Single value"
                    setting_2:
                        compound: "value"
                        """))
        cases = [{
                    'case': "Path in settings",
                    'name': "keys/environment/public",
                    'expected': "this is a public key"
                }, {
                    'case': "Path in settings 2",
                    'name': "keys/count",
                    'expected': 3
                }, {
                    'case': "Path in settings 3",
                    'name': "setting_1",
                    'expected': "Single value"
                }, {
                    'case': "Not in settings path",
                    'name': "keys/bob/foo",
                    'expected': None
                }, {
                    'case': "Partial path in settings",
                    'name': "keys/environment/public/his",
                    'expected': None
                }, {
                    'case': "Path in settings 4",
                    'name': "setting_2/compound",
                    'expected': "value"
                }, {
                    'case': "Set in blueprint/inputs",
                    'name': "domain",
                    'expected': "example.com",
                }, {
                    'case': "Set in blueprint/inputs with service/provider scope",
                    'name': "os",
                    'service': "web",
                    'expected': "Ubuntu 11.10",
                }, {
                    'case': "Set in blueprint/inputs with no service scope",
                    'name': "os",
                    'expected': None,
                }, {
                    'case': "Set in blueprint/service under provider/resource",
                    'name': "memory",
                    'service': "web",
                    'type': 'compute',
                    'expected': "2 Gb",
                }, {
                    'case': "Set in environments/providers/common",
                    'name': "region",
                    'provider': "base",
                    'expected': "place",
                }, {
                    'case': "Set in environments/providers/...",
                    'name': "size",
                    'provider': "base",
                    'resource_type': "widget",
                    'expected': "big",
                },  {
                    'case': "Provider setting is used even with service param",
                    'name': "size",
                    'provider': "base",
                    'service': 'web',
                    'resource_type': "widget",
                    'expected': "big",
                },  {
                    'case': "Set in blueprint/service as constraint",
                    'name': "count",
                    'type': 'compute',
                    'service': 'web',
                    'expected': 2,
                }, {  # FIXME: remove backwards compatibility
                    'case': "Constraint as key/value pair",
                    'name': "wordpress/version",
                    'type': 'compute',
                    'provider': "base",
                    'service': 'wordpress',
                    'expected': "3.1.4",
                }, {  # FIXME: remove backwards compatibility
                    'case': "Constraint with multiple key/value pairs",
                    'name': "wordpress/create",
                    'type': 'compute',
                    'provider': "base",
                    'service': 'wordpress',
                    'expected': True,
                }, {
                    'case': "Constrains reading url scheme",
                    'name': "protocol",
                    'type': 'compute',
                    'provider': "base",
                    'service': 'master',
                    'expected': "git",
                }, {
                    'case': "Url protocol is aliased to scheme",
                    'name': "protocol",
                    'type': 'compute',
                    'provider': "base",
                    'service': 'web',
                    'expected': "git",
                }, {
                    'case': "Constrains reading url hostname",
                    'name': "domain",
                    'type': 'compute',
                    'provider': "base",
                    'service': 'web',
                    'expected': "fqdn",
                },  {
                    'case': "Set in blueprint/providers",
                    'name': "memory",
                    'type': 'compute',
                    'expected': "4 Gb",
                }
            ]

        base.PROVIDER_CLASSES['test.base'] = ProviderBase
        parsed = plan(deployment, RequestContext())
        for test in cases[:-1]:  # TODO: last case broken without env providers
            value = parsed.get_setting(test['name'],
                    service_name=test.get('service'),
                    provider_key=test.get('provider'),
                    resource_type=test.get('type'))
            self.assertEquals(value, test['expected'], msg=test['case'])
            LOG.debug("Test '%s' success=%s" % (test['case'],
                                                 value == test['expected']))

        msg = "Coming from static resource constraint"
        value = parsed.get_setting("server_key", service_name="web",
                                   resource_type="compute")
        self.assertIn('-----BEGIN RSA PRIVATE KEY-----\n', value, msg=msg)

    def test_get_setting_static(self):
        """Test the get_setting function used with static resources"""
        deployment = Deployment(yaml_to_dict("""
                id: test
                inputs:
                  blueprint:
                    prefix: bar
                blueprint:
                  name: test bp
                  services:
                    "single":
                      component:
                        id: small_widget
                  resources:
                    "myResource":  # provided by a provider
                      type: widget
                    "myUser":
                      type: user
                  options:
                    prefix:
                      constrains:
                      - setting: resources/myUser/name
                environment:
                  name: environment
                  providers:
                    base:
                      provides:
                      - widget: foo
                      vendor: test
                      catalog:
                        widget:
                          small_widget:
                            is: widget
                            provides:
                            - widget: foo
                          big_widget:
                            is: widget
                            provides:
                            - widget: bar
            """))

        base.PROVIDER_CLASSES['test.base'] = ProviderBase

        parsed = plan(deployment, RequestContext())
        resources = parsed['resources']
        self.assertIn("myResource", resources)
        self.assertIn("myUser", resources)
        self.assertEqual(resources['myUser']['instance']['name'], 'bar')
        self.assertEqual(deployment.get_setting('resources/myUser/name'),
                         'bar')

    def test_get_input_provider_option(self):
        deployment = Deployment(yaml_to_dict("""
                environment:
                  providers:
                    base
                blueprint:
                  services:
                    web:
                  options:
                    my_server_type:
                      constrains:
                      - resource_type: compute
                        service: web
                        setting: os
                inputs:
                  blueprint:
                    domain: example.com
                    my_server_type: Ubuntu 11.10
                  providers:
                    base:
                      compute:
                        os: X
                  services:
                    web:
                      compute:
                        case-whitespace-test: 512mb
                        gigabyte-test: 8 gigabytes
                        mb-test: 512 Mb
                        memory: 2 Gb
                        number-only-test: 512
            """))
        fxn = deployment._get_input_provider_option
        self.assertEqual(fxn('os', 'base', resource_type='compute'), 'X')

    def test_get_bad_options(self):
        self.assertRaises(CheckmateValidationException, Deployment,
                yaml_to_dict("""
                environment:
                  providers:
                    base
                blueprint:
                  services:
                    web:
                  options:
                    my_server_type:
                      constrains:
                      - resource_type: compute
                        service: web
                        setting: os
                inputs:
                  blueprint:
                    domain: example.com
                    my_server_type: Ubuntu 11.10
                  providers:
                    base:
                      compute:
                        # Missing!
                  services:
                    web:
                      compute:
                        case-whitespace-test: 512mb
                        gigabyte-test: 8 gigabytes
                        mb-test: 512 Mb
                        memory: 2 Gb
                        number-only-test: 512
            """))

    def test_get_static_resource_constraint(self):
        deployment = Deployment(yaml_to_dict("""
                id: '1'
                blueprint:
                  services:
                    "single":
                      component:
                        id: big_widget
                  resources:
                    "myUser":
                      type: user
                      name: john
                      constrains:
                      - service: single
                        setting: username
                        attribute: name
                      - setting: password
                        type: widget
                environment:
                  providers:
                    base:
                      provides:
                      - widget: foo
                      vendor: test
                      catalog:
                        widget:
                          small_widget:
                            is: widget
                            provides:
                            - widget: foo
                          big_widget:
                            is: widget
                            provides:
                            - widget: bar
            """))
        base.PROVIDER_CLASSES['test.base'] = ProviderBase
        planned = plan(deployment, RequestContext())
        # Use service and type
        value = planned.get_setting('username', service_name='single',
                                    resource_type='widget')
        self.assertEqual(value, 'john')
        # Use only type
        value = planned.get_setting('password', resource_type='widget')
        self.assertGreater(len(value), 0)

    def test_handle_missing_options(self):
        """Validate missing options handled correctly"""
        deployment = Deployment(yaml_to_dict("""
                id: test
                environment:
                  providers:
                    base:
                      vendor: test
                      catalog:
                        widget:
                          bar: {}
                blueprint:
                  services:
                    web:
                      component:
                        id: bar
                  options:
                    foo:
                      required: true
                inputs: {}
            """))
        base.PROVIDER_CLASSES['test.base'] = ProviderBase
        self.assertRaises(CheckmateValidationException, plan, deployment,
            RequestContext())

    def test_objectify(self):
        deployment = Deployment({})
        msg = "Untyped option should remain unchanged"
        self.assertEqual(deployment._objectify({}, 0), 0, msg=msg)

        msg = "Typed, non-object option should remain unchanged"
        self.assertEqual(deployment._objectify({'type': 'string'}, 0), 0,
                         msg=msg)

        msg = "Typed option should return type"
        self.assertIsInstance(deployment._objectify({'type': 'url'},
                                                    'http://fqdn'),
                              Input, msg=msg)

    def test_apply_constraint_attribute(self):
        deployment = yaml_to_dict("""
              id: 1
              blueprint:
                options:
                  my_option:
                    default: 'thedefaultwidgetvaluegoeshere'
                    constrains:
                    - type: blah
                      service: foo
                      setting: fa
                      attribute: widget""")
        deployment = Deployment(deployment)
        option = deployment['blueprint']['options']['my_option']
        constraint = option['constrains'][0]
        self.assertRaises(CheckmateException, deployment._apply_constraint,
                          "my_option", constraint, option=option,
                          option_key="my_option")

class TestDeploymentCounts(unittest.TestCase):
    """ Tests getting deployment numbers """

    def __init__(self, methodName="runTest"):
        self._mox = mox.Mox()
        self._deploymets = {}
        unittest.TestCase.__init__(self, methodName)

    def setUp(self):
        self._deploymets = json.load(open(os.path.join(
                os.path.dirname(__file__), 'data', 'deployments.json')))
        self._mox.StubOutWithMock(checkmate.deployments, "DB")
        bottle.request.bind({})
        bottle.request.context = Context()
        bottle.request.context.tenant = None
        unittest.TestCase.setUp(self)

    def tearDown(self):
        self._mox.UnsetStubs()
        unittest.TestCase.tearDown(self)

    def test_get_count_all(self):
        checkmate.deployments.DB.get_deployments(tenant_id=mox.IgnoreArg()
                                                 ).AndReturn(self._deploymets)
        self._mox.ReplayAll()
        self._assert_good_count(json.loads(get_deployments_count()), 3)

    def test_get_count_tenant(self):
        # remove the extra deployment
        self._deploymets.pop("3fgh")
        checkmate.deployments.DB.get_deployments(tenant_id="12345").AndReturn(
                self._deploymets)
        self._mox.ReplayAll()
        self._assert_good_count(json.loads(get_deployments_count(
                tenant_id="12345")), 2)

    def test_get_count_deployment(self):
        checkmate.deployments.DB.get_deployments(tenant_id=None).AndReturn(
                self._deploymets)
        self._mox.ReplayAll()
        self._assert_good_count(json.loads(get_deployments_by_bp_count(
                "blp-123-aabc-efg")), 2)

    def test_get_count_deployment_and_tenant(self):
        raw_deployments = self._deploymets.copy()
        raw_deployments.pop("3fgh")
        self._deploymets.pop("2def")
        self._deploymets.pop("1abc")
        checkmate.deployments.DB.get_deployments(tenant_id="854673"
                                                 ).AndReturn(self._deploymets)
        checkmate.deployments.DB.get_deployments(tenant_id="12345"
                                                 ).AndReturn(raw_deployments)
        self._mox.ReplayAll()
        self._assert_good_count(json.loads(get_deployments_by_bp_count(
                "blp-123-aabc-efg", tenant_id="854673")), 1)
        self._assert_good_count(json.loads(get_deployments_by_bp_count(
                "blp123avc", tenant_id="12345")), 1)

    def _assert_good_count(self, ret, expected_count):
        self.assertIsNotNone(ret, "No count returned")
        self.assertIn("count", ret, "Return does not contain count")
        self.assertEqual(expected_count, ret.get("count", -1),
                         "Wrong count returned")


class TestDeploymentPlanning(unittest.TestCase):
    """Tests the Plan() class and its deployment planning logic"""
    def test_find_components_positive(self):
        """Test the Plan() class can find components"""
        deployment = Deployment(yaml_to_dict("""
                id: test
                blueprint:
                  name: test bp
                  services:
                    by_id:
                      component:
                        id: widget_with_id
                    by_interface:
                      component:
                        interface: foo
                    by_type:
                      component:
                        resource_type: gadget
                    by_type_and_interface:
                      component:
                        interface: bar
                        resource_type: gadget
                environment:
                  name: environment
                  providers:
                    base:
                      vendor: test
                      catalog:
                        widget:
                          widget_with_id:
                            id: widget_with_id
                            is: widget
                          foo_widget:
                            is: widget
                            provides:
                            - widget: foo
                    gbase:
                      vendor: test
                      catalog:
                        gadget:
                          bar_gadget:
                            is: gadget
                            provides:
                            - gadget: bar
            """))

        base.PROVIDER_CLASSES['test.base'] = ProviderBase
        base.PROVIDER_CLASSES['test.gbase'] = ProviderBase

        planner = Plan(deployment)
        planner.plan(RequestContext())

        services = planner['services']
        self.assertIn('by_id', services)
        self.assertIn('by_interface', services)
        self.assertIn('by_type', services)
        self.assertIn('by_type_and_interface', services)
        self.assertEqual(len(services), 4)

        component = services['by_id']['component']
        self.assertEqual(component['id'], 'widget_with_id')
        self.assertEqual(component['provider'], 'checkmate.base')
        self.assertEqual(component['provider-key'], 'base')

        component = services['by_interface']['component']
        self.assertEqual(component['id'], 'foo_widget')
        self.assertEqual(component['provider'], 'checkmate.base')
        self.assertEqual(component['provider-key'], 'base')

        component = services['by_type']['component']
        self.assertEqual(component['id'], 'bar_gadget')
        self.assertEqual(component['provider'], 'checkmate.base')
        self.assertEqual(component['provider-key'], 'gbase')

        component = services['by_type_and_interface']['component']
        self.assertEqual(component['id'], 'bar_gadget')
        self.assertEqual(component['provider'], 'checkmate.base')
        self.assertEqual(component['provider-key'], 'gbase')

    def test_find_components_not_found(self):
        """Test the Plan() class fails missing components"""
        deployment = Deployment(yaml_to_dict("""
                id: test
                blueprint:
                  name: test bp
                  services:
                    by_id:
                      component:
                        id: widget_with_id  # id does not exist in catalog
                environment:
                  name: environment
                  providers:
                    base:
                      vendor: test
                      catalog:
                        widget:
                          foo_widget:
                            is: widget
                            provides:
                            - widget: foo
            """))

        base.PROVIDER_CLASSES['test.base'] = ProviderBase

        planner = Plan(deployment)
        self.assertRaises(CheckmateException, planner.plan, RequestContext())

    def test_find_components_mismatch(self):
        """Test the Plan() class skips mismatched components"""
        deployment = Deployment(yaml_to_dict("""
                id: test
                blueprint:
                  name: test bp
                  services:
                    by_id:
                      component:
                        id: widget_with_id
                        resource_type: gadget  # only widget in catalog
                environment:
                  name: environment
                  providers:
                    base:
                      vendor: test
                      catalog:
                        widget:
                          widget_with_id:
                            id: widget_with_id
                            is: widget
                            provides:
                            - widget: foo
            """))

        base.PROVIDER_CLASSES['test.base'] = ProviderBase

        planner = Plan(deployment)
        self.assertRaises(CheckmateException, planner.plan, RequestContext())

    def test_resolve_relations(self):
        """Test the Plan() class can parse relations"""
        deployment = Deployment(yaml_to_dict("""
                id: test
                blueprint:
                  name: test bp
                  services:
                    main:
                      component:
                        id: main_widget
                      relations:
                        explicit: foo
                    explicit:
                      component:
                        id: foo_widget
                environment:
                  name: environment
                  providers:
                    base:
                      vendor: test
                      catalog:
                        widget:
                          main_widget:
                            is: widget
                            requires:
                            - widget: foo
                          foo_widget:
                            is: widget
                            provides:
                            - widget: foo
            """))

        base.PROVIDER_CLASSES['test.base'] = ProviderBase

        planner = Plan(deployment)
        planner.plan(RequestContext())
        services = planner['services']
        component = services['main']['component']
        widget_foo = component['requires']['widget:foo']
        expected = {'interface': 'foo',
                    'resource_type': 'widget',
                    'satisfied-by': {
                        'name': 'main-explicit',
                        'relation-key': 'main-explicit',
                        'service': 'explicit',
                        'component': 'foo_widget',
                        'provides-key': 'widget:foo',
                        }
                    }
        self.assertDictEqual(widget_foo, expected)

    #FIXME: re-enable this when done with v0.2
    @unittest.skip("Not compatible with v0.2 relations")
    def test_resolve_relations_negative(self):
        """Test the Plan() class detects unused/duplicate relations"""
        deployment = Deployment(yaml_to_dict("""
                id: test
                blueprint:
                  name: test bp
                  services:
                    main:
                      component:
                        id: main_widget
                      relations:
                        explicit: foo
                        "duplicate-provides":
                          service: named
                          interface: foo
                    explicit:
                      component:
                        id: foo_widget
                    named:
                      component:
                        id: foo_widget
                environment:
                  name: environment
                  providers:
                    base:
                      vendor: test
                      catalog:
                        widget:
                          main_widget:
                            is: widget
                            requires:
                            - widget: foo
                          foo_widget:
                            is: widget
                            provides:
                            - widget: foo
            """))

        base.PROVIDER_CLASSES['test.base'] = ProviderBase
        planner = Plan(deployment)
        self.assertRaises(CheckmateValidationException, planner.plan,
                          RequestContext())

    def test_resolve_relations_multiple(self):
        """Test that all relations are generated"""
        deployment = Deployment(yaml_to_dict("""
                id: test
                blueprint:
                  name: test bp
                  services:
                    balanced:
                      component:
                        id: balancer_widget
                      relations:
                        master: foo
                        slave: foo
                    master:
                      component:
                        resource_type: widget
                        interface: foo
                    slave:
                      component:
                        resource_type: widget
                        interface: foo
                        constraints:
                        - count: 2
                      relations:
                        "allyourbase":
                          service: back
                          interface: bar
                    back:
                      component:
                        type: widget
                        interface: bar
                environment:
                  name: environment
                  providers:
                    base:
                      vendor: test
                      catalog:
                        widget:
                          balancer_widget:
                            is: widget
                            requires:
                            - widget: foo
                          web_widget:
                            is: widget
                            requires:
                            - widget: bar
                            - host: windows
                            provides:
                            - widget: foo
                          data_widget:
                            is: widget
                            provides:
                            - widget: bar
                            requires:
                            - host: windows
                          compute_widget:
                            is: compute
                            provides:
                            - compute: windows
            """))

        base.PROVIDER_CLASSES['test.base'] = ProviderBase

        planner = Plan(deployment)
        planner.plan(RequestContext())

        resources = {key: [] for key in planner['services'].keys()}
        for key, resource in planner.resources.iteritems():
            if key != 'connections':
                resources[resource['service']].append(resource)

        expect = "Expecting one 'back' resource"
        self.assertEqual(len(resources['back']), 2, msg=expect)
        back = resources['back'][0]
        back_host = resources['back'][1]
        if back['type'] != 'widget':
            back, back_host = back_host, back

        expect = "Expecting two 'slave' resources and two hosts (four total)"
        self.assertEqual(len(resources['slave']), 4, msg=expect)
        slave1host = resources['slave'][0]
        slave1 = resources['slave'][1]
        slave2host = resources['slave'][2]
        slave2 = resources['slave'][3]
        expect = "Hosts dedicated"
        self.assertEqual(slave1host['hosts'], [slave1['index']], msg=expect)
        self.assertEqual(slave1['hosted_on'], slave1host['index'], msg=expect)
        self.assertEqual(slave2host['hosts'], [slave2['index']], msg=expect)
        self.assertEqual(slave2['hosted_on'], slave2host['index'], msg=expect)

        expect = "Expecting connections from all 'front' resources to 'back'"
        self.assertIn('relations', back)
        self.assertIn('allyourbase-%s' % slave1['index'], back['relations'],
                      msg=expect)
        self.assertIn('allyourbase-%s' % slave2['index'], back['relations'],
                      msg=expect)

    def test_resolve_requirements(self):
        """Test the Plan() class can resolve all requirements"""
        deployment = Deployment(yaml_to_dict("""
                id: test
                blueprint:
                  name: test bp
                  services:
                    main:
                      component:
                        id: main_widget
                      relations:
                        explicit: foo
                    explicit:
                      component:
                        id: foo_widget
                environment:
                  name: environment
                  providers:
                    base:
                      vendor: test
                      catalog:
                        widget:
                          main_widget:
                            is: widget
                            requires:
                            - widget: foo
                            - host: bar
                          foo_widget:
                            is: widget
                            provides:
                            - widget: foo
                            requires:
                            - host: linux
                          bar_widget:
                            is: widget
                            provides:
                            - widget: bar
                            requires:
                            - gadget: mysql
                          bar_gadget:
                            is: gadget
                            provides:
                            - gadget: mysql
                          linux_instance:
                            is: compute
                            provides:
                            - compute: linux
            """))

        base.PROVIDER_CLASSES['test.base'] = ProviderBase

        planner = Plan(deployment)
        planner.plan(RequestContext())
        services = planner['services']

        component = services['main']['component']
        widget_foo = component['requires']['widget:foo']
        expected = {'interface': 'foo',
                    'resource_type': 'widget',
                    'satisfied-by': {
                        'name': 'main-explicit',
                        'relation-key': 'main-explicit',
                        'service': 'explicit',
                        'component': 'foo_widget',
                        'provides-key': 'widget:foo',
                        }
                    }
        self.assertDictEqual(widget_foo, expected)

        host_bar = component['requires']['host:bar']
        expected = {'interface': 'bar',
                    'relation': 'host',
                    'satisfied-by': {
                        'name': 'host:bar',
                        'service': 'main',
                        'component': 'bar_widget',
                        'provides-key': 'widget:bar',
                        }
                    }
        self.assertDictEqual(host_bar, expected)

        self.assertIn('gadget:mysql', services['main']['extra-components'])
        recursive = services['main']['extra-components']['host:bar']
        expected = {'interface': 'mysql',
                    'resource_type': 'gadget',
                    'satisfied-by': {
                        'name': 'gadget:mysql',
                        'service': 'main',
                        'component': 'bar_gadget',
                        'provides-key': 'gadget:mysql',
                        }
                    }
        self.assertDictEqual(recursive['requires']['gadget:mysql'], expected)

        host = planner.resources['4']
        self.assertNotIn('relations', host, msg="Host is not supposed to have "
                                                "any relations but host")

    def test_relation_names(self):
        """Test the Plan() class handles relation naming correctly"""
        deployment = Deployment(yaml_to_dict("""
                id: test
                blueprint:
                  name: test bp
                  services:
                    front:
                      component:
                        id: start_widget
                      relations:
                        middle: foo  # shorthand
                    middle:
                      component:
                        id: link_widget
                      relations:
                        "john":  # long form
                          service: back
                          interface: bar
                    back:
                      component:
                        id: big_widget  # implicit requirement for gadget:mysql
                environment:
                  name: environment
                  providers:
                    base:
                      vendor: test
                      catalog:
                        widget:
                          start_widget:
                            is: widget
                            requires:
                            - widget: foo
                          link_widget:
                            is: widget
                            provides:
                            - widget: foo
                            requires:
                            - widget: bar
                          big_widget:
                            is: widget
                            provides:
                            - widget: bar
                            requires:
                            - gadget: mysql
                          end_gadget:
                            is: gadget
                            provides:
                            - gadget: mysql
                            requires:
                            - host: linux
                          another_end:
                            is: compute
                            provides:
                            - compute: linux
            """))

        base.PROVIDER_CLASSES['test.base'] = ProviderBase

        plan(deployment, RequestContext())
        resources = deployment['resources']

        expected = yaml_to_dict("""
                  front-middle:       # easy to see this is service-to-service
                    interface: foo
                  john:               # this is explicitely named
                    interface: bar
                                      # 'host' does not exist
            """)
        self.assertDictEqual(resources['connections'], expected)

    def test_evaluate_defaults(self):
        plan = Plan(Deployment(yaml_to_dict("""
                id: test
                blueprint:
                  options:
                    defpass:
                      default: =generate_password()
                    defuuid:
                      default: =generate_uuid()
                    static:
                      default: 1
                    none:
                      type: string
                environment:
                  providers:
            """)))
        plan.evaluate_defaults()
        options = plan.deployment['blueprint']['options']
        defpass = options['defpass']['default']
        defuuid = options['defuuid']['default']
        self.assertNotEqual(defpass, "=generate_password()")
        self.assertNotEqual(defuuid, "=generate_uuid()")
        plan.evaluate_defaults()  # test idempotency
        self.assertEqual(defpass, options['defpass']['default'])
        self.assertEqual(defuuid, options['defuuid']['default'])


class TestDeploymentScenarios(unittest.TestCase):

    def test_deployment_scenarios(self):
        base.PROVIDER_CLASSES['test.base'] = ProviderBase

        data_dir = os.path.join(os.path.dirname(__file__), 'data')

        # No objects
        path = os.path.join(data_dir, "deployment - none objects.yaml")
        with file(path, 'r') as f:
            content = f.read()
        self.assertRaisesRegexp(CheckmateValidationException, "Blueprint not "
                                "found. Nothing to do.",
                                self.plan_deployment, content)

    def plan_deployment(self, content):
        """ Wrapper for deployment planning """
        deployment = Deployment(yaml_to_dict(content))
        return plan(deployment, RequestContext())


if __name__ == '__main__':
    # Run tests. Handle our parameters separately
    import sys
    args = sys.argv[:]
    # Our --debug means --verbose for unitest
    if '--debug' in args:
        args.pop(args.index('--debug'))
        if '--verbose' not in args:
            args.insert(1, '--verbose')
    unittest.main(argv=args)<|MERGE_RESOLUTION|>--- conflicted
+++ resolved
@@ -209,10 +209,6 @@
         #print json.dumps(parsed._data, indent=2)
         self.assertIn("wf_spec", workflow)
         self.assertEqual(parsed['status'], "PLANNED")
-<<<<<<< HEAD
-
-=======
->>>>>>> 7cd584b5
 
 class TestDeploymentResourceGenerator(unittest.TestCase):
     def test_component_resource_generator(self):
