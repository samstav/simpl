# pylint: disable=E1101,R0913,W0212,W0613
# Copyright (c) 2011-2013 Rackspace Hosting
# All Rights Reserved.
#    Licensed under the Apache License, Version 2.0 (the "License"); you may
#    not use this file except in compliance with the License. You may obtain
#    a copy of the License at
#
#         http://www.apache.org/licenses/LICENSE-2.0
#
#    Unless required by applicable law or agreed to in writing, software
#    distributed under the License is distributed on an "AS IS" BASIS, WITHOUT
#    WARRANTIES OR CONDITIONS OF ANY KIND, either express or implied. See the
#    License for the specific language governing permissions and limitations
#    under the License.
"""Deployments Resource Router

Handles API calls to /deployments and routes them appropriately
"""
import copy
import logging
import random
import time
import uuid

import bottle
from SpiffWorkflow.storage import DictionarySerializer

from checkmate import blueprints
from checkmate.common import config
from checkmate.common import statsd
from checkmate.common import tasks as common_tasks
from checkmate import db
from checkmate import deployment as cmdeploy
from checkmate.deployments import tasks
from checkmate import exceptions
from checkmate import operations
from checkmate import stacks
from checkmate import utils
from checkmate import workflow
from checkmate import workflow_spec
from checkmate.workflows import tasks as wf_tasks

LOG = logging.getLogger(__name__)


#
# Shared Functions
#
def _content_to_deployment(request=bottle.request, deployment_id=None,
                           tenant_id=None):
    """Receives request content and puts it in a deployment.

    :param bottle_request: the bottlepy request object
    :param deployment_id: the expected/requested ID
    :param tenant_id: the tenant ID in the request

    """
    entity = utils.read_body(request)
    if 'deployment' in entity:
        entity = entity['deployment']  # Unwrap if wrapped

    if request.headers and 'X-Source-Untrusted' in request.headers:
        LOG.info("X-Source-Untrusted: Validating Blueprint against "
                 "Checkmate's cached version.")
        _validate_blueprint(entity)
        LOG.info("X-Source-Untrusted: Validating blueprint is "
                 "self-consistent.")
        _validate_blueprint_inputs(entity, tenant_id)

    if 'heat_template_version' in entity:
        raise exceptions.CheckmateHOTTemplateException()
    if 'id' not in entity:
        entity['id'] = deployment_id or uuid.uuid4().hex
    if db.any_id_problems(entity['id']):
        raise exceptions.CheckmateValidationException(
            db.any_id_problems(entity['id']))
    if 'includes' in entity:
        del entity['includes']
    if 'tenantId' in entity and tenant_id:
        if entity['tenantId'] != tenant_id:
            msg = "tenantId must match with current tenant ID"
            raise exceptions.CheckmateValidationException(
                msg, friendly_message=msg)
    else:
        assert tenant_id, "Tenant ID must be specified in deployment."
        entity['tenantId'] = tenant_id
    if 'created-by' not in entity:
        entity['created-by'] = request.environ['context'].username
    deployment = cmdeploy.Deployment(entity)  # Also validates syntax
    return deployment


def _validate_blueprint(deployment):
    """Someone could have tampered with the blueprint!"""
    curr_config = config.current()
    if curr_config.github_api is None:
        raise exceptions.CheckmateValidationException(
            'Cannot validate blueprint.')
    github_manager = blueprints.GitHubManager(curr_config)
    if github_manager.blueprint_is_invalid(deployment):
        LOG.info("X-Source-Untrusted: Passed in Blueprint did not match "
                 "anything in Checkmate's cache.")
        raise exceptions.CheckmateValidationException('Invalid Blueprint.')


def _validate_blueprint_inputs(deployment, tenant_id):
    """Only used for extra checking when X-Source-Unstrusted header found."""
    inputs = deployment.get('inputs', {})
    # Make sure 'blueprint' is the only key directly under 'inputs'
    if not inputs.get('blueprint') or len(inputs) > 1:
        LOG.info('X-Source-Untrusted: invalid input section. Tenant ID: %s.',
                 tenant_id)
        raise exceptions.CheckmateValidationException(
            'POST deployment: malformed inputs.')

    # Make sure 'inputs->blueprint' only contains valid options
    delta = (
        set(inputs['blueprint'].keys()) -
        set(deployment['blueprint']['options'].keys())
    )
    if delta:
        LOG.info('X-Source-Untrusted: invalid blueprint options found. '
                 'Tenant ID: %s.', tenant_id)
        raise exceptions.CheckmateValidationException(
            'POST deployment: inputs not valid.')

    # Check valid options: value must be less than 4k characters
    for _, value in inputs['blueprint'].items():
        if isinstance(value, basestring) and len(value) > 4096:
            LOG.info('X-Source-Untrusted: value to large (%d characters). '
                     'Tenant ID: %s.', len(value), tenant_id)
            raise exceptions.CheckmateValidationException(
                'POST deployment: cannot parse values.')


def write_deploy_headers(deployment_id, tenant_id=None):
    """Write new resource location and link headers."""
    if tenant_id:
        bottle.response.add_header('Location', "/%s/deployments/%s" %
                                   (tenant_id, deployment_id))
        bottle.response.add_header('Link', '</%s/workflows/%s>; '
                                   'rel="workflow"; title="Deploy"' %
                                   (tenant_id, deployment_id))
    else:
        bottle.response.add_header(
            'Location', "/deployments/%s" % deployment_id)
        bottle.response.add_header('Link', '</workflows/%s>; '
                                   'rel="workflow"; title="Deploy"' %
                                   deployment_id)


class Router(object):
    """Route /deployments/ calls."""

    def __init__(self, app, manager):
        """Takes a bottle app and routes traffic for it."""
        self.app = app
        self.manager = manager

        # Deployment list
        app.route('/deployments', 'GET', self.get_deployments)
        app.route('/deployments', 'POST', self.post_deployment)
        app.route('/deployments', 'PUT', self.update_deployment)
        app.route('/deployments/simulate', 'POST', self.simulate)
        app.route('/deployments/count', 'GET', self.get_count)
        app.route('/deployments/+parse', 'POST', self.parse_deployment)
        app.route('/deployments/+preview', 'POST', self.preview_deployment)

        # Deployment Resource
        app.route('/deployments/<api_id>', 'GET', self.get_deployment)
        app.route('/deployments/<api_id>', 'PUT', self.update_deployment)
        app.route('/deployments/<api_id>', 'DELETE', self.delete_deployment)

        # Actions
        app.route('/deployments/<api_id>/+check', ['POST', 'GET'],
                  self.check_deployment)
        app.route('/deployments/<api_id>/+clone', 'POST',
                  self.clone_deployment)
        app.route('/deployments/<api_id>/+plan', ['POST', 'GET'],
                  self.plan_deployment)
        app.route('/deployments/<api_id>/+sync', ['POST', 'GET'],
                  self.sync_deployment)
        app.route('/deployments/<api_id>/+deploy', ['POST', 'GET'],
                  self.deploy_deployment)
        app.route('/deployments/<api_id>/+add-nodes', ['POST', 'GET'],
                  self.add_nodes)
        app.route('/deployments/<api_id>/+delete-nodes', ['POST', 'GET'],
                  self.delete_nodes)

        # Secrets
        app.route('/deployments/<api_id>/secrets', 'GET',
                  self.get_deployment_secrets)
        app.route('/deployments/<api_id>/secrets', 'POST',
                  self.update_deployment_secrets)

        # Resources
        app.route('/deployments/<api_id>/resources', 'GET',
                  self.get_deployment_resources)
        app.route('/deployments/<api_id>/resources/status', 'GET',
                  self.get_resources_statuses)
        app.route('/deployments/<api_id>/resources/<rid>', 'GET',
                  self.get_resource)
        app.route('/deployments/<api_id>/resources/<r_id>/+take-offline',
                  'POST', self.take_resource_offline)
        app.route('/deployments/<api_id>/resources/<r_id>/+bring-online',
                  'POST', self.bring_resource_online)
        self.stack_router = stacks.Router(self.app, stacks.Manager())

    param_whitelist = ['search', 'name', 'blueprint.name', 'status',
                       'start_date', 'end_date']

    @utils.with_tenant
    @utils.formatted_response('deployments', with_pagination=True)
    def get_deployments(self, tenant_id=None, offset=None, limit=None):
        """Get existing deployments."""
        limit = utils.cap_limit(limit, tenant_id)  # Avoid DoS from huge limit
        show_deleted = bottle.request.query.get('show_deleted')
        statuses = bottle.request.query.getall('status')
        params = copy.deepcopy(bottle.request.query.dict)
        query = utils.QueryParams.parse(params, self.param_whitelist)
        return self.manager.get_deployments(
            tenant_id=tenant_id,
            offset=offset,
            limit=limit,
            with_deleted=show_deleted == '1',
            status=statuses,
            query=query,
        )

    @utils.with_tenant
    def post_deployment(self, tenant_id=None):
        """Creates deployment and workflow.

        Triggers workflow execution.
        """
        try:
            deployment = _content_to_deployment(bottle.request,
                                                tenant_id=tenant_id)
        except exceptions.CheckmateHOTTemplateException:
            return self.stack_router.post_stack_compat(tenant_id=tenant_id)

        is_simulation = bottle.request.environ['context'].simulation
        if is_simulation:
            deployment['id'] = utils.get_id(is_simulation)
        api_id = str(deployment['id'])
        if bottle.request.query.get('asynchronous') == '1':
            self.manager.save_deployment(deployment, api_id=api_id,
                                         tenant_id=tenant_id)
            request_context = copy.deepcopy(bottle.request.environ['context'])
            tasks.process_post_deployment.delay(deployment, request_context)
        else:
            tasks.process_post_deployment(deployment,
                                          bottle.request.environ['context'])
        bottle.response.status = 202
        write_deploy_headers(api_id, tenant_id=tenant_id)
        return utils.write_body(deployment, bottle.request, bottle.response)

    @utils.with_tenant
    def simulate(self, tenant_id=None):
        """Run a simulation."""
        bottle.request.environ['context'].simulation = True
        return self.post_deployment(tenant_id=tenant_id)

    @utils.with_tenant
    def get_count(self, tenant_id=None):
        """Get existing deployment count."""
        result = self.manager.count(tenant_id=tenant_id)
        return utils.write_body(
            {'count': result}, bottle.request, bottle.response)

    @utils.with_tenant
    @statsd.collect
    def parse_deployment(self, tenant_id=None):
        """Parse a deployment and return the parsed response."""
        if bottle.request.query.get('check_limits') == "1":
            check_limits = True
        else:
            check_limits = False
        if bottle.request.query.get('check_access') == "1":
            check_access = True
        else:
            check_access = False
        start = time.time()
        deployment = _content_to_deployment(tenant_id=tenant_id)
        results = self.manager.plan(deployment,
                                    bottle.request.environ['context'],
                                    check_limits=check_limits,
                                    check_access=check_access,
                                    parse_only=True)
        duration = time.time() - start
        if duration <= 1:
            LOG.debug("Parse took less than one second: %d", duration)
        elif duration <= 12:
            LOG.warn("Parse took more than one second: %d", duration)
        else:
            LOG.error("Parse took more than 12 seconds: %d", duration)

        return utils.write_body(results, bottle.request, bottle.response)

    @utils.with_tenant
    def preview_deployment(self, tenant_id=None):
        """Parse and preview a deployment and its workflow."""
        deployment = _content_to_deployment(tenant_id=tenant_id)
        context = bottle.request.environ['context']
        results = self.manager.plan(deployment, context)
        spec = workflow_spec.WorkflowSpec.create_build_spec(
            results, context)
        serializer = DictionarySerializer()
        serialized_spec = spec.serialize(serializer)
        results['workflow'] = dict(wf_spec=serialized_spec)

        # Return any errors found
        errors = spec.validate()
        if errors:
            results['messages'] = errors

        return utils.write_body(results, bottle.request, bottle.response)

    @utils.with_tenant
    def get_deployment(self, api_id, tenant_id=None):
        """Return deployment with given ID."""
        try:
            # TODO(any): verify admin-ness
            if 'with_secrets' in bottle.request.query:
                entity = self.manager.get_deployment(api_id, tenant_id,
                                                     with_secrets=True)
            else:
                entity = self.manager.get_deployment(api_id, tenant_id,
                                                     with_secrets=False)

        except exceptions.CheckmateDoesNotExist:
            bottle.abort(404)
        if tenant_id is not None and tenant_id != entity.get('tenantId'):
            LOG.warning("Attempt to access deployment %s from wrong tenant %s "
                        "by %s", api_id,
                        tenant_id, bottle.request.environ['context'].username)
            bottle.abort(404)

        return utils.write_body(entity, bottle.request, bottle.response)

    @utils.with_tenant
    def update_deployment(self, api_id=None, tenant_id=None):
        """Store a deployment on this server."""
        deployment = _content_to_deployment(
            deployment_id=api_id, tenant_id=tenant_id)

        existing_deployment = None
        if api_id:
            try:
                existing_deployment = self.manager.get_deployment(api_id)
            except exceptions.CheckmateDoesNotExist:
                LOG.debug("Deployment not found: %s", api_id)

        results = self.manager.save_deployment(deployment,
                                               api_id=api_id,
                                               tenant_id=tenant_id)

        # Return response (with new resource location in header)
        if existing_deployment:
            bottle.response.status = 200  # OK - updated
        else:
            bottle.response.status = 201  # Created
            location = []
            if tenant_id:
                location.append('/%s' % tenant_id)
            location.append('/deployments/%s' % results['id'])
            bottle.response.add_header('Location', "".join(location))

        return utils.write_body(results, bottle.request, bottle.response)

    @staticmethod
    def _validate_delete_node_request(api_id, deployment_info,
                                      deployment, service_name, count,
                                      victim_list):
        """Check that a delete node request is valid."""
        if not service_name or not count:
            raise exceptions.CheckmateValidationException(
                "'service_name' and 'count' are required in the request body")

        victim_list_size = len(victim_list)
        if victim_list_size < 0 or victim_list_size > count:
            raise exceptions.CheckmateValidationException(
                "The victim list has more elements than the count")

        if not deployment_info:
            raise exceptions.CheckmateDoesNotExist(
                "No deployment with id %s" % api_id)

        try:
            if service_name not in deployment['blueprint']['services']:
                raise exceptions.CheckmateValidationException(
                    "The specified service does not exist for the deployment")
        except KeyError:
            raise exceptions.CheckmateValidationException(
                "The specified service does not exist for the deployment")

        resources = deployment.get_resources_for_service(service_name)
        service_resources = resources.keys()
        for resource_key in victim_list:
            if resource_key not in service_resources:
                raise exceptions.CheckmateValidationException(
                    "The resource specified in the victim list is not valid")

        return True

    @utils.with_tenant
    def delete_nodes(self, api_id, tenant_id=None):
        """Deletes nodes from a  deployment, based on the resource ids that
        are to be provided in the request body.
        :param api_id:
        :param tenant_id:
        :return:
        """
        context = bottle.request.environ['context']
        if utils.is_simulation(api_id):
            context.simulation = True

        body = utils.read_body(bottle.request)
        service_name = body.get('service_name')
        count = int(body.get('count', 0))
        victim_list = body.get('victim_list', [])
        deployment_info = self.manager.get_deployment(api_id,
                                                      tenant_id=tenant_id,
                                                      with_secrets=True)
        deployment = cmdeploy.Deployment(deployment_info)
        self._validate_delete_node_request(api_id, deployment_info, deployment,
                                           service_name, count, victim_list)

        LOG.debug("Received request to delete %s nodes for service %s for "
                  "deployment %s", count, service_name, deployment['id'])
        resources_for_service = deployment.get_resources_for_service(
            service_name).keys()
        resources_for_service = list(set(resources_for_service) - set(
            victim_list))
        random.shuffle(resources_for_service)
        victim_list.extend(resources_for_service[:(count - len(victim_list))])
        operation = self.manager.deploy_workflow(context, deployment,
                                                 tenant_id, "SCALE DOWN",
                                                 victim_list=victim_list)

        delete_nodes_wf_id = operation['workflow-id']
        wf_tasks.cycle_workflow.delay(delete_nodes_wf_id,
                                      context.get_queued_task_dict())

        # Set headers
        location = "/deployments/%s" % api_id
        link = "/workflows/%s" % delete_nodes_wf_id
        if tenant_id:
            location = "/%s%s" % (tenant_id, location)
            link = "/%s%s" % (tenant_id, link)
        bottle.response.set_header("Location", location)
        bottle.response.set_header("Link", '<%s>; rel="workflow"; '
                                   'title="Delete Nodes"' % link)
        bottle.response.set_header("Location", location)

        bottle.response.status = 202  # Accepted (i.e. not done yet)
        return utils.write_body(deployment, bottle.request, bottle.response)

    @utils.with_tenant
    def add_nodes(self, api_id, tenant_id=None):
        """Add nodes to deployment identified by api_id."""
        if utils.is_simulation(api_id):
            bottle.request.environ['context'].simulation = True
<<<<<<< HEAD
        existing_deployment = self.manager.get_deployment(api_id, tenant_id=tenant_id,
                                                 with_secrets=True)
=======
        existing_deployment = self.manager.get_deployment(api_id,
                                                          tenant_id=tenant_id,
                                                          with_secrets=True)
>>>>>>> 15595b60
        if not existing_deployment:
            raise exceptions.CheckmateDoesNotExist(
                "No deployment with id %s" % api_id)
        body = utils.read_body(bottle.request)
        service_name = body.get('service_name')
        count = int(body.get('count', 0))

        if not service_name or count <= 0:
            bottle.abort(400, "Invalid input, service_name and count is not "
                              "provided in the request body")

        LOG.debug("Add %s nodes for service %s", count, service_name)
        context = bottle.request.environ['context']
        planned_deployment = self.manager.plan_add_nodes(
            cmdeploy.Deployment(existing_deployment),
            context,
            service_name,
            count
        )
        operation = self.manager.deploy_workflow(context,
                                                 planned_deployment,
                                                 tenant_id, "SCALE UP")
        add_nodes_wf_id = operation['workflow-id']
        wf_tasks.cycle_workflow.delay(add_nodes_wf_id,
                                      context.get_queued_task_dict())

        # Set headers
        location = "/deployments/%s" % api_id
        link = "/workflows/%s" % add_nodes_wf_id
        if tenant_id:
            location = "/%s%s" % (tenant_id, location)
            link = "/%s%s" % (tenant_id, link)
        bottle.response.set_header("Location", location)
        bottle.response.set_header("Link", '<%s>; rel="workflow"; '
                                   'title="Add Nodes"' % link)
        bottle.response.set_header("Location", location)

        bottle.response.status = 202  # Accepted (i.e. not done yet)
<<<<<<< HEAD
        return utils.write_body(planned_deployment, bottle.request, bottle.response)
=======
        return utils.write_body(planned_deployment,
                                bottle.request, bottle.response)
>>>>>>> 15595b60

    @utils.with_tenant
    def delete_deployment(self, api_id, tenant_id=None):
        """Delete the specified deployment."""
        request_context = bottle.request.environ['context']
        if utils.is_simulation(api_id):
            request_context.simulation = True
        deployment = self.manager.get_deployment(api_id)
        if not deployment:
            raise exceptions.CheckmateDoesNotExist(
                "No deployment with id %s" % api_id)
        deployment = cmdeploy.Deployment(deployment)
        if bottle.request.query.get('force') != '1':
            if deployment.get('status') == "DELETED":
                bottle.abort(400, "This deployment has already been deleted.")
            if not deployment.fsm.permitted('DELETED'):
                bottle.abort(
                    400,
                    "Deployment %s cannot be deleted while in status %s." % (
                        api_id, deployment.get('status', 'UNKNOWN')))
        operation = deployment.get('operation')
        if (operation and operation.get("type") == "DELETE"
                and operation.get("status") != "COMPLETE"):
            bottle.abort(400, "This deployment is already in the process of "
                         "being deleted.")

        #TODO(any): driver will come from workflow manager once we create that
        driver = db.get_driver(api_id=api_id)
        if (operation and operation.get('action') != 'PAUSE' and
                operation['status'] not in ('PAUSED', 'COMPLETE')):
            current_wf_id = operations.current_workflow_id(deployment)
            common_tasks.update_operation.delay(api_id, current_wf_id,
                                                driver=driver, action='PAUSE')
        delete_workflow_spec = (
            workflow_spec.WorkflowSpec.create_delete_dep_wf_spec(
                deployment, request_context))
        spiff_workflow = workflow.create_workflow(
            delete_workflow_spec, deployment, request_context,
            driver=driver, wf_type="DELETE")
        workflow_id = spiff_workflow.attributes.get('id')
        LOG.debug("Workflow %s created for deleting deployment %s",
                  workflow_id, api_id)
        operations.create.delay(api_id, workflow_id, "DELETE", tenant_id)
        wf_tasks.cycle_workflow.delay(workflow_id,
                                      request_context.get_queued_task_dict())
        # Set headers
        location = "/deployments/%s" % api_id
        link = "/workflows/%s" % workflow_id
        if tenant_id:
            location = "/%s%s" % (tenant_id, location)
            link = "/%s%s" % (tenant_id, link)
        bottle.response.set_header("Link", '<%s>; rel="workflow"; '
                                   'title="Delete Deployment"' % link)
        bottle.response.set_header("Location", location)

        bottle.response.status = 202  # Accepted (i.e. not done yet)
        return utils.write_body(deployment, bottle.request, bottle.response)

    @utils.with_tenant
    def clone_deployment(self, api_id, tenant_id=None):
        """Creates deployment and wokflow from a deleted deployment."""
        assert api_id, "Deployment ID cannot be empty"
        deployment = self.manager.clone(
            api_id,
            bottle.request.environ['context'],
            tenant_id=tenant_id,
            simulate=bottle.request.environ['context'].simulation
        )
        return utils.write_body(deployment, bottle.request, bottle.response)

    @utils.with_tenant
    def plan_deployment(self, api_id, tenant_id=None):
        """Plan a NEW deployment and save it as PLANNED."""
        if db.any_id_problems(api_id):
            bottle.abort(406, db.any_id_problems(api_id))
        entity = self.manager.get_deployment(api_id, with_secrets=True)
        if not entity:
            raise exceptions.CheckmateDoesNotExist(
                'No deployment with id %s' % api_id)
        if entity.get('status', 'NEW') != 'NEW':
            raise exceptions.CheckmateBadState(
                "Deployment '%s' is in '%s' status and must be in 'NEW' to "
                "be planned" % (api_id, entity.get('status')))
        deployment = cmdeploy.Deployment(entity)  # Also validates syntax
        planned_deployment = self.manager.plan(
            deployment, bottle.request.environ['context'])
        results = self.manager.save_deployment(planned_deployment,
                                               deployment_id=api_id,
                                               tenant_id=tenant_id)
        return utils.write_body(results, bottle.request, bottle.response)

    def _setup_deployment(self, api_id, tenant_id):
        """Basic deployment setup for sync_deployment and check_deployment."""
        if db.any_id_problems(api_id):
            bottle.abort(406, db.any_id_problems(api_id))
        entity = self.manager.get_deployment(api_id)
        if not entity:
            raise exceptions.CheckmateDoesNotExist(
                'No deployment with id %s' % api_id)
        deployment = cmdeploy.Deployment(entity)
        if utils.is_simulation(api_id):
            bottle.request.environ['context'].simulation = True
        bottle.request.environ['context']['deployment'] = api_id
        return deployment

    @utils.with_tenant
    def sync_deployment(self, api_id, tenant_id=None):
        """Sync existing deployment objects with current cloud status."""
        updates = {'meta-data': {'requested-sync': utils.get_time_string()}}
        deployment = self._setup_deployment(api_id, tenant_id)
        try:
            updates.update(deployment.get_statuses(
                bottle.request.environ['context']))
            updates.update(
                common_tasks.update_operation(
                    api_id,
                    operations.current_workflow_id(deployment),
                    deployment_status=updates['status'],
                    status=updates['operation']['status'],
                    check_only=True
                )
            )
            updates['meta-data']['last-sync'] = utils.get_time_string()
        finally:
            db.get_driver(api_id=api_id).save_deployment(api_id, updates,
                                                         partial=True)
        return utils.write_body(
            updates['resources'], bottle.request, bottle.response)

    @utils.with_tenant
    def check_deployment(self, api_id, tenant_id=None):
        """Check instance statuses."""
        deployment = self._setup_deployment(api_id, tenant_id)
        deployment.get_statuses(bottle.request.environ['context'])
        return utils.write_body(
            utils.format_check(deployment.get('resources')),
            bottle.request,
            bottle.response
        )

    @utils.with_tenant
    def deploy_deployment(self, api_id, tenant_id=None):
        """Deploy a NEW or PLANNED deployment and save it as DEPLOYED."""
        if db.any_id_problems(api_id):
            raise exceptions.CheckmateValidationException(
                db.any_id_problems(api_id))
        entity = self.manager.get_deployment(api_id, with_secrets=True)
        if not entity:
            exceptions.CheckmateDoesNotExist(
                'No deployment with id %s' % api_id)
        deployment = cmdeploy.Deployment(entity)  # Also validates syntax
        context = bottle.request.environ['context']
        if entity.get('status', 'NEW') == 'NEW':
            deployment = self.manager.plan(deployment, context)
        if entity.get('status') != 'PLANNED':
            raise exceptions.CheckmateBadState(
                "Deployment '%s' is in '%s' status and must be in 'PLANNED' "
                "or 'NEW' status to be deployed" % (api_id,
                                                    entity.get('status')))

        # Create a 'new deployment' workflow
        self.manager.deploy(deployment, context)

        # Trigger the workflow
        async_task = self.manager.execute(api_id, context)
        LOG.debug("Triggered workflow (task='%s')", async_task)

        return utils.write_body(deployment, bottle.request, bottle.response)

    @utils.with_tenant
    def get_deployment_secrets(self, api_id, tenant_id=None):
        """Return deployment secrets."""
        try:
            entity = self.manager.get_deployment(api_id, tenant_id=tenant_id)
        except exceptions.CheckmateDoesNotExist:
            bottle.abort(404)
        context = bottle.request.environ['context']
        if tenant_id is not None and tenant_id != entity.get('tenantId'):
            LOG.warning("Attempt to access deployment %s from wrong tenant %s "
                        "by %s", api_id, tenant_id,
                        context.username)
            bottle.abort(404)

        if not (context.is_admin is True or
                ('created-by' in entity and
                 entity['created-by'] is not None and
                 context.username == entity.get('created-by'))):
            bottle.abort(401, "You must be the creator of a deployment or an "
                              "admin to retrieve its secrets")
        data = self.manager.get_deployment_secrets(api_id, tenant_id=tenant_id)
        return utils.write_body(data, bottle.request, bottle.response)

    @utils.with_tenant
    def update_deployment_secrets(self, api_id, tenant_id=None):
        """Update/Lock deployment secrets."""
        partial = utils.read_body(bottle.request)
        try:
            entity = self.manager.get_deployment(api_id,
                                                 tenant_id=tenant_id,
                                                 with_secrets=False)
        except exceptions.CheckmateDoesNotExist:
            bottle.abort(404)
        context = bottle.request.environ['context']
        if tenant_id is not None and tenant_id != entity.get('tenantId'):
            LOG.warning("Attempt to access deployment %s from wrong tenant %s "
                        "by %s", api_id, tenant_id,
                        context.username)
            bottle.abort(404)

        if not (context.is_admin is True or
                ('created-by' in entity and
                 entity['created-by'] is not None and
                 context.username == entity.get('created-by'))):
            bottle.abort(401, "You must be the creator of a deployment or an "
                         "admin to retrieve its secrets")

        if not partial:
            bottle.abort(400, "No data provided")
        if 'secrets' not in partial:
            bottle.abort(406, "Must supply 'secrets' to be locked")

        results = self.manager.update_deployment_secrets(api_id, partial,
                                                         tenant_id=tenant_id)
        return utils.write_body(results, bottle.request, bottle.response)

    @utils.with_tenant
    def get_deployment_resources(self, api_id, tenant_id=None):
        """Return the resources for a deployment."""
        # TODO(any): verify admin-ness
        if 'with_secrets' in bottle.request.query:
            deployment = self.manager.get_deployment(api_id, tenant_id,
                                                     with_secrets=True)
        else:
            deployment = self.manager.get_deployment(api_id, tenant_id,
                                                     with_secrets=False)

        resources = self.manager._get_dep_resources(deployment)
        return utils.write_body(resources, bottle.request, bottle.response)

    @utils.with_tenant
    def get_resources_statuses(self, api_id, tenant_id=None):
        """Get basic status of all deployment resources."""
        # TODO(any): verify admin-ness
        if 'with_secrets' in bottle.request.query:
            deployment = self.manager.get_deployment(api_id, tenant_id,
                                                     with_secrets=True)
        else:
            deployment = self.manager.get_deployment(api_id, tenant_id,
                                                     with_secrets=False)
        resources = self.manager._get_dep_resources(deployment)
        resp = {}

        for key, val in resources.iteritems():
            if key.isdigit():
                resp.update({
                    key: {
                        'service': val.get('service', 'UNKNOWN'),
                        'status': val.get('status'),
                        'status-message': val.get('status-message'),
                        'error-message': val.get('error-message'),
                        'type': val.get('type', 'UNKNOWN'),
                        'component': val.get('component', 'UNKNOWN'),
                        'provider': val.get('provider', 'core')
                    }
                })

        for val in resp.values():
            if not val.get('status'):
                val['status'] = 'UNKNOWN'
            if 'message' in val and not val.get('message'):
                del val['message']
        return utils.write_body(resp, bottle.request, bottle.response)

    @utils.with_tenant
    def get_resource(self, api_id, rid, tenant_id=None):
        """Get a specific resource from a deployment."""
        try:
            result = self.manager.get_resource_by_id(api_id, rid, tenant_id)
            return utils.write_body(result, bottle.request, bottle.response)
        except ValueError as not_found:
            bottle.abort(404, not_found.value)

    @utils.with_tenant
    def take_resource_offline(self, api_id, r_id, tenant_id=None):
        """Creates and executes the workflow for taking the passed in
        resource offline.
        """
        if utils.is_simulation(api_id):
            bottle.request.environ['context'].simulation = True
        deployment = self.manager.get_deployment(api_id, tenant_id=tenant_id)
        deployment = cmdeploy.Deployment(deployment)
        resource = deployment.get('resources').get(r_id)
        if not resource:
            bottle.abort(404, "No resource %s in deployment %s" %
                              (r_id, api_id))
        self._validate_node_update_call(deployment, resource)
        context = bottle.request.environ['context']
        operation = self.manager.deploy_workflow(context, deployment,
                                                 tenant_id, "TAKE OFFLINE",
                                                 resource_id=r_id)
        wf_tasks.cycle_workflow.delay(operation['workflow-id'],
                                      context.get_queued_task_dict())
        return utils.write_body(deployment, bottle.request, bottle.response)

    @utils.with_tenant
    def bring_resource_online(self, api_id, r_id, tenant_id=None):
        """Creates and executes the workflow for getting the passed in
        resource online.
        """
        if utils.is_simulation(api_id):
            bottle.request.environ['context'].simulation = True
        deployment = self.manager.get_deployment(api_id, tenant_id=tenant_id)
        deployment = cmdeploy.Deployment(deployment)
        resource = deployment.get('resources').get(r_id)
        if not resource:
            bottle.abort(404, "No resource %s in deployment %s" %
                              (r_id, api_id))
        self._validate_node_update_call(deployment, resource)
        context = bottle.request.environ['context']
        operation = self.manager.deploy_workflow(context, deployment,
                                                 tenant_id, "BRING ONLINE",
                                                 resource_id=r_id)
        wf_tasks.cycle_workflow.delay(operation['workflow-id'],
                                      context.get_queued_task_dict())
        return utils.write_body(deployment, bottle.request, bottle.response)

    @staticmethod
    def _validate_node_update_call(deployment, resource):
        """Validates lb node status update calls."""
        service = resource.get('service')
        index = resource.get('index')
        valid_resource_keys = deployment.get_resources_for_service(
            service).keys()
        if index not in valid_resource_keys:
            raise exceptions.CheckmateValidationException(
                "Resource id %s is not valid" % index)<|MERGE_RESOLUTION|>--- conflicted
+++ resolved
@@ -461,14 +461,9 @@
         """Add nodes to deployment identified by api_id."""
         if utils.is_simulation(api_id):
             bottle.request.environ['context'].simulation = True
-<<<<<<< HEAD
-        existing_deployment = self.manager.get_deployment(api_id, tenant_id=tenant_id,
-                                                 with_secrets=True)
-=======
         existing_deployment = self.manager.get_deployment(api_id,
                                                           tenant_id=tenant_id,
                                                           with_secrets=True)
->>>>>>> 15595b60
         if not existing_deployment:
             raise exceptions.CheckmateDoesNotExist(
                 "No deployment with id %s" % api_id)
@@ -507,12 +502,8 @@
         bottle.response.set_header("Location", location)
 
         bottle.response.status = 202  # Accepted (i.e. not done yet)
-<<<<<<< HEAD
-        return utils.write_body(planned_deployment, bottle.request, bottle.response)
-=======
         return utils.write_body(planned_deployment,
                                 bottle.request, bottle.response)
->>>>>>> 15595b60
 
     @utils.with_tenant
     def delete_deployment(self, api_id, tenant_id=None):
