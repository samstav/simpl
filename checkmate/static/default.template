--- conflicted
+++ resolved
@@ -1,140 +1,5 @@
-<<<<<<< HEAD
-<!DOCTYPE HTML PUBLIC "-//IETF//DTD HTML 2.0//EN">
-<html>
-    <head>
-        <title>{% block title %}Checkmate{% endblock %}</title>
-
-        <meta charset="utf-8" />
-        <meta http-equiv="Content-Type" content="text/html; charset=utf-8" />
-        <meta name="viewport" content="width=device-width, initial-scale=1.0" />
-        <meta name="description" content="" />
-        <meta name="author" content="Ziad Sawalha/Rackspace" />
-
-        <!-- *** Bootstrap *** -->
-        <!-- Le styles -->
-        <!-- Bootstrap - compiled into one file-->
-        <link href="/static/libs/bootstrap-2.0.4/css/bootstrap.min.css" rel="stylesheet">
-
-        <style>
-          body {
-            padding-top: 60px; /* 60px to make the container go all the way to the bottom of the topbar */
-          }
-        </style>
-
-        <!-- Le HTML5 shim, for IE6-8 support of HTML5 elements -->
-        <!--[if lt IE 9]>
-          <script src="http://html5shim.googlecode.com/svn/trunk/html5.js"></script>
-        <![endif]-->
-
-        <!-- Le fav and touch icons -->
-        <link rel="shortcut icon" href="/static/favicon.ico" />
-        <link rel="apple-touch-icon-precomposed" sizes="144x144" href="../assets/ico/apple-touch-icon-144-precomposed.png" />
-        <link rel="apple-touch-icon-precomposed" sizes="114x114" href="../assets/ico/apple-touch-icon-114-precomposed.png" />
-        <link rel="apple-touch-icon-precomposed" sizes="72x72" href="../assets/ico/apple-touch-icon-72-precomposed.png" />
-        <link rel="apple-touch-icon-precomposed" href="/static/bootstrap/ico/apple-touch-icon-57-precomposed.png" />
-
-        <!-- *** Google Code Prettify *** -->
-        <link href="/static/libs/google-code-prettify-rev187/prettify.css" rel="stylesheet">
-        <script type="text/javascript" src="/static/libs/google-code-prettify-rev187/prettify.js"></script>
-
-        <!-- *** Code Mirror - code viewer/editor *** -->
-        <link href="/static/libs/code-mirror-2.32/lib/codemirror.css" rel="stylesheet"/>
-        <link href="/static/libs/code-mirror-2.32/theme/lesser-dark.css" rel="stylesheet"/>
-        <script src="/static/libs/code-mirror-2.32/lib/codemirror.js" type="text/javascript"></script>
-        <script src="/static/libs/code-mirror-2.32/mode/javascript/javascript.js" type="text/javascript"></script>
-        <script src="/static/libs/code-mirror-2.32/lib/util/foldcode.js" type="text/javascript"></script>
-        
-        <!-- modal plugin -->
-        <link href="/static/libs/jquery-bootstrap-scripting/css/jquery.dialog2.css" rel="stylesheet"/>
-
-        <!-- Loading jquery and needed libs early so templates can use $ -->
-        <script src="/static/libs/jquery-1.7.2.min.js" type="text/javascript"></script>
-        <script src="/static/libs/jquery.timeago.js" type="text/javascript"></script>
-
-        <style>
-        body {
-            height: 100%;
-            width: 100%;
-            position: absolute;
-        }
-        .container-fluid, .span9, form, .CodeMirror, .row-fluid { height: inherit; }
-        .CodeMirror-scroll { height: 80%; }
-        .CodeMirror pre {
-            line-height: inherit;
-            color: inherit;
-        }
-        </style>
-    </head>
-    <body onload="prettyPrint()">
-        <div class="navbar navbar-fixed-top">
-          <div class="navbar-inner">
-            <div class="container">
-              <!-- .btn-navbar is used as the toggle for collapsed navbar content -->
-              <a class="btn btn-navbar" data-toggle="collapse" data-target=".nav-collapse">
-                <span class="icon-bar"></span>
-                <span class="icon-bar"></span>
-                <span class="icon-bar"></span>
-              </a>
-              <a class="brand" href="/">Checkmate</a>
-              <div class="nav-collapse">
-                <ul class="nav">
-                  <li class="divider-vertical"></li>
-                  <li><a href="/admin">Home</a></li>
-                  <li><a href="{{tenant_id|prepend}}/environments/">Environments</a></li>
-                  <li><a href="{{tenant_id|prepend}}/deployments/">Deployments</a></li>
-                  <li><a href="{{tenant_id|prepend}}/blueprints/">Blueprints</a></li>
-                  <li><a href="{{tenant_id|prepend}}/components/">Components</a></li>
-                  <li><a href="{{tenant_id|prepend}}/workflows/">Workflows</a></li>
-                  <li class="dropdown">
-                    <a href="#" class="dropdown-toggle" data-toggle="dropdown">Status<b class="caret"></b>
-                    </a>
-                    <ul class="dropdown-menu">
-                      <li><a href="/status/celery/">Celery</a></li>
-                      <li><a href="/status/libraries/">Libraries</a></li>
-                    </ul>
-                  </li>
-                  <li class="divider-vertical"></li>
-                  <li><a href="/{{tenant_id}}/admin">{{tenant_id|prepend('Tenant: ')}}</a></li>
-                </ul>
-                <!-- User Control -->
-                <div class="btn-group pull-right">
-                  <a class="btn dropdown-toggle" data-toggle="dropdown" href="#">
-                    <i class="icon-user"></i> {{context.username}}
-                    <span class="caret"></span>
-                  </a>
-                  <ul class="dropdown-menu">
-                    <li><a href="/{{tenant_id}}/admin">{{tenant_id|prepend('Tenant: ')}}</a></li>
-                  </ul>
-                </div>
-              </div>
-            </div>
-          </div>
-        </div>
-        <div class="container-fluid">
-        {% block content %}
-            <pre class="prettyprint lang-js"><code>{{ source | safe }}</code></pre>
-        {% endblock %}
-        </div><!-- container-fluid -->
-
-    </body>
-    <!-- Le javascript
-    ================================================== -->
-    <!-- Placed at the end of the document so the pages load faster -->
-    
-    <!-- Bootstrap - compiled into one file-->
-    <script src="/static/libs/bootstrap-2.0.4/js/bootstrap.min.js"></script>
-
-    <!-- Checkmate Extensions and converntions -->
-    <script type="text/javascript" >
-            $(".cmpop").popover();  //anything with a 'cmpop' class will attempt to pop over using the data-content and title attributes
-            $(".cmtip").tooltip();  //anything with a 'cmtip' class will attempt to show a tooltip of the title attribute
-            $(".cmcollapse").collapse();  //anything with a 'cmcollapse' class will be collapsible
-    </script>
-</html>
-=======
 <div class="container-fluid">
 {% block content %}
     <pre class="prettyprint lang-js"><code>{{ source | safe }}</code></pre>
 {% endblock %}
-</div><!-- container-fluid -->
->>>>>>> 178aeeee
+</div><!-- container-fluid -->