var checkmate = angular.module('checkmate', ['checkmate.filters', 'checkmate.services', 'checkmate.directives', 'ngResource', 'ngSanitize', 'ngCookies', 'ui']);

checkmate.config(['$routeProvider', '$locationProvider', '$httpProvider', function($routeProvider, $locationProvider, $httpProvider) {
  // Static Paths
  $routeProvider.
  when('/', {
    templateUrl: '/static/ui/partials/home.html',
    controller: StaticController
  }).
  when('/readme', {
    templateUrl: '/static/ui/partials/readme.html',
    controller: StaticController
  }).
  when('/ui/build', {
    template: '<calculator/>',
    controller: StaticController
  })

  // Legacy Paths
  $routeProvider.
  when('/:tenantId/environments', {
    controller: LegacyController,
    template:'<section class="entries" ng-include="templateUrl"><img src="/static/img/ajax-loader-bar.gif" alt="Loading..."/></section>'
  }).
  when('/:tenantId/environments/:id', {
    controller: LegacyController,
    template:'<section class="entries" ng-include="templateUrl"><img src="/static/img/ajax-loader-bar.gif" alt="Loading..."/></section>'
  }).
  when('/:tenantId/deployments', {
    controller: LegacyController,
    template:'<section class="entries" ng-include="templateUrl"><img src="/static/img/ajax-loader-bar.gif" alt="Loading..."/></section>'
  }).
  when('/:tenantId/deployments/:id', {
    controller: LegacyController,
    template:'<section class="entries" ng-include="templateUrl"><img src="/static/img/ajax-loader-bar.gif" alt="Loading..."/></section>'
  }).
  when('/:tenantId/blueprints', {
    controller: LegacyController,
    template:'<section class="entries" ng-include="templateUrl"><img src="/static/img/ajax-loader-bar.gif" alt="Loading..."/></section>'
  }).
  when('/:tenantId/workflows', {
    controller: LegacyController,
    template:'<section class="entries" ng-include="templateUrl"><img src="/static/img/ajax-loader-bar.gif" alt="Loading..."/></section>'
  }).
  when('/:tenantId/workflows/:id/legacy', {
    controller: LegacyController,
    template:'<section class="entries" ng-include="templateUrl"><img src="/static/img/ajax-loader-bar.gif" alt="Loading..."/></section>'
  }).
  when('/:tenantId/workflows/:id/tasks/:task_id', {
    controller: LegacyController,
    template:'<section class="entries" ng-include="templateUrl"><img src="/static/img/ajax-loader-bar.gif" alt="Loading..."/></section>'
  }).
  when('/providers', {
    controller: LegacyController,
    template:'<section class="entries" ng-include="templateUrl"><img src="/static/img/ajax-loader-bar.gif" alt="Loading..."/></section>'
  }).
  when('/status/libraries', {
    controller: LegacyController,
    template:'<section class="entries" ng-include="templateUrl"><img src="/static/img/ajax-loader-bar.gif" alt="Loading..."/></section>'
  }).
  when('/status/celery', {
    controller: LegacyController,
    template:'<section class="entries" ng-include="templateUrl"><img src="/static/img/ajax-loader-bar.gif" alt="Loading..."/></section>'
  })
  
  // New UI - static pages
  $routeProvider.
  when('/deployments/default', {
    templateUrl: '/static/ui/partials/deployment-new.html',
    controller: DeploymentTryController
  }).
  when('/deployments/new', {
    templateUrl: '/static/angular/partials/deployment-new.html',
    controller: DeploymentNewController
  })

  // New UI - dynamic, tenant pages
  $routeProvider.
  when('/:tenantId/workflows/:id/status', {
    templateUrl: '/static/ui/partials/workflow_status.html',
    controller: WorkflowController
  }).
  when('/:tenantId/workflows/:id', {
    templateUrl: '/static/ui/partials/workflow.html',
    controller: WorkflowController,
    reloadOnSearch: false
  }).
  when('/:tenantId/blueprints/:id', {
    templateUrl: '/static/ui/partials/level2.html',
    controller: BlueprintListController
  }).
  when('/:tenantId/workflows/:id/level2', {
    templateUrl: '/static/ui/partials/level2.html',
    controller: OldWorkflowController
  }).
  otherwise({
    controller: ExternalController,
    template:'<section class="entries" ng-include="templateUrl"><img src="/static/img/ajax-loader-bar.gif" alt="Loading..."/></section>',
    reloadOnSearch: false
    });  //normal browsing
  
  
  $locationProvider.html5Mode(true);
  // Hack to get access to them later
  checkmate.config.header_defaults = $httpProvider.defaults;
  $httpProvider.defaults.headers.common['Accept'] = "application/json";
  $httpProvider.defaults.headers.post['Content-Type'] = "application/json;charset=utf-8";
  
}]);

/*
Scope variables that control the Checkmate UI:
- angular.element('header').scope().showHeader = true/false
- angular.element('header').scope().showSearch = true/false

- angular.element('#leftControls').scope().showControls = true/false

- angular.element('.summaries').scope().showSummaries = true
- angular.element('.summaries').scope().showStatus = true

- angular.element('footer').scope().showFooter = true/false

*/

//Loads static content into body
function StaticController($scope, $location) {
  console.log("Loading static file " + $location.path());
  $scope.showHeader = false;
  $scope.showStatus = false;
}

//Loads external page
function ExternalController($window, $location) {
  console.log("Loading external URL " + $location.absUrl());
  $window.location.href = $location.absUrl();
}

//Loads the old ui (rendered at the server)
function LegacyController($scope, $location, $routeParams, $resource, navbar, $window, $http) {
  $scope.showHeader = false;
  $scope.showStatus = false;
  var parts = $location.path().split('/')
  if (parts.length > 1)
    navbar.highlight(parts[2]);

  var path;
  if ('tenantId' in $routeParams) {
    path = $location.path();
  } else if ($location.path().indexOf('/' + $scope.$parent.auth.tenantId + '/') == 0) {
    path = $location.path();
  } else {
    path = '/' + $scope.$parent.auth.tenantId + $location.path();
  }
  if (path.indexOf(".html") == -1 )
    path += ".html";
  if ($location.url().length > $location.path().length)
    path += $location.url().substr($location.path().length);
  console.log("Legacy controller loading " + path);
  $scope.templateUrl = path;

  $scope.save = function() {
    if ($scope.auth.loggedIn) {
      var klass = $resource($location.path());
      var thang = new klass(JSON.parse(Editor.getValue()));
      thang.$save(function(returned, getHeaders){
          $scope.notify('Saved');
          console.log(returned);
        }, function(error) {
          console.log("Error " + error.data + "(" + error.status + ") saving this object.");
          console.log($("#editor").text());
          $scope.$root.error = {data: error.data, status: error.status, title: "Error Saving",
                  message: "There was an error saving your JSON:"};
          $('#modalError').modal('show');
        });
    } else {
      $scope.loginPrompt($scope.save); //TODO: implement a callback
    }
  };

  $scope.action = function(action) {
    if ($scope.auth.loggedIn) {
      console.log("Executing action " + $location.path() + '/' + action)
      $http({method: 'POST', url: $location.path() + '/' + action}).
        success(function(data, status, headers, config) {
          $scope.notify("Command '" + action.replace('+', '') + "' executed");
          // this callback will be called asynchronously
          // when the response is available
          $window.location.reload();
        });
    } else {
      $scope.loginPrompt(); //TODO: implement a callback
    }
  };

  $scope.target_action = function(target) {
    if ($scope.auth.loggedIn) {
      console.log("Executing action " + target)
      $http({method: 'POST', url: target}).
        success(function(data, status, headers, config) {
          $scope.notify("Command '" + _.last(target.split("/")).replace('+', '') + "' executed");
          // this callback will be called asynchronously
          // when the response is available
          $window.location.reload();
        });
    } else {
      $scope.loginPrompt(); //TODO: implement a callback
    }
  };

}

// Root controller that implements authentication
function AppController($scope, $http, $location) {
  $scope.showHeader = true;
  $scope.showStatus = false;
  $scope.auth = {
      username: '',
      tenantId: '',
      expires: ''
    };

  $scope.navigate = function(url) {
    $location.path(url);
  }

  $scope.notify = function(message) {
    $('.bottom-right').notify({
        message: { text: message }, fadeOut: {enabled: true, delay: 5000},
        type: 'bangTidy'
      }).show();
  }

  // Restore login from session
  var catalog = localStorage.getItem('auth');
  if (catalog != undefined && catalog !== null)
    catalog = JSON.parse(catalog);
  if (catalog != undefined && catalog !== null && catalog != {} && 'access' in catalog) {
      $scope.auth.catalog = catalog;
      $scope.auth.username = catalog.access.user.name;
      $scope.auth.tenantId = catalog.access.token.tenant.id;
      checkmate.config.header_defaults.headers.common['X-Auth-Token'] = catalog.access.token.id;
      checkmate.config.header_defaults.headers.common['X-Auth-Source'] = catalog.auth_url;
      var expires = new Date(catalog.access.token.expires);
      var now = new Date();
      if (expires < now) {
        $scope.auth.expires = 'expired';
        $scope.auth.loggedIn = false;
      } else {
        $scope.auth.expires = expires - now;
        $scope.auth.loggedIn = true;
      }
  } else {
    $scope.auth.loggedIn = false;
  }

  // Bind to logon modal
  $scope.bound_creds = {
    username: '',
    password: '',
    apikey: '',
    auth_url: "https://identity.api.rackspacecloud.com/v2.0/tokens" //default
  };
  
  $scope.refresh = function() {
  };

  $scope.handleSpace = function() {
  };
  
  // Display log in prompt
  $scope.loginPrompt = function(success_callback, failure_callback) {
    var modal = $('#modalAuth');
    modal.modal({
      keyboard: false,
      show: true
    });

    modal[0].success_callback = success_callback;
    modal[0].failure_callback = failure_callback;
    modal.modal('show');
  }

  $scope.generatePassword = function() {
      if (parseInt(navigator.appVersion) <= 3) {
          $scope.notify("Sorry this only works in 4.0+ browsers");
          return true;
      }

      var length=10;
      var sPassword = "";

      var noPunction = true;
      for (i=0; i < length; i++) {

          var numI = $scope.getPwdRandomNum();
          //Always have a letter for the first character.
          while (i==0 && (numI <= 64 || ((numI >=91) && (numI <=96)))) { numI = $scope.getPwdRandomNum(); }
          //Only allow letters and numbers for all other characters.
          while (((numI >=58) && (numI <=64)) || ((numI >=91) && (numI <=96))) { numI = $scope.getPwdRandomNum(); }

          sPassword = sPassword + String.fromCharCode(numI);
      }
      return sPassword;
  }

  $scope.getPwdRandomNum = function() {

      // between 0 - 1
      var rndNum = Math.random()

      // rndNum from 0 - 1000
      rndNum = parseInt(rndNum * 1000);

      // rndNum from 33 - 127
      rndNum = (rndNum % 75) + 48;

      return rndNum;
  }


  // Log in using credentials delivered through bound_credentials
  $scope.logIn = function() {
    var username = $scope.bound_creds.username;
    var password = $scope.bound_creds.password;
    var apikey = $scope.bound_creds.apikey;
    var auth_url = $scope.bound_creds.auth_url;
    var data;
    if (apikey) {
       data = JSON.stringify({
        "auth": {
          "RAX-KSKEY:apiKeyCredentials": {
            "username": username,
            "apiKey": apikey
          }
        }
      });
     } else if (password) {
       data = JSON.stringify({
          "auth": {
            "passwordCredentials": {
              "username": username,
              "password": password
            }
          }
        });
     } else {
      return false;
     }

    if (auth_url === undefined || auth_url === null || auth_url.length == 0) {
      headers = {};  // Not supported on server, but we should do it
    } else {
      headers = {"X-Auth-Source": auth_url};
    }
    return $.ajax({
      type: "POST",
      contentType: "application/json; charset=utf-8",
      headers: headers,
      dataType: "json",
      url: "/authproxy",
      data: data
    }).success(function(json) {
      $('#modalAuth').modal('hide');
      var keep = {access: {token: json.access.token, user: json.access.user}};
      keep.auth_url = auth_url;  // save for later
      var expires = new Date(json.access.token.expires);
      keep.expires = expires;
      localStorage.setItem('auth', JSON.stringify(keep));
      $scope.auth.username = username;
      $scope.auth.tenantId = json.access.token.tenant.id;
      $scope.auth.catalog = json;
      checkmate.config.header_defaults.headers.common['X-Auth-Token'] = json.access.token.id;
      checkmate.config.header_defaults.headers.common['X-Auth-Source'] = auth_url;
      var now = new Date();
      if (expires < now) {
        $scope.auth.expires = 'expired';
      } else {
        $scope.auth.expires = expires - now;
      }
      $scope.auth.loggedIn = true;
      $scope.bound_creds = {
          username: '',
          password: '',
          apikey: '',
          auth_url: "https://identity.api.rackspacecloud.com/v2.0/tokens"
        };
      if (typeof $('#modalAuth')[0].success_callback == 'function') {
          $('#modalAuth')[0].success_callback();
          delete $('#modalAuth')[0].success_callback;
          delete $('#modalAuth')[0].failure_callback;
        }
      else
        $scope.$apply();
    }).error(function(response) {
      if (typeof $('#modalAuth')[0].failure_callback == 'function') {
          $('#modalAuth')[0].failure_callback();
          delete $('#modalAuth')[0].success_callback;
          delete $('#modalAuth')[0].failure_callback;
        }
      $("#auth_error_text").html(response.statusText + ". Check that you typed in the correct credentials.");
      $("#auth_error").show();
    });
  }
  
  $scope.logOut = function() {
    $scope.auth.username = '';
    $scope.auth.catalog = null;
    localStorage.removeItem('auth');
    $scope.auth.loggedIn = false;
    delete checkmate.config.header_defaults.headers.common['X-Auth-Token'];
    delete checkmate.config.header_defaults.headers.common['X-Auth-Source'];
    $location.path('/');
  }
}

//Not really used now
function NavBarController() {

}

/**
 *   workflows
 */
function WorkflowListController($scope, $location, $resource, workflow, items, navbar) {
  //Model: UI
  $scope.showItemsBar = true;
  $scope.showStatus = true;
  $scope.name = "Workflows";
  navbar.highlight("workflows");  

  $scope.showConnections = function(task_div) {
    jsPlumb.Defaults.Container = "entry";

    var selectedTask = _.find($scope.tasks, function(task) {
      if (task.id === parseInt(task_div.attr('id')))
        return task;
      return null;
    });

    jsPlumb.addEndpoint(selectedTask.id);
    _.each(selectedTask.children, function(child) {
      jsPlumb.addEndpoint(child.id);

      jsPlumb.connect({
        source: selectedTask.id,
        target: child.id
      });
    });
  };

  //Model: data
  $scope.count = 0;
  $scope.items = items.all;  // bind only to shrunken array
  
  $scope.selectedObject = function() {
    if (items.selected)
      return items.data[items.selected.id];
    return null;
  };

  $scope.selectItem = function(index) {
    items.selectItem(index);
    $scope.selected = items.selected;

    // Prepare tasks
    var wf = items.data[items.selected.id];
    $scope.task_specs = wf.wf_spec.task_specs;
    $scope.tasks = workflow.flattenTasks({}, wf.task_tree);
    $scope.jit = workflow.jitTasks($scope.tasks);
    
    // Render tasks
    workflow.renderWorkflow('#content', '#task', $scope.jit, $scope);
    prettyPrint();
  };

  $scope.selected = items.selected;
  
  $scope.refresh = function() {
  };

  $scope.handleSpace = function() {
  };

  $scope.load = function() {
    console.log("Starting load")
    this.klass = $resource('/:tenantId/workflows/');
    this.klass.get({tenantId: $scope.auth.tenantId}, function(list, getResponseHeaders){
      console.log("Load returned");
      items.receive(list, function(item, key) {
        return {id: key, name: item.name, created: item.created, tenantId: item.tenantId}});
      $scope.count = items.count;
      console.log("Done loading")
    });
  }

  //Setup
  $scope.$watch('items.selectedIdx', function(newVal, oldVal, scope) {
    if (newVal !== null) scroll.toCurrent();
  });

  $scope.load();
}

function WorkflowController($scope, $resource, $http, $routeParams, $location, $window, workflow, items, scroll) {
  //Scope variables
  $scope.showStatus = true;
  $scope.showHeader = true;
  $scope.showSearch = true;
  $scope.showControls = true;
  $scope.taskStates = {
    future: 0,
    likely: 0,
    maybe: 0,
    waiting: 0,
    ready: 0,
    cancelled: 0,
    completed: 0,
    triggered: 0
  };
  
  $scope.load = function() {
    this.klass = $resource('/:tenantId/workflows/:id');
    this.klass.get($routeParams,
                   function(object, getResponseHeaders){
      $scope.data = object;
      items.tasks = workflow.flattenTasks({}, object.task_tree);
      items.all = workflow.parseTasks(items.tasks, object.wf_spec.task_specs);
      $scope.count = items.all.length;
      workflow.calculateStatistics($scope, items.all);
      if ($location.path().split('/').slice(-1)[0] == 'status') {
        if ($scope.taskStates.completed < $scope.count) {
          setTimeout($scope.load, 2000);
        } else {
          var d = $resource('/:tenantId/deployments/:id');
          d.get($routeParams,
                         function(object, getResponseHeaders){
            console.log(object);
            var domain = null;
            //Find domain in inputs
            try {
              domain = object.inputs.blueprint.domain;
            }
            catch (error) {
              console.log(error);
            }
            //If no domain, use load-balancer VIP
            if (domain === null) {
              try {
                var lb = _.find(object.resources, function(r, k) { return r.type == 'load-balancer';});
                if ('instance' in lb) {
                  domain = lb.instance.vip;
                }
              }
              catch (error) {
                console.log(error);
              }
            }
            //Find path in inputs
            var path = "/";
            try {
              path = object.inputs.blueprint.path;
            }
            catch (error) {
              console.log(error);
            }
            $scope.data.output = {};
            $scope.data.output.path = "http://" + domain + path;
            }, function(error) {
              console.log("Error " + error.data + "(" + error.status + ") loading deployment.");
              $scope.$root.error = {data: error.data, status: error.status, title: "Error loading deployment",
                      message: "There was an error loading your deployment:"};
              $('#modalError').modal('show');
            });
        }
      } else if ($location.hash().length > 1) {
        $scope.selectSpec($location.hash());
        $('#spec_list').css('top', $('.summaryHeader').outerHeight()); // Not sure if this is the right place for this. -Chris.Burrell (chri5089)
      } else
        $scope.selectSpec(Object.keys(object.wf_spec.task_specs)[0]);
      //$scope.play();
    }, function(response) {
        console.log("Error loading workflow.", response);
        var error = response.data.error;
        var info = {data: error,
                    status: response.status,
                    title: "Error Loading Workflow",
                    message: "There was an error loading your data:"};
        if ('description' in error)
            info.message = error.description;
        $scope.$root.error = info;
      $('#modalError').modal('show');
    });
  }
  
  $scope.percentComplete = function() {
    return (($scope.totalTime - $scope.timeRemaining) / $scope.totalTime) * 100;
  };

  $scope.selectSpec = function(spec_id) {
    $scope.current_spec_index = spec_id;
    $scope.current_spec = $scope.data.wf_spec.task_specs[$scope.current_spec_index];
    $scope.current_spec_json = JSON.stringify($scope.current_spec, null, 2);

    var alltasks = items.tasks;
    var tasks = _.filter(alltasks, function(task, key) {
        return task.task_spec == spec_id;
      })
    $scope.current_spec_tasks = tasks;
    tasks = $scope.spec_tasks(spec_id);
    if (tasks && !(_.include(tasks, $scope.current_task))) 
      $scope.selectTask(tasks[0].id);
    $scope.toCurrent();
    if ($location.hash() != spec_id)
        $location.hash(spec_id);
  };

  $scope.toCurrent = function() {
		// Need the setTimeout to prevent race condition with item being selected.
		window.setTimeout(function() {
      var curScrollPos = $('#spec_list').scrollTop();
	  var item = $('.summary.active').offset();
	  if (item !== null) {
		var itemTop = item.top - 250;
		$('.summaries').animate({'scrollTop': curScrollPos + itemTop}, 200);
	  };
    }, 0);
  }
  
  $scope.state_class = function(task) {
    return workflow.classify(task);
  }

  $scope.state_name = function(task) {
    return workflow.state_name(task);
  }
  
  $scope.save_spec = function() {
    var editor = _.find($('.CodeMirror'), function(c) {
      return c.CodeMirror.getTextArea().id == 'spec_source';
      });

    if ($scope.auth.loggedIn) {
      var klass = $resource('/:tenantId/workflows/:id/specs/' + $scope.current_spec_index);
      var thang = new klass(JSON.parse(editor.CodeMirror.getValue()));
      thang.$save($routeParams, function(returned, getHeaders){
          // Update model
          for (var attr in returned) {
            if (returned.hasOwnProperty(attr))
              $scope.current_spec[attr] = returned[attr];
          };
          $scope.notify('Saved');
        }, function(error) {
          console.log("Error " + error.data + "(" + error.status + ") saving this object.");
          console.log($("#editor").text());
          $scope.$root.error = {data: error.data, status: error.status, title: "Error Saving",
                  message: "There was an error saving your JSON:"};
          $('#modalError').modal('show');
        });
    } else {
      $scope.loginPrompt(this, function() {console.log("Failed");}); //TODO: implement a callback
    }
  };

  $scope.selectTask = function(task_id) {
    $scope.current_task_index = task_id;
    var alltasks = workflow.flattenTasks({}, $scope.data.task_tree);
    $scope.current_task = _.find(alltasks, function(task){ return task.id == task_id;});
    // Make copy with no children
    var copy = {};
    var obj = $scope.current_task;
    for (var attr in obj) {
      if (['children', "$$hashKey"].indexOf(attr) == -1 && obj.hasOwnProperty(attr))
        copy[attr] = obj[attr];
    }
    try {
        $scope.$apply($scope.current_task_json = JSON.stringify(copy, null, 2));
    } catch(err) {};
    // Refresh CodeMirror since it might have been hidden
    $('.CodeMirror')[1].CodeMirror.refresh();
  };

  $scope.save_task = function() {
    var editor = _.find($('.CodeMirror'), function(c) {
      return c.CodeMirror.getTextArea().id == 'task_source';
      });

    if ($scope.auth.loggedIn) {
      var klass = $resource('/:tenantId/workflows/:id/tasks/' + $scope.current_task_index);
      var thang = new klass(JSON.parse(editor.CodeMirror.getValue()));
      thang.$save($routeParams, function(returned, getHeaders){
          // Update model
          for (var attr in returned) {
            if (['workflow_id', "tenantId"].indexOf(attr) == -1 && returned.hasOwnProperty(attr))
              $scope.current_task[attr] = returned[attr];
          };
          $scope.notify('Saved');
        }, function(error) {
          console.log("Error " + error.data + "(" + error.status + ") saving this object.");
          console.log($("#editor").text());
          $scope.$root.error = {data: error.data, status: error.status, title: "Error Saving",
                  message: "There was an error saving your JSON:"};
          $('#modalError').modal('show');
        });
    } else {
      $scope.loginPrompt(this); //TODO: implement a callback
    }
  };

  //Return all tasks for a spec
  $scope.spec_tasks = function(spec_id) {
    return _.filter(items.tasks || [], function(task, key) {
        return task.task_spec == spec_id;
      });
  };

  //Return count of tasks for a spec
  $scope.task_count = function(spec_id) {
    return $scope.spec_tasks(spec_id).length;
  };

  //Return net status for a spec
  $scope.spec_status = function(spec_id) {
    var tasks = $scope.spec_tasks(spec_id);
    var status = 64;
    _.each(tasks, function(task){
      if (task.state < status)
        status = task.state;
        if ('internal_attributes' in task && 'task_state' in task.internal_attributes && task.internal_attributes.task_state.state == 'FAILURE')
          status = -1;
    });
    return status;
  };

  $scope.workflow_action = function(workflow_id, action) {
    if ($scope.auth.loggedIn) {
      console.log("Executing '" + action + " on workflow " + workflow_id);
      $http({method: 'GET', url: $location.path() + '/+' + action}).
        success(function(data, status, headers, config) {
          $scope.notify("Command '" + action + "' workflow executed");
          // this callback will be called asynchronously
          // when the response is available
          $scope.load();
        });
    } else {
      $scope.loginPrompt(); //TODO: implement a callback
    }
  };
  
  $scope.task_action = function(task_id, action) {
    if ($scope.auth.loggedIn) {
      console.log("Executing '" + action + " on task " + task_id);
      $http({method: 'POST', url: $location.path() + '/tasks/' + task_id + '/+' + action}).
        success(function(data, status, headers, config) {
          $scope.notify("Command '" + action + "' task executed");
          // this callback will be called asynchronously
          // when the response is available
          $scope.load();
        });
    } else {
      $scope.loginPrompt(); //TODO: implement a callback
    }
  };
  
  $scope.execute_task = function() {
    return $scope.task_action($scope.current_task.id, 'execute');
  }

  $scope.reset_task = function() {
    return $scope.task_action($scope.current_task.id, 'reset');
  }

  $scope.resubmit_task = function() {
    return $scope.task_action($scope.current_task.id, 'resubmit');
  }

  $scope.was_server_created = function() {
    if (typeof $scope.current_task != 'undefined' && ($scope.current_task.task_spec.indexOf("Create Server") == 0 || $scope.current_task.task_spec.indexOf("Wait for Server") == 0) &&
        $scope.resource($scope.current_task) !== null)
      return true;
    return false;
  }

  $scope.was_database_created = function() {
    if (typeof $scope.current_task != 'undefined' && ($scope.current_task.task_spec.indexOf("Create Database") == 0 || $scope.current_task.task_spec.indexOf("Add DB User") == 0) &&
        $scope.resource($scope.current_task) !== null)
      return true;
    return false;
  }

  $scope.was_loadbalancer_created = function() {
    if (typeof $scope.current_task != 'undefined' && $scope.current_task.task_spec.indexOf("Create L") == 0 &&
        $scope.resource($scope.current_task) !== null)
      return true;
    return false;
  }

  $scope.resource = function(task) {
    if (typeof task == 'undefined')
      return null;
    try {
      var res = _.find(task.attributes, function(obj, attr) {
        if (attr.indexOf("instance:") == 0)
          return true;
        return false;
      });
  
      if (typeof res != "undefined")
        return res;
      return null;
    } catch(err) {
      console.log("Error in WorkflowController.resource: " + err);
    }
  }

  //Init
  if (!$scope.auth.loggedIn) {
      $scope.loginPrompt($scope.load);
  } else
    $scope.load();

  //Not real code. Just testing stuff
  $scope.play = function() {
    var w = 960,
    h = 500

    var vis = d3.select(".entries").append("svg:svg")
        .attr("width", w)
        .attr("height", h);
    var links = _.each($scope.data.wf_spec.task_specs, function(t, k) {return {"source": k, "target": "Root"};});
    var nodes = _.each($scope.data.wf_spec.task_specs, function(t, k) {return t;});
    console.log(nodes, links);
    
    var force = self.force = d3.layout.force()
        .nodes(nodes)
        .links(links)
        .gravity(.05)
        .distance(100)
        .charge(-100)
        .size([w, h])
        .start();

    var link = vis.selectAll("line.link")
        .data(links)
        .enter().append("svg:line")
        .attr("class", "link")
        .attr("x1", function(d) { return d.source.x; })
        .attr("y1", function(d) { return d.source.y; })
        .attr("x2", function(d) { return d.target.x; })
        .attr("y2", function(d) { return d.target.y; });

    var node_drag = d3.behavior.drag()
        .on("dragstart", dragstart)
        .on("drag", dragmove)
        .on("dragend", dragend);

    function dragstart(d, i) {
        force.stop() // stops the force auto positioning before you start dragging
    }

    function dragmove(d, i) {
        d.px += d3.event.dx;
        d.py += d3.event.dy;
        d.x += d3.event.dx;
        d.y += d3.event.dy; 
        tick(); // this is the key to make it work together with updating both px,py,x,y on d !
    }

    function dragend(d, i) {
        d.fixed = true; // of course set the node to fixed so the force doesn't include the node in its auto positioning stuff
        tick();
        force.resume();
    }


    var node = vis.selectAll("g.node")
        .data(json.nodes)
      .enter().append("svg:g")
        .attr("class", "node")
        .call(node_drag);

    node.append("svg:image")
        .attr("class", "circle")
        .attr("xlink:href", "https://d3nwyuy0nl342s.cloudfront.net/images/icons/public.png")
        .attr("x", "-8px")
        .attr("y", "-8px")
        .attr("width", "16px")
        .attr("height", "16px");

    node.append("svg:text")
        .attr("class", "nodetext")
        .attr("dx", 12)
        .attr("dy", ".35em")
        .text(function(d) { return d.name });

    force.on("tick", tick);

    function tick() {
      link.attr("x1", function(d) { return d.source.x; })
          .attr("y1", function(d) { return d.source.y; })
          .attr("x2", function(d) { return d.target.x; })
          .attr("y2", function(d) { return d.target.y; });

      node.attr("transform", function(d) { return "translate(" + d.x + "," + d.y + ")"; });
    };

  }
}


function OldWorkflowController($scope, $resource, $routeParams, workflow, items, scroll) {
  $scope.showStatus = true;
  $scope.name = "Progress";

  $scope.items = items.all;

  $scope.selected = items.selected;

  $scope.refresh = function() {
    //items.getTasksFromServer();
  };

  $scope.taskStates = {
    future: 0,
    likely: 0,
    maybe: 0,
    waiting: 0,
    ready: 0,
    cancelled: 0,
    completed: 0,
    triggered: 0
  };

  $scope.percentComplete = function() {
    return (($scope.totalTime - $scope.timeRemaining) / $scope.totalTime) * 100;
  };

  $scope.selectItem = function(index) {
    items.selectItem(index);
    $scope.drawWorkflow;
  };
  
  $scope.drawWorkflow = function() {
    // Prepare tasks
    var wf = items.data;  //TODO: fix this
    $scope.task_specs = wf.wf_spec.task_specs;
    $scope.tasks = workflow.flattenTasks({}, wf.task_tree);
    $scope.jit = workflow.parseTasks($scope.tasks, wf.wf_spec.task_specs);
    
    // Render tasks
    workflow.renderWorkflow('.entry', '#task', $scope.jit, $scope);
    $scope.selected = {name: wf.id, read: true, active: true};
  };

  $scope.handleSpace = function() {
    if (!scroll.pageDown()) {
      items.next();
    }
  };
  
  $scope.init_editor = function() {
    if ($scope.Editor !== undefined)
      return;
    $("#editor").text(JSON.stringify(items.data, null, "  "));
    var foldFunc = CodeMirror.newFoldFunction(CodeMirror.braceRangeFinder);
    $scope.Editor = CodeMirror.fromTextArea(document.getElementById('editor'), {
      theme: 'lesser-dark',
      mode: {name: "javascript", json: true},
      lineNumbers: true,
      onGutterClick: foldFunc,
      autoFocus: true,
      lineWrapping: true,
      dragDrop: false,
      matchBrackets: true
      });

  }

  $scope.load = function() {
    this.klass = $resource('/:tenantId/workflows/:id');
    this.klass.get($routeParams,
                   function(object, getResponseHeaders){
      items.data = object;
      items.tasks = workflow.flattenTasks({}, object.task_tree);
      items.all = workflow.parseTasks(items.tasks, object.wf_spec.task_specs);
      workflow.calculateStatistics($scope, items.all);
      items.filtered = items.all;
      $scope.items = items.all;
      $scope.count = items.all.length;
      $scope.drawWorkflow();
      if ($scope.Editor !== undefined)
        Editor.setValue(JSON.stringify(object));
      if ($scope.taskStates.completed < $scope.count)
        setTimeout($scope.load, 2000);
    }, function(error) {
      console.log("Error " + error.data + "(" + error.status + ") loading workflow.");
      $scope.$root.error = {data: error.data, status: error.status, title: "Error loading workflow",
              message: "There was an error loading your workflow:"};
      $('#modalError').modal('show');
    });
  }
  
  $scope.$watch('items.selectedIdx', function(newVal, oldVal, scope) {
    if (newVal !== null) scroll.toCurrent();
  });
  $scope.load();

  $scope.showConnections = function(task_div) {
    jsPlumb.Defaults.Container = "task_container";

    var selectedTask = _.find($scope.tasks, function(task) {
      if (task.id === parseInt(task_div.attr('id')))
        return task;
      return null;
    });
    var source = $('#' + selectedTask.id);
    _.each(selectedTask.children, function(child) {      
      var target = $('#' + child.id);
      if (target.length != 1) {
        console.log("Error finding child " + child.id + " there were " + target.length + " matches.");
      } else {
        jsPlumb.connect({
          source: source,
          target: target
        });
      }    
     });
  };
}

/**
 *   blueprints
 */
function BlueprintListController($scope, $location, $resource, items) {
  //Model: UI
  $scope.showSummaries = true;
  $scope.showStatus = false;

  $scope.items = items;
  $scope.name = '';
  $scope.count = 0;

  $scope.refresh = function() {
  };

  $scope.handleSpace = function() {
  };
  
  $scope.load = function() {
    console.log("Starting load")
    this.Blueprints = $resource('/:tenantId/blueprints/');
    this.Blueprints.get({tenantId: 557366}, function(blueprints, getResponseHeaders){
      $scope.items.receive(blueprints);
      $scope.name = $scope.items.name;
      $scope.count = $scope.items.count;
      console.log("Done loading")
    });
  }

  $scope.load_one = function() {
    this.Blueprint = $resource('/:tenantId/blueprints/:id');
    this.Blueprint.get({tenantId: $scope.auth.tenantId, id: $routeParams['id']}, function(blueprint, getResponseHeaders){
      $scope.items.all = [{id: blueprint.id, name: blueprint.name}];
      $scope.items.filtered = $scope.items.all;
    });
  }

}

/**
 *   deployments
 */
function DeploymentListController($scope, $location, $http, $resource, items) {
  //Model: UI
  $scope.showItemsBar = true;
  $scope.showStatus = true;
  $scope.name = "Deployments";
  
  //Model: data
  $scope.count = 0;
  $scope.items = items.all;  // bind only to shrunken array
  
  $scope.selectedObject = function() {
    if (items.selected)
      return items.data[items.selected.id];
    return null;
  };

  $scope.selectItem = function(index) {
    items.selectItem(index);
    $scope.selected = items.selected;
  };

  $scope.selected = items.selected;
  
  $scope.refresh = function() {
  };

  $scope.handleSpace = function() {
  };

  $scope.load = function() {
    console.log("Starting load")
    this.klass = $resource('/:tenantId/deployments/');
    this.klass.get({tenantId: $scope.auth.tenantId}, function(list, getResponseHeaders){
      console.log("Load returned");
      items.all = [];
      items.receive(list, function(item) {
        return {id: item.id, name: item.name, created: item.created, tenantId: item.tenantId,
                blueprint: item.blueprint, environment: item.environment,
                status: item.status}});
      $scope.count = items.count;
      console.log("Done loading")
    });
  }

  //Setup
  $scope.$watch('items.selectedIdx', function(newVal, oldVal, scope) {
    if (newVal !== null) scroll.toCurrent();
  });

  $scope.load();
}

function DeploymentNewController($scope, $location, $routeParams, $resource, settings) {
  var ctrl = new DeploymentInitController($scope, $location, $routeParams, $resource, null, null, settings);
  return ctrl;
}

function DeploymentTryController($scope, $location, $routeParams, $resource, settings) {
  $scope.environments = ENVIRONMENTS;
  $scope.blueprints = WPBP;
  var ctrl = new DeploymentInitController($scope, $location, $routeParams, $resource, WPBP['MySQL'], ENVIRONMENTS['next-gen'], settings);
  $scope.updateSettings();
  return ctrl;
}

function DeploymentInitController($scope, $location, $routeParams, $resource, blueprint, environment, settings) {
  $scope.environment = environment;
  $scope.blueprint = blueprint;
  $scope.answers = {};
  $scope.domain_names = [];
  
  //Retrieve existing domains  
  $scope.getDomains = function(){
    $scope.domain_names = [];
    if ($scope.auth.loggedIn){
      var tenant_id = $scope.auth.tenantId;
      url = '/:tenantId/providers/rackspace.dns/proxy/v1.0/'+tenant_id+'/domains';
      var Domains = $resource(url, {tenantId: $scope.auth.tenantId});            
      var domains = Domains.query(function() {
        var temp
        for(var i=0; i<domains.length; i++){
          $scope.domain_names.push(domains[i].name);
        }
       });
    }
  };  
  $scope.getDomains();

  $scope.updateSettings = function() {
    $scope.settings = [];
    $scope.answers = {};

    if ($scope.blueprint) {
      $scope.settings = $scope.settings.concat(settings.getSettingsFromBlueprint($scope.blueprint));
    }

    if ($scope.environment) {
      $scope.settings = $scope.settings.concat(settings.getSettingsFromEnvironment($scope.environment));
    }

    _.each($scope.settings, function(setting) {
      if ('default' in setting) {
        $scope.answers[setting.id] = setting['default'];
      } else
        $scope.answers[setting.id] = null;
    });
  };

  // Display settings using templates for each type
  $scope.renderSetting = function(setting) {
    //console.log("RENDERING");
    if (!setting) {
      var message = "The requested setting is null";
      console.log(message);
      return "<em>" + message + "</em>";
    }
    if (!setting.type || !_.isString(setting.type)) {
      var message = "The requested setting '" + setting.id + "' has no type or the type is not a string.";
      console.log(message);
      return "<em>" + message + "</em>";
    }
    var lowerType = setting.type.toLowerCase().trim();

    if (setting.label == "Domain") {
        setting.choice = $scope.domain_names;
    }

    if (lowerType == "select") {
      if ("choice" in setting) {
        if (!_.isString(setting.choice[0]))
          lowerType = lowerType + "-kv";
      }
    }
    var template = $('#setting-' + lowerType).html();
    console.log("Template: "+template);
    if (template === null) {
      var message = "No template for setting type '" + setting.type + "'.";
      console.log(message);
      return "<em>" + message + "</em>";
    }
      return (template ? Mustache.render(template, setting) : "").trim();
  };

  $scope.showSettings = function() {
    return ($scope.environment && $scope.blueprint);
  };

  $scope.submit = function(simulate) {
    var url = '/:tenantId/deployments';
    if (simulate == true)
      url += '/simulate';
    var Deployment = $resource(url, {tenantId: $scope.auth.tenantId});
    var deployment = new Deployment({});
    deployment.blueprint = $scope.blueprint;
    deployment.environment = $scope.environment;
    deployment.inputs = {};
    deployment.inputs.blueprint = {};

    // Have to fix some of the answers so they are in the right format, specifically the select
    // and checkboxes. This is lame and slow and I should figure out a better way to do this.
    _.each($scope.answers, function(element, key) {
      var setting = _.find($scope.settings, function(item) {
        if (item.id == key)
          return item;
        return null;
      });

      if (setting.type === "boolean") {
        if ($scope.answers[key] === null) {
          deployment.inputs.blueprint[key] = false;
        } else {
          deployment.inputs.blueprint[key] = $scope.answers[key];
        }
      } else {
        deployment.inputs.blueprint[key] = $scope.answers[key];
      }
    });

    if ($scope.auth.loggedIn) {
        deployment.$save(function(returned, getHeaders){
        var deploymentId = getHeaders('location').split('/')[3];
        console.log("Posted deployment", deploymentId);
        $location.path('/' + $scope.auth.tenantId + '/workflows/' + deploymentId + '/status');
      }, function(error) {
        console.log("Error " + error.data + "(" + error.status + ") creating new deployment.");
        console.log(deployment);
        $scope.$root.error = {data: error.data, status: error.status, title: "Error Creating Deployment",
                message: "There was an error creating your deployment:"};
        $('#modalError').modal('show');
      });
    } else {
      $scope.loginPrompt(); //TODO: implement a callback
    }
  };

  $scope.simulate = function() {
    $scope.submit(true);
  };

  // Load blueprints
  if (!blueprint) {
    $scope.signIn();
    cm.Resource.query($http, $scope, 'blueprints').success(function(data) {
      $scope.blueprints = data;

      if ($routeParams.blueprintId) {
        $scope.blueprint = _.find($scope.blueprints, function(bp) {
          return bp.id == $routeParams.blueprintId;
        });
        $scope.updateSettings();
      }
    });
  }

  // Load the environments
  if (!environment) {
    $scope.signIn();
    cm.Resource.query($http, $scope, 'environments').success(function(data) {
      $scope.environments = data;
    });
  }
}

/*
 * other stuff
 */
document.addEventListener('DOMContentLoaded', function(e) {
  //On mobile devices, hide the address bar
  window.scrollTo(0, 0);
}, false);

//Initial Wordpress Template
WPBP = {
    "DBaaS": {
        "id": "d8fcfc17-b515-473a-9fe1-6d4e3356ef8d",
        "description": "Create a multi-server WordPress deployment on any cloud account using the Chef cookbooks created by the Managed Cloud team.",
        "services": {
            "lb": {
                "open-ports": [
                    "80/tcp"
                ],
                "component": {
                    "interface": "http",
                    "type": "load-balancer"
                },
                "relations": {
                    "web": "http",
                    "master": "http"
                },
                "exposed": true
            },
            "master": {
                "component": {
                    "type": "application",
                    "name": "wordpress-master-role"
                },
                "relations": {
                	"wordpress/database": {
                		"interface": "mysql",
                		"service": "backend"
                	}
                },
                "constraints": [
                    {
                        "count": 1
                    }
                ]
            },
            "web": {
                "component": {
                    "type": "application",
                    "name": "wordpress-web-role",
                    "options": [
                        {
                            "wordpress/version": "3.0.4"
                        }
                    ]
                },
                "relations": {
                    "master": "http",
                    "wordpress/database": {
                        "interface": "mysql",
                        "service": "backend"
                    }
                }
            },
            "backend": {
                "component": {
                    "interface": "mysql",
                    "type": "database"
                }
            }
        },
        "options": {
            "domain": {
                "regex": "^(([a-zA-Z]|[a-zA-Z][a-zA-Z0-9\\-]*[a-zA-Z0-9])\\.)*([A-Za-z]|[A-Za-z][A-Za-z0-9\\-]*[A-Za-z0-9])$",
                "constrains": [
                    {
                        "setting": "apache/domain_name",
                        "service": "web",
                        "resource_type": "application"
                    }
                ],
                "description": "The domain you wish to host your blog on. (ex: example.com)",
                "label": "Domain",
                "sample": "example.com",
                "type": "combo",
                "choice": []
            },
            "path": {
                "constrains": [
                    {
                        "setting": "apache/path",
                        "service": "web",
                        "resource_type": "application"
                    },
                    {
                        "setting": "path",
                        "service": "web",
                        "resource_type": "application"
                    }
                ],
                "description": "The path you wish to host your blog on under your domain. (ex: /blog)",
                "default": "/",
                "label": "Path",
                "sample": "/blog",
                "type": "string"
            },
            "register-dns": {
                "default": false,
                "type": "boolean",
<<<<<<< HEAD
                "label": "Add DNS Records"
=======
                "label": "Create DNS records"
>>>>>>> c64079a1
            },
            "region": {
                "required": true,
                "type": "select",
                "default": "DFW",
                "label": "Region",
                "choice": ["DFW", "ORD"]
            },
            "prefix": {
                "constrains": [
                    {
                        "setting": "database/prefix",
                        "service": "web",
                        "resource_type": "application"
                    },
                    {
                        "setting": "database/database_name",
                        "service": "web",
                        "resource_type": "application"
                    },
                    {
                        "setting": "database/username",
                        "service": "web",
                        "resource_type": "application"
                    },
                    {
                        "setting": "user/name",
                        "service": "web",
                        "resource_type": "application"
                    },
                    {
                        "setting": "apache/user/name",
                        "service": "web",
                        "resource_type": "application"
                    },
                    {
                        "setting": "lsyncd/user/name",
                        "service": "web",
                        "resource_type": "application"
                    },
                    {
                        "setting": "database/name",
                        "service": "backend",
                        "resource_type": "database"
                    },
                    {
                        "setting": "database/username",
                        "service": "backend",
                        "resource_type": "database"
                    }
                ],
                "help": "Note that this also the user name, database name, and also identifies this\nwordpress install from other ones you might add later to the same deployment.\n",
                "default": "wp",
                "required": true,
                "label": "Prefix",
                "type": "string",
                "description": "The application ID (and wordpress table prefix)."
            },
            "password": {
                "type": "password",
                "description": "Password to use for service. Click the generate button to generate a random password.",
                "label": "Password"
            },
            "os": {
                "constrains": [
                    {
                        "setting": "os",
                        "service": "web",
                        "resource_type": "compute"
                    }
                ],
                "description": "The operating system for the web servers.",
                "default": "Ubuntu 12.04",
                "label": "Operating System",
                "type": "select",
                "choice": [
//                    "Ubuntu 11.10",
                    "Ubuntu 12.04",
//                    "CentOS",
//                    "RHEL 6"
                ]
            },
            "web_server_size": {
                "constrains": [
                    {
                        "setting": "memory",
                        "service": "web",
                        "resource_type": "compute"
                    },
                    {
                        "setting": "memory",
                        "service": "master",
                        "resource_type": "compute"
                    }
                ],
                "description": "The size of the instance in MB of RAM.",
                "default": 1024,
                "label": "Web Server Size",
                "type": "select",
                "choice": [
                    {
                        "name": "512 Mb",
                        "value": 512
                    },
                    {
                        "name": "1 Gb",
                        "value": 1024
                    },
                    {
                        "name": "2 Gb",
                        "value": 2048
                    },
                    {
                        "name": "4 Gb",
                        "value": 4096
                    },
                    {
                        "name": "8 Gb",
                        "value": 8092
                    },
                    {
                        "name": "16 Gb",
                        "value": 16384
                    },
                    {
                        "name": "30 Gb",
                        "value": 30720
                    }
                ]
            },
            "web_server_count": {
                "constrains": [
                    {
                        "setting": "count",
                        "service": "web",
                        "resource_type": "application"
                    }
                ],
                "description": "The number of WordPress servers (minimum two).",
                "default": 2,
                "label": "Number of Web Servers",
                "type": "int",
                "constraints": [
                    {
                        "greater-than": 1
                    }
                ]
            },
            "database_memory": {
                "constrains": [
                    {
                        "setting": "memory",
                        "service": "backend",
                        "resource_type": "compute"
                    }
                ],
                "description": "The size of the database instance in MB of RAM.",
                "default": 512,
                "label": "Database Size",
                "type": "select",
                "choice": [
                    {
                        "name": "512 Mb",
                        "value": 512
                    },
                    {
                        "name": "1024 Mb",
                        "value": 1024
                    },
                    {
                        "name": "2048 Mb",
                        "value": 2048
                    },
                    {
                        "name": "4096 Mb",
                        "value": 4096
                    }
                ]
            },
            "database_volume_size": {
                "default": 1,
                "constrains": [
                    {
                        "setting": "disk",
                        "service": "backend",
                        "resource_type": "database"
                    }
                ],
                "type": "int",
                "description": "The hard drive space available for the database instance in GB.",
                "label": "Database Disk Size"
            },
            "varnish": {
                "default": false,
                "constrains": [
                    {
                        "setting": "varnish/enabled",
                        "service": "web",
                        "resource_type": "application"
                    }
                ],
                "type": "boolean",
                "label": "Varnish Caching"
            },
            "ssl": {
                "default": false,
                "label": "SSL Enabled",
                "type": "boolean",
                "help": "If this option is selected, SSL keys need to be supplied as well. This option is\nalso currently mutually exclusive with the Varnish Caching option.\n",
                "description": "Use SSL to encrypt web traffic."
            },
            "ssl_certificate": {
                "sample": "-----BEGIN CERTIFICATE-----\nEncoded Certificate\n-----END CERTIFICATE-----\n",
                "constrains": [
                    {
                        "setting": "apache/ssl_certificate",
                        "service": "web",
                        "resource_type": "application"
                    }
                ],
                "type": "text",
                "description": "SSL certificate in PEM format. Make sure to include the BEGIN and END certificate lines.",
                "label": "SSL Certificate"
            },
            "ssl_private_key": {
                "sample": "-----BEGIN PRIVATE KEY-----\nEncoded key\n-----END PRIVATE KEY-----\n",
                "constrains": [
                    {
                        "setting": "apache/ssl_private_key",
                        "service": "web",
                        "resource_type": "application"
                    }
                ],
                "type": "string",
                "label": "SSL Certificate Private Key"
            }
        },
        "name": "Managed Cloud WordPress w/ Cloud Databases"
    },
    "MySQL": {
        "id": "0255a076c7cf4fd38c69b6727f0b37ea",
        "description": "Create a multi-server WordPress deployment on any cloud account using the Chef cookbooks created by the Managed Cloud team.",
        "services": {
            "lb": {
                "open-ports": [
                    "80/tcp"
                ],
                "component": {
                    "interface": "http",
                    "type": "load-balancer"
                },
                "relations": {
                    "web": "http",
                    "master": "http"
                },
                "exposed": true
            },
            "master": {
                "component": {
                    "type": "application",
                    "name": "wordpress-master-role"
                },
                "relations": {
                    "backend": "mysql"
                },
                "constraints": [
                    {
                        "count": 1
                    }
                ]
            },
            "web": {
                "component": {
                    "type": "application",
                    "name": "wordpress-web-role",
                    "options": [
                        {
                            "wordpress/version": "3.0.4"
                        }
                    ]
                },
                "relations": {
                    "master": "http",
                    "db": {
                        "interface": "mysql",
                        "service": "backend"
                    }
                }
            },
            "backend": {
                "component": {
                    "interface": "mysql",
                    "type": "compute"
                }
            }
        },
        "options": {
            "domain": {
                "regex": "^(([a-zA-Z]|[a-zA-Z][a-zA-Z0-9\\-]*[a-zA-Z0-9])\\.)*([A-Za-z]|[A-Za-z][A-Za-z0-9\\-]*[A-Za-z0-9])$",
                "constrains": [
                    {
                        "setting": "apache/domain_name",
                        "service": "web",
                        "resource_type": "application"
                    }
                ],
                "description": "The domain you wish to host your blog on. (ex: example.com)",
                "label": "Domain",
                "sample": "example.com",
                "type": "combo",
                "choice": []
            },
            "path": {
                "constrains": [
                    {
                        "setting": "apache/path",
                        "service": "web",
                        "resource_type": "application"
                    },
                    {
                        "setting": "path",
                        "service": "web",
                        "resource_type": "application"
                    }
                ],
                "description": "The path you wish to host your blog on under your domain. (ex: /blog)",
                "default": "/",
                "label": "Path",
                "sample": "/blog",
                "type": "string"
            },
            "register-dns": {
                "default": false,
                "type": "boolean",
                "label": "Create DNS records"
            },
            "region": {
                "required": true,
                "type": "select",
                "default": "DFW",
                "label": "Region",
                "choice": ["DFW", "ORD"]
            },
            "prefix": {
                "constrains": [
                    {
                        "setting": "database/prefix",
                        "service": "web",
                        "resource_type": "application"
                    },
                    {
                        "setting": "user/name",
                        "service": "web",
                        "resource_type": "application"
                    },
                    {
                        "setting": "apache/user/name",
                        "service": "web",
                        "resource_type": "application"
                    },
                    {
                        "setting": "lsyncd/user/name",
                        "service": "web",
                        "resource_type": "application"
                    },
                    {
                        "setting": "database/database_name",
                        "service": "web",
                        "resource_type": "application"
                    },
                    {
                        "setting": "database/username",
                        "service": "web",
                        "resource_type": "application"
                    },
                    {
                    	"setting": "database_name",
                    	"service": "backend",
                    	"resource_type": "database"
                    },
                    {
                    	"setting": "username",
                    	"service": "backend",
                    	"resource_type": "database"
                    }
                ],
                "help": "Note that this also the user name, database name, and also identifies this\nwordpress install from other ones you might add later to the same deployment.\n",
                "default": "wp",
                "required": true,
                "label": "Prefix",
                "type": "string",
                "description": "The application ID (and wordpress table prefix)."
            },
            "password": {
                "type": "password",
                "description": "Password to use for service. Click the generate button to generate a random password.",
                "label": "Password"
            },
            "os": {
                "constrains": [
                    {
                        "setting": "os",
                        "service": "web",
                        "resource_type": "compute"
                    },
                    {
                        "setting": "os",
                        "service": "master",
                        "resource_type": "compute"
                    },
                    {
                        "setting": "os",
                        "service": "backend",
                        "resource_type": "compute"
                    }
                ],
                "description": "The operating system for the all servers.",
                "default": "Ubuntu 12.04",
                "label": "Operating System",
                "type": "select",
                "choice": [
//                    "Ubuntu 11.10",
                    "Ubuntu 12.04",
//                    "CentOS",
//                    "RHEL 6"
                ]
            },
            "server_size": {
                "constrains": [
                    {
                        "setting": "memory",
                        "service": "web",
                        "resource_type": "compute"
                    },
                    {
                        "setting": "memory",
                        "service": "master",
                        "resource_type": "compute"
                    }
                ],
                "description": "The size of the Wordpress server instances in MB of RAM.",
                "default": 512,
                "label": "Server Size",
                "type": "select",
                "choice": [
                    {
                        "name": "512 Mb",
                        "value": 512
                    },
                    {
                        "name": "1 Gb",
                        "value": 1024
                    },
                    {
                        "name": "2 Gb",
                        "value": 2048
                    },
                    {
                        "name": "4 Gb",
                        "value": 4096
                    },
                    {
                        "name": "8 Gb",
                        "value": 8092
                    },
                    {
                        "name": "16 Gb",
                        "value": 16384
                    },
                    {
                        "name": "30 Gb",
                        "value": 30720
                    }
                ]
            },
            "web_server_count": {
                "constrains": [
                    {
                        "setting": "count",
                        "service": "web",
                        "resource_type": "application"
                    }
                ],
                "description": "The number of WordPress servers (minimum two).",
                "default": 2,
                "label": "Number of Web Servers",
                "type": "int",
                "constraints": [
                    {
                        "greater-than": 1
                    }
                ]
            },
            "database_size": {
                "constrains": [
                    {
                        "setting": "memory",
                        "service": "backend",
                        "resource_type": "compute"
                    }
                ],
                "description": "The size of the database instance in MB of RAM.",
                "default": 1024,
                "label": "Database Instance Size",
                "type": "select",
                "choice": [
                    {
                        "name": "512 Mb (20 Gb disk)",
                        "value": 512
                    },
                    {
                        "name": "1 Gb (40 Gb disk)",
                        "value": 1024
                    },
                    {
                        "name": "2 Gb (80 Gb disk)",
                        "value": 2048
                    },
                    {
                        "name": "4 Gb (160 Gb disk)",
                        "value": 4096
                    },
                    {
                        "name": "8 Gb (320 Gb disk)",
                        "value": 8192
                    },
                    {
                        "name": "16 Gb (620 Gb disk)",
                        "value": 15872
                    },
                    {
                        "name": "30 Gb (1.2 Tb disk)",
                        "value": 30720
                    }
                ]
            },
            "varnish": {
                "default": false,
                "constrains": [
                    {
                        "setting": "varnish/enabled",
                        "service": "web",
                        "resource_type": "application"
                    }
                ],
                "type": "boolean",
                "label": "Varnish Caching"
            },
            "ssl": {
                "default": false,
                "label": "SSL Enabled",
                "type": "boolean",
                "help": "If this option is selected, SSL keys need to be supplied as well. This option is\nalso currently mutually exclusive with the Varnish Caching option.\n",
                "description": "Use SSL to encrypt web traffic."
            },
            "ssl_certificate": {
                "sample": "-----BEGIN CERTIFICATE-----\nEncoded Certificate\n-----END CERTIFICATE-----\n",
                "constrains": [
                    {
                        "setting": "apache/ssl_certificate",
                        "service": "web",
                        "resource_type": "application"
                    }
                ],
                "type": "text",
                "description": "SSL certificate in PEM format. Make sure to include the BEGIN and END certificate lines.",
                "label": "SSL Certificate"
            },
            "ssl_private_key": {
                "sample": "-----BEGIN PRIVATE KEY-----\nEncoded key\n-----END PRIVATE KEY-----\n",
                "constrains": [
                    {
                        "setting": "apache/ssl_private_key",
                        "service": "web",
                        "resource_type": "application"
                    }
                ],
                "type": "string",
                "label": "SSL Certificate Private Key"
            }
        },
        "name": "Managed Cloud WordPress (MySQL on VMs)"
    }
  };
//Default Environment
ENVIRONMENTS = {
    "legacy": {
        "description": "This environment tests legacy cloud servers.",
        "name": "Legacy Cloud Servers",
        "providers": {
            "legacy": {},
            "chef-local": {
                "vendor": "opscode",
                "provides": [
                    {
                        "application": "http"
                    },
                    {
                        "database": "mysql"
                    }
                ]
            },
            "common": {
                "vendor": "rackspace"
            },
            "load-balancer": {},
            "database": {}
        }
    },
    "next-gen": {
        "description": "This environment tests next-gen cloud servers.",
        "name": "Next-Gen Open Cloud",
        "providers": {
            "nova": {},
            "chef-local": {
                "vendor": "opscode",
                "provides": [
                    {
                        "application": "http"
                    },
                    {
                        "database": "mysql"
                    }
                ]
            },
            "common": {
                "vendor": "rackspace"
            },
            "load-balancer": {},
            "database": {}
        }
    }
  };
<|MERGE_RESOLUTION|>--- conflicted
+++ resolved
@@ -1400,11 +1400,7 @@
             "register-dns": {
                 "default": false,
                 "type": "boolean",
-<<<<<<< HEAD
-                "label": "Add DNS Records"
-=======
                 "label": "Create DNS records"
->>>>>>> c64079a1
             },
             "region": {
                 "required": true,
