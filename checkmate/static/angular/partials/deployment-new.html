--- conflicted
+++ resolved
@@ -1,64 +1,3 @@
-<<<<<<< HEAD
-
-<section class="entries">
-  <article class="entry well">
-    <div class="row-fluid">
-      <div class="span9">
-        <div class="page-header">
-          <h1>{{blueprint.name}}</h1>
-        </div>
-        <p>
-          {{blueprint.description}}
-        </p>
-        <hr/>
-        <h2>Deployment Parameters</h2>
-    
-        <div class="alert alert-info" ng-cloak ng-show="!showSettings()">
-          <button type="button" class="close" data-dismiss="alert">&times;</button>
-          <strong>Heads up!</strong> You need to select an environment and blueprint before I can
-          show you the settings.
-        </div>
-    
-        <form class="form-horizontal">
-          <fieldset>
-            <div class="control-group">
-              <label class="control-label required" for="environment">Environment</label>
-              <div class="controls">
-                <select id="environment" class="span3" ng-model="environment" ng-change="updateSettings()"
-                        ng-options="environment.name for (id,environment) in environments" required>
-                </select>
-              </div>
-            </div>
-            <div class="control-group">
-              <label class="control-label required" for="blueprint">Blueprint</label>
-              <div class="controls">
-                <select id="blueprint" class="span3" ng-model="blueprint" ng-change="updateSettings()"
-                        ng-options="blueprint.name for (id,blueprint) in blueprints" required>
-                </select>
-              </div>
-            </div>
-          </fieldset>
-    
-          <fieldset ng-hide="!showSettings()">
-            <legend>Settings</legend>
-            <div class="control-group" ng-repeat="setting in settings" compile-html="renderSetting(setting)">
-            </div>
-    
-            <div class="form-actions">
-              <button ng-click="submit(false)" class="btn btn-primary">Build It!</button>
-              <button ng-click="simulate()" class="btn">Simulate It</button>
-            </div>
-          </fieldset>
-        </form>
-      </div>
-=======
-<html lang="en">
-  <head>
-    <meta charset="utf-8">
-    <title>Checkmate</title>
-    <meta name="viewport" content="width=device-width, initial-scale=1.0">
-    <meta name="description" content="">
-    <meta name="author" content="">
 
     <!-- Le styles -->
     <link href="../css/bootstrap.min.css" rel="stylesheet">
@@ -128,37 +67,11 @@
       <img src="../img/cloud.png">
     </div>
     <div class="row">
->>>>>>> 183a5982
       <div class="span3">
         <div class="well sidebar-nav">
           <ul class="nav nav-list">
             <li class="nav-header">Help</li>
             <li>
-<<<<<<< HEAD
-              This screen allows you to create and launch a deployment. You'll start by selecting
-              an environment and a blueprint. Both of these selections will expose settings that you
-              will need to configure how you want. Once you are happy with everything, click the
-              Build It! button and Checkmate will start provisioning your environment.
-            </li>
-            <li class="nav-header">Simulation</li>
-            <li>
-              Checkmate will allow you to run a simulation based on the deployment you have selected.
-              This is mostly used for debugging purposes.
-            </li>
-          </ul>
-        </div><!--/.well -->
-        <div class="well sidebar-nav hide"><!-- for debugging-->
-          <ul class="nav nav-list">
-            <li class="nav-header">YAML</li>
-            <li>
-              <pre class="prettyprint lang-yaml">{{answers | yaml}}</pre>
-            </li>
-          </ul>
-        </div>
-      </div>
-    </div>
-  </article>
-=======
           This screen allows you to create and launch a deployment. You'll start by selecting
           an environment and a blueprint. Both of these selections will expose settings that you
           will need to configure how you want. Once you are happy with everything, click the
@@ -217,7 +130,6 @@
      </div>
    </div>
  </div>
->>>>>>> 183a5982
   <div class="modal hide" id="error_modal">
     <div class="modal-header">
       <button type="button" class="close" data-dismiss="modal">×</button>
@@ -240,13 +152,8 @@
       $('#nav-deployments').addClass('active');
     });
   </script>
-<<<<<<< HEAD
 
   <script id="setting-string" type="text/ng-template">
-=======
- 
-  <script id="setting-string" type="text/html">
->>>>>>> 183a5982
     <label class="control-label capitalize {{#required}}required{{/required}}" for="{{id}}">{{label}}</label>
     <div class="controls">
       <input type="text" class="input-xlarge ng-model" id="{{id}}" ng-model="answers['{{id}}']"
@@ -301,12 +208,4 @@
       </select>
     </div>
   </script>
-<<<<<<< HEAD
-</section>
-=======
-</div>
-
-</body>
-
-</html>
->>>>>>> 183a5982
+</section>