--- conflicted
+++ resolved
@@ -56,7 +56,7 @@
         assert deployment['tenantId'] == tenant_id, ("tenantId must match "
                                                      "with current tenant ID")
     else:
-        assert tenant_id, "Tenant ID must be specified in deployment "
+        assert tenant_id, "Tenant ID musft be specified in deployment "
         deployment['tenantId'] = tenant_id
     return deployment
 
@@ -185,11 +185,9 @@
     Creates deployment and wokflow based on sent information
     and triggers workflow execution
     """
-    print "RECIEVED"
     deployment = _content_to_deployment(request, tenant_id=tenant_id)
     oid = str(deployment['id'])
     _save_deployment(deployment, deployment_id=oid, tenant_id=tenant_id)
-    print "SAVED"
     # Return response (with new resource location in header)
     if tenant_id:
         response.add_header('Location', "/%s/deployments/%s" % (tenant_id,
@@ -201,18 +199,16 @@
         response.add_header('Location', "/deployments/%s" % oid)
         response.add_header('Link', '</workflows/%s>; '
                             'rel="workflow"; title="Deploy"' % oid)
-    print "CALLING PLAN"
+
+    # can't pass actual request
     request_context = copy.deepcopy(request.context)
     async_task = execute_plan(oid, request_context)
-    print "PLANNING"
-    deployment['status'] = "PLANNING"
     
-    response.status = 201
-    print "RETURNING"
+    response.status = 202
+
     return write_body(deployment, request, response)    
 
 def execute_plan(depid, request_context):
-    print "TEST"
     if any_id_problems(depid):
         abort(406, any_id_problems(depid))
 
@@ -233,18 +229,9 @@
     # Create a 'new deployment' workflow
     workflow = _deploy(parsed_deployment, request_context)
 
-    oid = deployment['id']
     #Trigger the workflow in the queuing service
-    async_task = execute(oid)
+    async_task = execute(deployment['id'])
     LOG.debug("Triggered workflow (task='%s')" % async_task)
-<<<<<<< HEAD
-    
-    return "PLANNING"
-=======
-
-    response.status = 202  # Accepted (i.e. not done yet)
-    return write_body(parsed_deployment, request, response)
->>>>>>> 58484ee3
 
 
 @post('/deployments/+parse')
@@ -567,7 +554,6 @@
     LOG.info("Deployment '%s' planning complete and status changed to %s" %
             (deployment['id'], deployment['status']))
     return deployment
-    
 
 @task
 def update_deployment_status(dep_id, new_status):
