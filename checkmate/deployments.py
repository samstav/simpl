--- conflicted
+++ resolved
@@ -575,17 +575,11 @@
                             CheckmateException("Conflicting relation named "
                                     "'host' exists in service '%s'" %
                                     service_name)
-<<<<<<< HEAD
-                        # wire up any information the component wants to get from its host
-                        for relation in resource['relations'].values():
-                            if relation.get('interface', '') == 'host' and 'service' not in relation:
-=======
                         # wire up any information the component wants to get
                         #from its host
                         for relation in resource['relations'].values():
                             if (relation.get('interface', '') == 'host' and
                                 'service' not in relation):
->>>>>>> 278aa711
                                 relation['target'] = host_index
                         resource['relations']['host'] = relation
 
@@ -622,17 +616,6 @@
             found = []
             for component in target_components:
                 if target_interface == 'host':
-<<<<<<< HEAD
-                    if 'host' in [k for d in component.get('requires', []) for k in d.keys()]:
-                        found.append(component)
-                    else:
-                        raise CheckmateException("%s service does not require a host and cannot "
-                                                 "satisfy relation %s of service %s" % (
-                                                 target_service_name,
-                                                 name,
-                                                 service_name
-                                                ))
-=======
                     if 'host' in [k for d in component.get('requires', [])
                                   for k in d.keys()]:
                         found.append(component)
@@ -643,7 +626,6 @@
                                                  (target_service_name, name,
                                                   service_name)
                                                 )
->>>>>>> 278aa711
                 else:
                     provides = component.get('provides', [])
                     for entry in provides:
@@ -664,12 +646,8 @@
                         target_service_name, target_interface, name,
                         service_name))
                 
-<<<<<<< HEAD
-            # Get hash of source instances (exclude the hosts unless its specifically requested)
-=======
             # Get hash of source instances (exclude the hosts unless its
             # specifically requested)
->>>>>>> 278aa711
             source_instances = {index: resource
                                 for index, resource in resources.iteritems()
                                 if resource['service'] == service_name and
@@ -680,19 +658,6 @@
             
             # Get list of target instances
             if target_interface == 'host':
-<<<<<<< HEAD
-                target_instances = [resource['hosted_on'] for index, resource in
-                                            resources.iteritems()
-                                    if resource['service'] == target_service_name
-                                            and resource.get('component')
-                                                    in target_component_ids]
-            else:
-                target_instances = [index for index, resource in
-                                            resources.iteritems()
-                                    if resource['service'] == target_service_name
-                                            and resource.get('component')
-                                                    in target_component_ids]
-=======
                 target_instances = [
                         resource['hosted_on'] for index, resource in
                                 resources.iteritems()
@@ -706,7 +671,6 @@
                         if resource['service'] == target_service_name
                                 and resource.get('component')
                                         in target_component_ids]
->>>>>>> 278aa711
             LOG.debug("    Instances %s provide %s" % (target_instances,
                     target_interface))
 
@@ -732,19 +696,12 @@
                             = dict(state='planned', source=source_instance,
                                 interface=target_interface)
                     if 'attribute' in relation:
-<<<<<<< HEAD
-                        resources[source_instance]['relations'][connection_name]\
-                            .update({'attribute': relation['attribute']})
-                        resources[target_instance]['relations'][connection_name] \
-                            .update({'attribute': relation['attribute']})
-=======
                         resources[source_instance]['relations']\
                                 [connection_name].update({'attribute':
                                         relation['attribute']})
                         resources[target_instance]['relations']\
                                 [connection_name].update({'attribute':
                                         relation['attribute']})
->>>>>>> 278aa711
                     LOG.debug("    New connection '%s' from %s:%s to %s:%s "
                             "created" % (connection_name, service_name,
                             source_instance, target_service_name,
