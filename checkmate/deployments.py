import logging
import os
import sys
import uuid

<<<<<<< HEAD
# pylint: disable=E0611
from bottle import get, post, put, request, response, abort
from celery.app import app_or_default
from celery.task import task
from SpiffWorkflow import Workflow, Task
=======
from bottle import get, post, put, request, response, abort #@UnresolvedImport
>>>>>>> 4533f1a2
from SpiffWorkflow.storage import DictionarySerializer

from checkmate import orchestrator
from checkmate.classes import ExtensibleDict
from checkmate.common import schema
from checkmate.db import get_driver, any_id_problems
from checkmate.environments import Environment
from checkmate.exceptions import CheckmateException,\
        CheckmateValidationException
from checkmate.providers import ProviderBase
from checkmate.workflows import create_workflow
from checkmate.utils import write_body, read_body, extract_sensitive_data,\
        merge_dictionary, with_tenant, is_ssh_key, get_time_string

from collections import defaultdict

from SpiffWorkflow import Task, Workflow

from celery.task.base import task


LOG = logging.getLogger(__name__)
db = get_driver()

#
# Deployments
#
@get('/deployments')
@with_tenant
def get_deployments(tenant_id=None):
    return write_body(db.get_deployments(tenant_id=tenant_id), request,
            response)


@post('/deployments')
@with_tenant
def post_deployment(tenant_id=None):
    entity = read_body(request)

    if 'deployment' in entity:
        entity = entity['deployment']

    if 'id' not in entity:
        entity['id'] = uuid.uuid4().hex
    if any_id_problems(entity['id']):
        abort(406, any_id_problems(entity['id']))

    # Validate syntax
    deployment = Deployment(entity)
    if 'includes' in deployment:
        del deployment['includes']

    _id = str(deployment['id'])
    body, secrets = extract_sensitive_data(deployment)
    db.save_deployment(_id, body, secrets, tenant_id=tenant_id)

    # Return response (with new resource location in header)
    if tenant_id:
        response.add_header('Location', "/%s/deployments/%s" % (tenant_id, _id))
    else:
        response.add_header('Location', "/deployments/%s" % _id)

    #Assess work to be done & resources to be created
    parsed_deployment = plan(deployment, request.context)

    # Create workflow
    workflow = create_workflow(parsed_deployment, request.context)

    serializer = DictionarySerializer()
    serialized_workflow = workflow.serialize(serializer)
    serialized_workflow['id'] = _id
    parsed_deployment['workflow'] = _id

    body, secrets = extract_sensitive_data(deployment)
    deployment = db.save_deployment(_id, body, secrets, tenant_id=tenant_id)

    body, secrets = extract_sensitive_data(serialized_workflow)
    db.save_workflow(_id, body, secrets, tenant_id=tenant_id)

    #Trigger the workflow
    execute(_id)

    return write_body(deployment, request, response)


@post('/deployments/+parse')
@with_tenant
def parse_deployment():
    """ Use this to preview a request """
    entity = read_body(request)
    if 'deployment' in entity:
        entity = entity['deployment']

    if 'id' not in entity:
        entity['id'] = uuid.uuid4().hex
    if any_id_problems(entity['id']):
        abort(406, any_id_problems(entity['id']))

    # Validate syntax
    deployment = Deployment(entity)
    if 'includes' in deployment:
        del deployment['includes']

    results = plan(deployment, request.context)

    workflow = create_workflow(results, request.context)
    serializer = DictionarySerializer()
    serialized_workflow = workflow.serialize(serializer)
    results['workflow'] = serialized_workflow

    return write_body(results, request, response)


@post('/deployments/<id>')
@put('/deployments/<id>')
@with_tenant
def update_deployment(id, tenant_id=None):
    entity = read_body(request)
    if 'deployment' in entity:
        entity = entity['deployment']

    if any_id_problems(id):
        abort(406, any_id_problems(id))
    if 'id' not in entity:
        entity['id'] = str(id)

    # Validate syntax
    deployment = Deployment(entity)

    body, secrets = extract_sensitive_data(deployment)
    results = db.save_deployment(id, body, secrets, tenant_id=tenant_id)

    return write_body(results, request, response)


@get('/deployments/<id>')
@with_tenant
def get_deployment(id, tenant_id=None):
    if 'with_secrets' in request.query:  # TODO: verify admin-ness
        entity = db.get_deployment(id, with_secrets=True)
    else:
        entity = db.get_deployment(id)
    if not entity:
        abort(404, 'No deployment with id %s' % id)
    return write_body(entity, request, response)


@get('/deployments/<id>/status')
@with_tenant
def get_deployment_status(id, tenant_id=None):
    deployment = db.get_deployment(id)
    if not deployment:
        abort(404, 'No deployment with id %s' % id)

    resources = deployment.get('resources', {})
    results = {}
    workflow_id = deployment.get('workflow')
    if workflow_id:
        workflow = db.get_workflow(workflow_id)
        serializer = DictionarySerializer()
        wf = Workflow.deserialize(serializer, workflow)
        for task in wf.get_tasks(state=Task.ANY_MASK):
            if 'resource' in task.task_spec.defines:
                resource_id = str(task.task_spec.defines['resource'])
                resource = resources.get(resource_id, None)
                if resource:
                    result = {}
                    result['state'] = task.get_state_name()
                    error = task.get_attribute('error', None)
                    if error is not None:  # Show empty strings too
                        result['error'] = error
                    result['output'] = {key: task.attributes[key] for key
                            in task.attributes if key not in['deployment',
                            'token', 'error']}
                    if 'tasks' not in resource:
                        resource['tasks'] = {}
                    resource['tasks'][task.get_name()] = result
            else:
                result = {}
                result['state'] = task.get_state_name()
                error = task.get_attribute('error', None)
                if error is not None:  # Show empty strings too
                    result['error'] = error
                if 'tasks' not in results:
                    results['tasks'] = {}
                results['tasks'][task.get_name()] = result

    results['resources'] = resources

    return write_body(results, request, response)

@post('deployments/<depid>/services/<service>/<type>/<setting>/+scale')
@with_tenant
def scale_deployment(depid, service, type, setting, tenant_id=None, amount=None):
    """ Scale a checkmate deployment service
        by the specified number of nodes
        
        :param depid: checkmate deployment id
        :param service: the service to scale
        :param type: the aspect of the service to scale
        :param value: (required query param) how much to scale or what to scale to
        :param tenant_id: (optional tenant id) account owner of the deployment
    """
    if any_id_problems(depid):
        abort(406, any_id_problems(depid))
    
    deployment = db.get_deployment(depid)
    
    if not deployment:
        abort(404, 'No deployment with id {}'.format(depid))
    if not service or not service in deployment['blueprint']['services']:
        abort(406, "Service '{}' is not defined for deployment {}".format(service, depid))
    if not type:
        abort(406, "Invalid scale type {}".format(type))
    if not setting:
        abort(406, "Invalid setting {}".format(setting))
    if not amount:
        amount = request.query.amount or 1
    
    key, option, constraint = deployment._get_option_by_constrains(setting, service_name=service, resource_type=type)
    if not key or not option or not constraint:
        abort(404, "No setting matches {}/{}/{}".format(service, type, setting))
    if not constraint.get('scalable'):
        abort(406, "Setting '{}' cannot be scaled for {}/{}".format(setting, service, type))

    if "number" == option.get('type','NONE'):
        try:
            amount = int(amount)
        except ValueError:
            abort(406, 'Invalid amount ({}); must be numeric.'.format(amount))
        current = len(deployment['blueprint']['services'][service].get("instances", []))
        minscale = option['constraints'].get('min', 0) if 'constraints' in option else 0
        maxscale = option['constraints'].get('max', sys.maxint) if 'constraints' in option else sys.maxint
        net_amount = current + amount
        if minscale > net_amount or net_amount > maxscale:
            abort(406, "Setting \'{}\' for {}/{} must be between {} and {} (inclusive).".format(\
                        setting, service, type, minscale, maxscale))
        
        deployment.set_setting(setting, service_name=service, resource_type=type, value=net_amount)
        
    elif "select" == option.get('type', 'NONE'):
        if not 'options' in option:
            raise CheckmateException('Invalid configuration. No options for constraint {}.'.format(key))
        val = ''.join([str(n.get('value')) for n in option.get('options', []) if n.get('name', n.get('value')) == amount])
        if not val:
            abort(406, "Invalid scale value. Must be one of: {}".format([str(x.get('name', x.get('value'))) for x in option.get('options',[])]))
            
        deployment.set_setting(setting, service_name=service, resource_type=type, value=val)   
        
    else:
        abort(406, "Scaling settings of type {} is not currently supported.".format(constraint.type))
        
    # save the changes
    _id = str(deployment['id'])
    body, secrets = extract_sensitive_data(deployment)
    db.save_deployment(_id, body, secrets, tenant_id=tenant_id)
    return write_body(deployment, request, response)


def execute(id, timeout=180, tenant_id=None):
    """Process a checkmate deployment workflow

    Executes and moves the workflow forward.
    Retrieves results (final or intermediate) and updates them into
    deployment.

    :param id: checkmate deployment id
    :returns: the async task
    """
    if any_id_problems(id):
        abort(406, any_id_problems(id))

    deployment = db.get_deployment(id)
    if not deployment:
        abort(404, 'No deployment with id %s' % id)

    result = orchestrator.run_workflow.delay(id, timeout=900)
    return result


def plan(deployment, context):
    """Process a new checkmate deployment and plan for execution.

    This creates placeholder tags that will be used for the actual creation
    of resources.

    The logic is as follows:
    - find the blueprint in the deployment
    - get the components from the blueprint
    - identify dependencies (inputs/options and connections/relations)
    - build a list of resources to create
    - returns the parsed Deployment

    :param deployment: checkmate deployment instance (dict)
    """
    assert context.__class__.__name__ == 'RequestContext'
    assert deployment.get('status') == 'NEW'
    assert isinstance(deployment, Deployment)

    LOG.info("Planning deployment '%s'" % deployment['id'])
    # Find blueprint and environment. Without those, there's nothing to plan!
    blueprint = deployment.get('blueprint')
    if not blueprint:
        abort(406, "Blueprint not found. Nothing to do.")
    environment = deployment.environment()
    if not environment:
        abort(406, "Environment not found. Nowhere to deploy to.")
    services = blueprint.get('services', {})
    relations = {}

    # The following are hashes with resource_type as the hash:
    requirements = {}  # list of interfaces needed by component
    provided = {}  # list of interfaces provided by other components

    #
    # Analyze Dependencies
    #
    _verify_required_blueprint_options_supplied(deployment)

    # Load providers
    providers = environment.get_providers(context)

    #Identify component providers and get the resolved components
    components = deployment.get_components(context)

    # Collect all requirements from components
    for service_name, component in components.iteritems():
        LOG.debug("Analyzing component %s requirements and needs in service %s"
                % (component['id'], service_name))

        # Save list of interfaces provided by which service
        if 'provides' in component:
            for entry in component['provides']:
                resource_type, interface = entry.items()[0]
                if resource_type in provided:
                    provided[resource_type].append(interface)
                else:
                    provided[resource_type] = [interface]
        # Save list of what interfaces are required by each service
        if 'requires' in component:
            for entry in component['requires']:
                key, value = entry.items()[0]
                # Convert short form to long form before evaluating
                if not isinstance(value, dict):
                    value = {'interface': value}
                interface = value['interface']
                if interface in requirements:
                    requirements[interface].append(service_name)
                else:
                    requirements[interface] = [service_name]

    # Collect relations and verify service for relation exists
    LOG.debug("Analyzing relations")
    for service_name, service in services.iteritems():
        if 'relations' in service:
            # Check that they all connect to valid service
            # TODO: check interfaces also match
            for key, relation in service['relations'].iteritems():
                if isinstance(relation, dict):
                    target = relation['service']
                else:
                    target = key
                if target not in services:
                    msg = "Cannot find service '%s' for '%s' to connect to " \
                          "in deployment %s" % (target, service_name,
                          deployment['id'])
                    LOG.info(msg)
                    abort(406, msg)
            # Collect all of them (converting short syntax to long)
            expanded = {}
            for key, value in service['relations'].iteritems():
                if isinstance(value, dict):
                    expanded[key] = value
                else:
                    # Generate name and expand
                    relation_name = '%s-%s' % (service_name, key)
                    expanded_relation = {
                            'interface': value,
                            'service': key,
                            }
                    expanded[relation_name] = expanded_relation
            relations[service_name] = expanded
    LOG.debug("All relations successfully matched with target services")

    #
    # Build needed resource list
    #
    resources = {}
    resource_index = 0  # counter we use to increment as we create resources
    for service_name, service in services.iteritems():
        LOG.debug("Gather resources needed for service '%s'" % service_name)
        service_components = components[service_name]
        if not isinstance(service_components, list):
            service_components = [service_components]
        for component in service_components:
            if 'is' in component:
                resource_type = component['is']
            else:
                resource_type = component['id']
                LOG.debug("Component '%s' has no type specified using the "
                        "'is' attribute so the id of the component is being "
                        "used as the type" % component['id'])

            # Check for hosting relationship
            host = None
            if 'requires' in component:
                for entry in component['requires']:
                    key, value = entry.items()[0]
                    # Skip short form not called host (reference relationship)
                    if not isinstance(value, dict):
                        if key != 'host':
                            continue
                        value = dict(interface=value, relation='host')
                    if value.get('relation', 'reference') == 'host':
                        LOG.debug("Host needed for %s" % component['id'])
                        host = key
                        host_type = key if key != 'host' else None
                        host_interface = value['interface']
                        host_provider = environment.select_provider(context,
                                resource=host_type, interface=host_interface)
                        found = host_provider.find_components(context,
                                resource=host_type, interface=host_interface)
                        if found:
                            if len(found) == 1:
                                host_component = found[0]
                                host_type = host_component['is']
                            else:
                                raise CheckmateException("More than one "
                                        "component offers '%s:%s' in provider "
                                        "%s: %s" % (host_type, host_interface,
                                        host_provider.key, ', '.join([c['id']
                                        for c in found])))
                        else:
                            raise CheckmateException("No components found that "
                                        "offer '%s:%s' in provider %s" % (
                                        host_type, host_interface,
                                        host_provider.key))
                        break

            provider = component.provider()
            if not provider:
                raise CheckmateException("No provider could be found for the "
                        "'%s' resource in component '%s'" % (resource_type,
                        component['id']))
            count = deployment.get_setting('count', provider_key=provider.key,
                    resource_type=resource_type, service_name=service_name,
                    default=1)

            def add_resource(provider, deployment, service, service_name,
                    index, domain, resource_type, component_id=None):
                # Generate a default name
                name = 'CM-%s-%s%s.%s' % (deployment['id'][0:7], service_name,
                        index, domain)
                # Call provider to give us a resource template
                resource = provider.generate_template(deployment,
                        resource_type, service_name, context, name=name)
                if component_id:
                    resource['component'] = component_id
                # Add it to resources
                resources[str(resource_index)] = resource
                resource['index'] = str(resource_index)
                # Link resource to service
                if 'instances' not in service:
                    service['instances'] = []
                instances = service['instances']
                instances.append(str(resource_index))
                LOG.debug("  Adding a %s resource with resource key %s" % (
                        resources[str(resource_index)]['type'],
                        resource_index))
                Resource.validate(resource)
                return resource

            domain = deployment.get_setting('domain',
                    provider_key=provider.key, resource_type=resource_type,
                    service_name=service_name,
                    default=os.environ.get('CHECKMATE_DOMAIN',
                                                   'checkmate.local'))
            for index in range(count):
                if host:
                    # Obtain resource to host this one on
                    LOG.debug("Creating %s resource to host %s/%s" % (
                            host_type, service_name, component['id']))
                    host_resource = add_resource(host_provider, deployment,
                            service, service_name, index + 1,
                            domain, host_type,
                            component_id=host_component['id'])
                    host_index = str(resource_index)
                    resource_index += 1

                resource = add_resource(provider, deployment, service,
                        service_name, index + 1, domain,
                        resource_type, component_id=component['id'])
                resource_index += 1

                if host:
                    # Fill in relations on hosted resource
                    resource['hosted_on'] = str(resource_index - 2)
                    relation = dict(interface=host_interface, state='planned',
                            relation='host', target=host_index)
                    if 'relations' not in resource:
                        resource['relations'] = dict(host=relation)
                    else:
                        if 'host' in resource['relations']:
                            CheckmateException("Conflicting relation named "
                                    "'host' exists in service '%s'" %
                                    service_name)
                        resource['relations']['host'] = relation

                    # Fill in relations on hosting resource
                    # no need to fill in a full relation for host, so just
                    # populate an array
                    if 'hosts' in host_resource:
                        host_resource['hosts'].append(str(resource_index - 1))
                    else:
                        host_resource['hosts'] = [str(resource_index - 1)]
                    LOG.debug("Created hosting relation from %s to %s:%s" % (
                            resource_index - 1, host_index, host_interface))

    # Create connections between components
    connections = {}
    LOG.debug("Wiring services and resources")
    for service_name, service_relations in relations.iteritems():
        LOG.debug("  For %s" % service_name)
        service = services[service_name]
        instances = service['instances']
        for name, relation in service_relations.iteritems():
            # Find what interface is needed
            target_interface = relation['interface']
            LOG.debug("  Looking for a provider supporting '%s' for the '%s' "
                    "service" % (target_interface, service_name))
            target_service_name = relation['service']
            target_service = services[target_service_name]

            # Verify target can provide requested interface
            target_components = components[target_service_name]
            if not isinstance(target_components, list):
                target_components = [target_components]
            target_component_ids = [c['id'] for c in target_components]
            found = []
            for component in target_components:
                provides = component.get('provides', [])
                for entry in provides:
                    if target_interface == entry.values()[0]:
                        found.append(component)
            if not found:
                raise CheckmateException("'%s' service does not provide a "
                        "resource with an interface of type '%s', which is "
                        "needed by the '%s' relationship to '%s'" % (
                        target_service_name, target_interface, name,
                        service_name))
            if len(found) > 1:
                raise CheckmateException("'%s' has more than one resource "
                        "that provides an interface of type '%s', which is "
                        "needed by the '%s' relationship to '%s'. This causes "
                        "ambiguity. Additional information is needed to "
                        "identify which component to connect" % (
                        target_service_name, target_interface, name,
                        service_name))

            # Get list of source instances
            source_instances = {index: resources[index] for index in
                                instances}
            LOG.debug("    Instances %s need '%s' from the '%s' service"
                    % (instances, target_interface, target_service_name))

            # Get list of target instances
            target_instances = [i for i in target_service.get('instances', [])
                    if resources[i].get('component') in target_component_ids]
            LOG.debug("    Instances %s provide %s" % (target_instances,
                    target_interface))

            # Wire them up (create relation entries under resources)
            connection_name = "%s-%s" % (service_name, target_service_name)
            if connection_name in connections:
                connection_name = "%s-%s" % (connection_name, len(connections))
            connections[connection_name] = dict(
                    interface=relation['interface'])
            for source_instance in source_instances:
                if 'relations' not in resources[source_instance]:
                    resources[source_instance]['relations'] = {}
                for target_instance in target_instances:
                    if 'relations' not in resources[target_instance]:
                        resources[target_instance]['relations'] = {}
                    # Add forward relation (from source to target)
                    resources[source_instance]['relations'][connection_name] \
                            = dict(state='planned', target=target_instance,
                                interface=target_interface)
                    # Add relation to target showing incoming from source
                    resources[target_instance]['relations'][connection_name] \
                            = dict(state='planned', source=source_instance,
                                interface=target_interface)
                    LOG.debug("    New connection '%s' from %s:%s to %s:%s "
                            "created" % (connection_name, service_name,
                            source_instance, target_service_name,
                            target_instance))

    #Write resources and connections to deployment
    if connections:
        resources['connections'] = connections
    if resources:
        deployment['resources'] = resources

    deployment['status'] = 'PLANNED'
    LOG.info("Deployment '%s' planning complete and status changed to %s" %
            (deployment['id'], deployment['status']))
    return deployment


def _verify_required_blueprint_options_supplied(deployment):
    """Check that blueprint options marked 'required' are supplied.

    Raise error if not
    """
    blueprint = deployment['blueprint']
    if 'options' in blueprint:
        inputs = deployment.get('inputs', {})
        bp_inputs = inputs.get('blueprint')
        for key, option in blueprint['options'].iteritems():
            if (not 'default' in option) and \
                    option.get('required') in ['true', True]:
                if key not in bp_inputs:
                    abort(406, "Required blueprint input '%s' not supplied" %
                            key)


def get_os_env_keys():
    """Get keys if they are set in the os_environment"""
    keys = {}
    if ('CHECKMATE_PUBLIC_KEY' in os.environ and
            os.path.exists(os.path.expanduser(
                os.environ['CHECKMATE_PUBLIC_KEY']))):
        try:
            path = os.path.expanduser(os.environ['CHECKMATE_PUBLIC_KEY'])
            with file(path, 'r') as f:
                key = f.read()
            if is_ssh_key(key):
                keys['checkmate'] = {'public_key_ssh': key,
                        'public_key_path': path}
            else:
                keys['checkmate'] = {'public_key': key,
                        'public_key_path': path}
        except IOError as (errno, strerror):
            LOG.error("I/O error reading public key from CHECKMATE_PUBLIC_KEY="
                    "'%s' environment variable (%s): %s" % (
                            os.environ['CHECKMATE_PUBLIC_KEY'], errno,
                                                                strerror))
        except StandardError as exc:
            LOG.error("Error reading public key from CHECKMATE_PUBLIC_KEY="
                    "'%s' environment variable: %s" % (
                            os.environ['CHECKMATE_PUBLIC_KEY'], exc))
    return keys


def get_keys(inputs, environment):
    """Get keys from inputs or generate them if they are not there.

    Inputs can supply a 'client' public key to be added to all servers.

    Inputs can also supply environment private/public key pairs. If not, then
    a pair is generated.
    """
    keys = {}
    # Get 'client' keys
    if 'client_public_key' in inputs:
        if is_ssh_key(inputs['client_public_key']):
            abort(406, "ssh public key must be in public_key_ssh field, not "
                    "client_public_key. client_public_key must be in PEM "
                    "format.")
        keys['client'] = {'public_key': inputs['client_public_key']}

    if 'client_public_key_ssh' in inputs:
        if not is_ssh_key(inputs['client_public_key_ssh']):
            abort(406, "client_public_key_ssh input is not a valid ssh public "
                    "key string: %s" % inputs['client_public_key_ssh'])
        keys['client'] = {'public_key_ssh': inputs['client_public_key_ssh']}

    # Get 'environment' keys
    private_key = inputs.get('environment_private_key')
    if private_key is None or private_key.startswith('=generate_private_key('):
        private, public = environment.generate_key_pair()
        keys['environment'] = dict(public_key=public['PEM'],
                public_key_ssh=public['ssh'], private_key=private['PEM'])
        if not private_key or private_key.startswith('=generate_private_key('):
            inputs['environment_private_key'] = private['PEM']
    else:
        # Private key was supplied, make sure we have or can get a public key
        results = {}
        if 'environment_public_key' in inputs:
            results['public_key'] = inputs['environment_public_key']
        if 'environment_public_key_ssh' in inputs:
            results['public_key_ssh'] = inputs['environment_public_key_ssh']
        if 'environment_public_key_ssh' not in results:
            # Generate public ssh key
            public_key = environment.get_ssh_public_key(private_key)
            results['public_key_ssh'] = public_key

        results['private_key'] = private_key
        keys['environment'] = results

    return keys


class Resource():
    def __init__(self, key, obj):
        Resource.validate(obj)
        self.key = key
        self.dict = obj

    @classmethod
    def validate(cls, obj):
        errors = schema.validate(obj, schema.RESOURCE_SCHEMA)
        if errors:
            raise CheckmateValidationException("Invalid resource: %s" %
                    '\n'.join(errors))

    def get_settings(self, deployment, context, provider):
        """Get all settings for this resource

        :param deployment: the dict of the deployment
        :param context: the current planning context
        :param provider: the instance of the provider (subclasses ProviderBase)
        """
        assert isinstance(provider, ProviderBase)
        component = provider.get_component(self.dict['component'])
        if not component:
            raise CheckmateException("Could not find component '%s' in "
                    "provider %s.%s's catalog" % (self.dict['component'],
                    provider.vendor, provider.name))


class Deployment(ExtensibleDict):
    """A checkmate deployment.

    Acts like a dict. Includes validation, setting logic and other useful
    methods.
    Holds the Environment and providers during the processing of a deployment
    and creation of a workflow
    """
    def __init__(self, *args, **kwargs):
        ExtensibleDict.__init__(self, *args, **kwargs)
        self._environment = None

        if 'status' not in self:
            self['status'] = 'NEW'
        if 'created' not in self:
            self['created'] = get_time_string()

    @classmethod
    def validate(cls, obj):
        errors = schema.validate(obj, schema.DEPLOYMENT_SCHEMA)
        errors.extend(schema.validate_inputs(obj))
        if errors:
            raise CheckmateValidationException("Invalid %s: %s" % (
                    cls.__name__, '\n'.join(errors)))

    def environment(self):
        if self._environment is None:
            entity = self.get('environment')
            if entity:
                self._environment = Environment(entity)
        return self._environment

    def inputs(self):
        return self.get('inputs', {})

    def settings(self):
        """Returns (inits if does not exist) a reference to the deployment
        settings

        Note: this is to be used instead of the old context object
        """
        if 'settings' in self:
            return self['settings']

        results = {}

        #TODO: make this smarter
        try:
            creds = [p['credentials'][0] for key, p in
                            self['environment']['providers'].iteritems()
                            if key == 'common']
            if creds:
                creds = creds[0]
                results['username'] = creds['username']
                if 'apikey' in creds:
                    results['apikey'] = creds['apikey']
                if 'password' in creds:
                    results['password'] = creds['password']
            else:
                LOG.debug("No credentials supplied in environment/common/"
                        "credentials")
        except Exception as exc:
            LOG.debug("No credentials supplied in environment/common/"
                        "credentials")

        inputs = self.inputs()
        results['region'] = inputs.get('blueprint', {}).get('region')

        # Look in inputs:
        # Read in the public keys to be passed to newly created servers.
        os_keys = get_os_env_keys()

        keys = get_keys(inputs, self.environment())
        if os_keys:
            keys.update(os_keys)

        if not keys:
            LOG.warn("No keys supplied. Less secure password auth will be "
                    "used.")

        results['keys'] = keys

        results['domain'] = inputs.get('domain', os.environ.get(
                    'CHECKMATE_DOMAIN', 'checkmate.local'))
        self['settings'] = results
        return results

    def get_setting(self, name, resource_type=None,
                service_name=None, provider_key=None, default=None):
        """Find a value that an option was set to.

        Look in this order:
        - start with the deployment inputs where the paths are:
            inputs/blueprint
            inputs/providers/:provider
        - finally look at the component defaults

        :param name: the name of the setting
        :param service: the name of the service being evaluated
        :param resource_type: the type of the resource being evaluated (ex.
                compute, database)
        :param default: value to return if no match found
        """
        if service_name:
            result = self._get_input_service_override(name, service_name,
                    resource_type=resource_type)
            if result:
                return result

        if provider_key:
            result = self._get_input_provider_option(name, provider_key,
                    resource_type=resource_type)
            if result:
                return result

        result = self._get_input_blueprint_option_constraint(name,
                service_name=service_name, resource_type=resource_type)
        if result:
            return result

        result = self._get_input_simple(name)
        if result:
            return result

        result = self._get_input_global(name)
        if result:
            return result

        return default
    
    def set_setting(self, name, resource_type=None,
                service_name=None, provider_key=None, value=None):
        """ Set the value of a deployment setting
        - if only the name is specified, sets inputs/blueprint/:name = :value
        - if provider_key and resource_type are specified, sets inputs/providers/:provider_key/:resource_type/:name = :value
        - if service_name and resource_type are specified, sets inputs/services/:service_name/resource_type/:name = :value
        - if :value = None, unsets the setting

        :param name: the name of the setting
        :param resource_type: the type of the resource being evaluated (ex. compute, database)
        :param service_name: the name of the service being evaluated
        :param provider_key: the name of the provider being evaluated
        :param value: the value to set :name to; None to unset the value
        """
        
        if not name:
            raise CheckmateException("Must specify a setting name.")
        if service_name and provider_key:
            raise CheckmateException("Cannot specify both a service and a provider.")
        if (service_name or provider_key) and not resource_type:
            raise CheckmateException("Must specify a resource type.")
        
        passto = ("inputs",)    
        if provider_key:
            passto += ("providers", provider_key, resource_type)
        elif service_name:
            passto += ("services", service_name, resource_type)
        else:
            passto += ("blueprint",)
        
        passto += (name,)
        
        self._set_by_path(value, *passto)
        self['status'] = "updated"
              
    def _set_by_path(self, value, *args):
        if not value:
            self._unset_by_path(*args)
        else:
            def recursive_defdict():
                return defaultdict(recursive_defdict)
            
            root = defaultdict(recursive_defdict)
            current = root
            parent = None
            for i in range(len(args)):
                parent = current
                current = current[args[i]]
            parent[args[i]] = value
            merge_dictionary(self._data, root)
    
    def _unset_by_path(self, *args):
        # iterate down the keys 
        current = self._data
        parent = current
        for arg in args:
            parent = current
            if arg in current:
                current = current[arg]
        # unset
        del parent[arg]
        # go back up and clean up the empty ones
        for arg in reversed(args):
            current = self._data
            for arg1 in args:
                if arg1 in current:
                    if arg == arg1:
                        if not current[arg1]:
                            del current[arg1]
                        break
                    else:
                        current = current[arg1]
        
    def _get_input_global(self, name):
        """Get a setting directly under inputs"""
        inputs = self.inputs()
        if name in inputs:
            result = inputs[name]
            LOG.debug("Found setting '%s' in inputs. %s=%s" %
                    (name, name, result))
            return result

    def _get_input_simple(self, name):
        """Get a setting directly from inputs/blueprint"""
        inputs = self.inputs()
        if 'blueprint' in inputs:
            blueprint_inputs = inputs['blueprint']
            # Direct, simple entry
            if name in blueprint_inputs:
                result = blueprint_inputs[name]
                LOG.debug("Found setting '%s' in inputs/blueprint. %s=%s" %
                        (name, name, result))
                return result

    def _get_option_by_constrains(self, name, service_name=None, resource_type=None):
        """ 
        Locate an option by the component settings it constrains
        
        :param name: the name of the setting
        :param service_name: the name of the service being evaluated
        :param resource_type: the type of the resource being evaluated 
        """
        blueprint = self['blueprint']
        if 'options' in blueprint: 
            for key, option in blueprint['options'].iteritems():
                if 'constrains' in option:  # the verb 'constrains' (not noun)
                    for constraint in option['constrains']:
                        if self.constraint_applies(constraint, name,
                                service_name=service_name,
                                resource_type=resource_type):
                            return key, option, constraint
        return (None, None, None)
    
    def _get_input_blueprint_option_constraint(self, name, service_name=None,
            resource_type=None):
        """Get a setting value implied through blueprint option constraint

        :param name: the name of the setting
        :param service_name: the name of the service being evaluated
        :param resource_type: the type of the resource being evaluated
        """
        key, option, constraint = self._get_option_by_constrains(name, service_name=service_name, resource_type=resource_type)
        if key and option and constraint:
            # Find in inputs or use default if available
            result = self._get_input_simple(key)
            if result:
                LOG.debug("Found setting '%s' from constraint "
                          "in blueprint input '%s'. %s=%s" % (name, key, name, result))
                return result
            if 'default' in option:
                result = option['default']
                LOG.debug("Default setting '%s' obtained from "
                          "constraint in blueprint input '%s': "
                          "default=%s" % (name, key, result))
                return result

    def constraint_applies(self, constraint, name, resource_type=None,
                service_name=None):
        """Checks if a constraint applies

        :param constraint: the constraint dict
        :param name: the name of the setting
        :param resource_type: the resource type (ex. compute)
        :param service_name: the name of the service being evaluated
        """
        if 'resource_type' in constraint:
            if resource_type is None or \
                    constraint['resource_type'] != resource_type:
                return False
        if 'setting' in constraint:
            if constraint['setting'] != name:
                return False
        if 'service' in constraint:
            if service_name is None or constraint['service'] != service_name:
                return False
        LOG.debug("Constraint '%s' for '%s' applied to '%s/%s'" % (
                constraint, name, service_name, resource_type))
        return True

    def _get_input_service_override(self, name, service_name,
            resource_type=None):
        """Get a setting applied through a deployment setting on a service

        Params are ordered similar to how they appear in yaml/json::
            inputs/services/:id/:resource_type/:option-name

        :param service_name: the name of the service being evaluated
        :param resource_type: the resource type (ex. compute)
        :param name: the name of the setting
        """
        inputs = self.inputs()
        if 'services' in inputs:
            services = inputs['services']
            if service_name in services:
                service_object = services[service_name]
                if resource_type in service_object:
                    options = service_object[resource_type]
                    if name in options:
                        result = options[name]
                        LOG.debug("Found setting '%s' as service "
                                "setting in blueprint/services/%s/%s'. %s=%s"
                                % (name, service_name, resource_type, name,
                                result))
                        return result

    def _get_input_provider_option(self, name, provider_key,
            resource_type=None):
        """Get a setting applied through a deployment setting to a provider

        Params are ordered similar to how they appear in yaml/json::
            inputs/providers/:id/[:resource_type/]:option-name

        :param name: the name of the setting
        :param provider_key: the key of the provider in question
        :param resource_type: the resource type (ex. compute)
        """
        inputs = self.inputs()
        if 'providers' in inputs:
            providers = inputs['providers']
            if provider_key in providers:
                provider = providers[provider_key]
                if resource_type in provider:
                    options = provider[resource_type]
                    if options and name in options:
                        result = options[name]
                        LOG.debug("Found setting '%s' as provider "
                                "setting in blueprint/providers/%s/%s'. %s=%s"
                                % (name, provider_key, resource_type, name,
                                result))
                        return result

    def get_components(self, context):
        """Collect all requirements from components

        :param context: the call context. Component catalog may depend on
                current context
        :returns: hash of service_name/Component
        """
        results = {}
        services = self['blueprint'].get('services', {})
        for service_name, service in services.iteritems():
            service_component = service['component']
            LOG.debug("Identifying component '%s' for service '%s'" % (
                    service_component, service_name))
            assert not isinstance(service_component, list)  # deprecated syntax
            component = self.environment().find_component(service_component,
                    context)
            if not component:
                raise CheckmateException("Could not resolve component '%s'"
                        % service_component)
            LOG.debug("Component '%s' identified as '%s' for service '%s'" % (
                    service_component, component['id'], service_name))
            results[service_name] = component
        return results

    def on_resource_postback(self, contents):
        """Called to merge in contents when a postback with new resource data
        is received.

        Translates values to canonical names. Iterates to one level of depth to
        handle postbacks that write to instance key"""
        if contents:
            if not isinstance(contents, dict):
                raise CheckmateException("Postback value was not a dictionary")

            # Find targets and merge in values appropriately
            for key, value in contents.iteritems():
                if key.startswith('instance:'):
                    # Find the resource
                    resource_id = key.split(':')[1]
                    resource = self['resources'][resource_id]
                    if not resource:
                        raise IndexError("Resource %s not found" % resource_id)
                    # Check the value
                    if not isinstance(value, dict):
                        raise CheckmateException("Postback value for instance "
                                "'%s' was not a dictionary" % resource_id)
                    # Canonicalize it
                    value = schema.translate_dict(value)
                    # Merge it in
                    if 'instance' not in resource:
                        resource['instance'] = {}
                    LOG.debug("Merging postback data for resource %s: %s" % (
                            resource_id, value), extra=dict(data=resource))
                    merge_dictionary(resource['instance'], value)

                elif key.startswith('connection:'):
                    # Find the connection
                    connection_id = key.split(':')[1]
                    connection = self['connections'][connection_id]
                    if not connection:
                        raise IndexError("Connection %s not found" %
                                connection_id)
                    # Check the value
                    if not isinstance(value, dict):
                        raise CheckmateException("Postback value for "
                                "connection '%s' was not a dictionary" %
                                connection_id)
                    # Canonicalize it
                    value = schema.translate_dict(value)
                    # Merge it in
                    LOG.debug("Merging postback data for connection %s: %s" % (
                            connection_id, value), extra=dict(data=connection))
                    merge_dictionary(connection, value)
                else:
                    if isinstance(value, dict):
                        value = schema.translate_dict(value)
                    else:
                        value = schema.translate(value)
                    raise NotImplementedError("Global post-back values not "
                            "yet supported: %s" % key)


@task
def resource_postback(deployment_id, contents):
    """Accepts back results from a remote call and updates the deployment with
    the result data for a specific resource.

    The data updated can be:
    - a value: usually not tied to a resource or relation
    - an instance value (with the instance id appended with a colon):]
        {'instance:0':
            {'field_name': value}
        }
    - an interface value (under interfaces/interface_name)
        {'instance:0':
            {'interfaces':
                {'mysql':
                    {'username': 'johnny', ...}
                }
            }
        }
    - a connection value (under connection\:name):
        {'connection:web-backend':
            {'interface': 'mysql',
            'field_name': value}
        }
        Note: connection 'interface' is always included.
        Note: connection:host always refers to the hosting connection if there

    The contents are a hash (dict) of all the above
    """
    deployment = db.get_deployment(deployment_id, with_secrets=True)
    if not deployment:
        raise IndexError("Deployment %s not found" % deployment_id)

    deployment = Deployment(deployment)
    deployment.on_resource_postback(contents)

    body, secrets = extract_sensitive_data(deployment)
    db.save_deployment(deployment_id, body, secrets)

    LOG.debug("Updated deployment %s with post-back" % deployment_id,
            extra=dict(data=contents))<|MERGE_RESOLUTION|>--- conflicted
+++ resolved
@@ -1,22 +1,21 @@
+import copy
+import json
 import logging
 import os
 import sys
 import uuid
 
-<<<<<<< HEAD
 # pylint: disable=E0611
 from bottle import get, post, put, request, response, abort
 from celery.app import app_or_default
 from celery.task import task
 from SpiffWorkflow import Workflow, Task
-=======
-from bottle import get, post, put, request, response, abort #@UnresolvedImport
->>>>>>> 4533f1a2
 from SpiffWorkflow.storage import DictionarySerializer
 
 from checkmate import orchestrator
 from checkmate.classes import ExtensibleDict
 from checkmate.common import schema
+from checkmate.components import Component
 from checkmate.db import get_driver, any_id_problems
 from checkmate.environments import Environment
 from checkmate.exceptions import CheckmateException,\
@@ -64,15 +63,15 @@
     if 'includes' in deployment:
         del deployment['includes']
 
-    _id = str(deployment['id'])
+    id = str(deployment['id'])
     body, secrets = extract_sensitive_data(deployment)
-    db.save_deployment(_id, body, secrets, tenant_id=tenant_id)
+    db.save_deployment(id, body, secrets, tenant_id=tenant_id)
 
     # Return response (with new resource location in header)
     if tenant_id:
-        response.add_header('Location', "/%s/deployments/%s" % (tenant_id, _id))
+        response.add_header('Location', "/%s/deployments/%s" % (tenant_id, id))
     else:
-        response.add_header('Location', "/deployments/%s" % _id)
+        response.add_header('Location', "/deployments/%s" % id)
 
     #Assess work to be done & resources to be created
     parsed_deployment = plan(deployment, request.context)
@@ -82,17 +81,17 @@
 
     serializer = DictionarySerializer()
     serialized_workflow = workflow.serialize(serializer)
-    serialized_workflow['id'] = _id
-    parsed_deployment['workflow'] = _id
+    serialized_workflow['id'] = id
+    parsed_deployment['workflow'] = id
 
     body, secrets = extract_sensitive_data(deployment)
-    deployment = db.save_deployment(_id, body, secrets, tenant_id=tenant_id)
+    deployment = db.save_deployment(id, body, secrets, tenant_id=tenant_id)
 
     body, secrets = extract_sensitive_data(serialized_workflow)
-    db.save_workflow(_id, body, secrets, tenant_id=tenant_id)
+    db.save_workflow(id, body, secrets, tenant_id=tenant_id)
 
     #Trigger the workflow
-    execute(_id)
+    async_task = execute(id)
 
     return write_body(deployment, request, response)
 
@@ -203,22 +202,25 @@
 
     return write_body(results, request, response)
 
-@post('deployments/<depid>/services/<service>/<type>/<setting>/+scale')
+@get('/deployments/<depid>/services/<service>/<type>/<setting>/+scale')
 @with_tenant
 def scale_deployment(depid, service, type, setting, tenant_id=None, amount=None):
+    print "Scaling deployment!"
     """ Scale a checkmate deployment service
         by the specified number of nodes
         
         :param depid: checkmate deployment id
         :param service: the service to scale
-        :param type: the aspect of the service to scale
-        :param value: (required query param) how much to scale or what to scale to
+        :param type: the aspect of the service to scale (ex. compute, database)
+        :param setting: the aspect of the type to scale (ex. compute - size, count ; db - memory, disk)
         :param tenant_id: (optional tenant id) account owner of the deployment
+	:param value: (required query param) how much to scale or what to scale to
     """
     if any_id_problems(depid):
         abort(406, any_id_problems(depid))
     
-    deployment = db.get_deployment(depid)
+    deployment_dict = db.get_deployment(depid)
+    deployment = Deployment(deployment_dict)
     
     if not deployment:
         abort(404, 'No deployment with id {}'.format(depid))
@@ -232,23 +234,33 @@
         amount = request.query.amount or 1
     
     key, option, constraint = deployment._get_option_by_constrains(setting, service_name=service, resource_type=type)
+    print "key: %s" % key
+    print "option: %s" % option
+    print "constraint: %s" % constraint
+
     if not key or not option or not constraint:
         abort(404, "No setting matches {}/{}/{}".format(service, type, setting))
     if not constraint.get('scalable'):
         abort(406, "Setting '{}' cannot be scaled for {}/{}".format(setting, service, type))
 
-    if "number" == option.get('type','NONE'):
+    if "int" == option.get('type','NONE'):
+	print "option type: int"
         try:
             amount = int(amount)
+	    print "int(amount): %s" % amount
         except ValueError:
             abort(406, 'Invalid amount ({}); must be numeric.'.format(amount))
         current = len(deployment['blueprint']['services'][service].get("instances", []))
-        minscale = option['constraints'].get('min', 0) if 'constraints' in option else 0
-        maxscale = option['constraints'].get('max', sys.maxint) if 'constraints' in option else sys.maxint
+	print "current: %s" % current
+        minimum = option['constraints'].get('greater-than', 0) if 'constraints' in option else 0
+	print "minimum: %s" % minimum
+        maximum = option['constraints'].get('less-than', sys.maxint) if 'constraints' in option else sys.maxint
+	print "maximum: %s" % maximum
         net_amount = current + amount
-        if minscale > net_amount or net_amount > maxscale:
+	print "net amount: %s" % net_amount
+        if minimum > net_amount or net_amount > maximum:
             abort(406, "Setting \'{}\' for {}/{} must be between {} and {} (inclusive).".format(\
-                        setting, service, type, minscale, maxscale))
+                        setting, service, type, minimum, maximum))
         
         deployment.set_setting(setting, service_name=service, resource_type=type, value=net_amount)
         
@@ -268,6 +280,7 @@
     _id = str(deployment['id'])
     body, secrets = extract_sensitive_data(deployment)
     db.save_deployment(_id, body, secrets, tenant_id=tenant_id)
+    print "New deployment: %s" % deployment
     return write_body(deployment, request, response)
 
 
@@ -977,8 +990,12 @@
         blueprint = self['blueprint']
         if 'options' in blueprint: 
             for key, option in blueprint['options'].iteritems():
+	        print "key: %s" % key
+		print "option: %s" % option
                 if 'constrains' in option:  # the verb 'constrains' (not noun)
                     for constraint in option['constrains']:
+			print "constrains: %s" % option['constrains']
+			print "current constraint: %s" % constraint
                         if self.constraint_applies(constraint, name,
                                 service_name=service_name,
                                 resource_type=resource_type):
