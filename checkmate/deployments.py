import logging
import uuid
import time

from bottle import request, response, abort, \
    get, post, delete, route
from celery.task import task
from SpiffWorkflow import Workflow, Task
from SpiffWorkflow.storage import DictionarySerializer

from checkmate import orchestrator
from checkmate.db import get_driver, any_id_problems
from checkmate.exceptions import CheckmateDoesNotExist, \
<<<<<<< HEAD
    CheckmateValidationException, CheckmateBadState, CheckmateException
=======
    CheckmateValidationException, CheckmateBadState
from checkmate.db.common import DEFAULT_RETRIES, DEFAULT_TIMEOUT, \
    DatabaseTimeoutException
>>>>>>> b9cf6907
from checkmate.workflows import create_workflow_deploy, \
    create_workflow_spec_deploy
from checkmate.utils import (write_body, read_body, extract_sensitive_data,
                             with_tenant, match_celery_logging)
from checkmate.plan import Plan
from checkmate.deployment import Deployment, generate_keys
from celery.canvas import chord, chain, group

LOG = logging.getLogger(__name__)
DB = get_driver()


def _content_to_deployment(bottle_request, deployment_id=None, tenant_id=None):
    """Receives request content and puts it in a deployment

    :param bottle_request: the bottlepy request object
    :param deployment_id: the expected/requested ID
    :param tenant_id: the tenant ID in the request

    """
    entity = read_body(bottle_request)
    if 'deployment' in entity:
        entity = entity['deployment']  # Unwrap if wrapped
    if 'id' not in entity:
        entity['id'] = deployment_id or uuid.uuid4().hex
    if any_id_problems(entity['id']):
        raise CheckmateValidationException(any_id_problems(entity['id']))
    deployment = Deployment(entity)  # Also validates syntax
    if 'includes' in deployment:
        del deployment['includes']
    if 'tenantId' in deployment and tenant_id:
        assert deployment['tenantId'] == tenant_id, ("tenantId must match "
                                                     "with current tenant ID")
    else:
        assert tenant_id, "Tenant ID must be specified in deployment "
        deployment['tenantId'] = tenant_id
    return deployment


def _save_deployment(deployment, deployment_id=None, tenant_id=None):
    """Sync ID and tenant and save deployment

    :returns: saved deployment
    """
    if not deployment_id:
        if 'id' not in deployment:
            deployment_id = uuid.uuid4().hex
            deployment['id'] = deployment_id
        else:
            deployment_id = deployment['id']
    else:
        if 'id' not in deployment:
            deployment['id'] = deployment_id
        else:
            assert deployment_id == deployment['id'], ("Deployment ID does "
                                                       "not match "
                                                       "deploymentId")
    if 'tenantId' in deployment:
        if tenant_id:
            assert deployment['tenantId'] == tenant_id, ("tenantId must match "
                                                         "with current tenant "
                                                         "ID")
        else:
            tenant_id = deployment['tenantId']
    else:
        assert tenant_id, "Tenant ID must be specified in deployment"
        deployment['tenantId'] = tenant_id
    body, secrets = extract_sensitive_data(deployment)
    return DB.save_deployment(deployment_id, body, secrets,
                              tenant_id=tenant_id)


def _create_deploy_workflow(deployment, context):
    """ Create and return serialized workflow """
    workflow = create_workflow_deploy(deployment, context)
    serializer = DictionarySerializer()
    serialized_workflow = workflow.serialize(serializer)
    return serialized_workflow


def _deploy(deployment, context):
    """Deploys a deployment and returns the workflow"""
    if deployment.get('status') != 'PLANNED':
        raise CheckmateBadState("Deployment '%s' is in '%s' status and must "
                                "be in 'PLANNED' status to be deployed" %
                                (deployment['id'], deployment.get('status')))
    deployment_keys = generate_keys(deployment)
    workflow = _create_deploy_workflow(deployment, context)
    workflow['id'] = deployment['id']  # TODO: need to support multi workflows
    deployment['workflow'] = workflow['id']
    # deployment['status'] = "LAUNCHED"

    body, secrets = extract_sensitive_data(workflow)
    DB.save_workflow(workflow['id'], body, secrets,
                     tenant_id=deployment['tenantId'])

    _save_deployment(deployment)

    return workflow


#
# Deployments
#
@get('/deployments')
@with_tenant
def get_deployments(tenant_id=None):
    """ Get existing deployments """
    offset = request.query.get('offset')
    limit = request.query.get('limit')
    if offset:
        offset=int(offset)
    if limit:
        limit=int(limit)
    return write_body(DB.get_deployments(tenant_id=tenant_id, offset=offset,
                                         limit=limit), request, response)

@get('/deployments/count')
@with_tenant
def get_deployments_count(tenant_id=None):
    """
    Get the number of deployments. May limit response to include all
    deployments for a particular tenant and/or blueprint

    :param:tenant_id: the (optional) tenant
    """
    return write_body({"count": len(DB.get_deployments(tenant_id=tenant_id))},
                      request, response)


@get("/deployments/count/<blueprint_id>")
@with_tenant
def get_deployments_by_bp_count(blueprint_id, tenant_id=None):
    """
    Return the number of times the given blueprint appears
    in saved deployments
    """
    ret = {"count": 0}
    deployments = DB.get_deployments(tenant_id=tenant_id)
    if not deployments:
        LOG.debug("No deployments")
    for dep_id, dep in deployments.items():
        if "blueprint" in dep:
            LOG.debug("Found blueprint {} in deployment {}"
                      .format(dep.get("blueprint"), dep_id))
            if (blueprint_id == dep["blueprint"]) or \
            ("id" in dep["blueprint"] and
             blueprint_id == dep["blueprint"]["id"]):
                ret["count"] += 1
        else:
            LOG.debug("No blueprint defined in deployment {}".format(dep_id))
    return write_body(ret, request, response)


@post('/deployments')
@with_tenant
def post_deployment(tenant_id=None):
    """
    Creates deployment and wokflow based on sent information
    and triggers workflow execution
    """
    deployment = _content_to_deployment(request, tenant_id=tenant_id)
    oid = str(deployment['id'])
    _save_deployment(deployment, deployment_id=oid, tenant_id=tenant_id)
    # Return response (with new resource location in header)
    if tenant_id:
        response.add_header('Location', "/%s/deployments/%s" % (tenant_id,
                                                                oid))
    else:
        response.add_header('Location', "/deployments/%s" % oid)

    #Assess work to be done & resources to be created
    parsed_deployment = plan(deployment, request.context)

    # Create a 'new deployment' workflow
    workflow = _deploy(parsed_deployment, request.context)

    #Trigger the workflow in the queuing service
    async_task = execute(oid)
    LOG.debug("Triggered workflow (task='%s')" % async_task)

    return write_body(parsed_deployment, request, response)


@post('/deployments/+parse')
@with_tenant
def parse_deployment(tenant_id=None):
    """Parse a deployment and return the parsed response"""
    deployment = _content_to_deployment(request, tenant_id=tenant_id)
    results = plan(deployment, request.context)
    return write_body(results, request, response)


@post('/deployments/+preview')
@with_tenant
def preview_deployment(tenant_id=None):
    """Parse and preview a deployment and its workflow"""
    deployment = _content_to_deployment(request, tenant_id=tenant_id)
    results = plan(deployment, request.context)
    spec = create_workflow_spec_deploy(results, request.context)
    serializer = DictionarySerializer()
    serialized_spec = spec.serialize(serializer)
    results['workflow'] = dict(wf_spec=serialized_spec)

    # Return any errors found
    errors = spec.validate()
    if errors:
        results['messages'] = errors

    return write_body(results, request, response)


@route('/deployments/<oid>', method=['PUT'])
@with_tenant
def update_deployment(oid, tenant_id=None):
    """Store a deployment on this server"""
    deployment = _content_to_deployment(request, deployment_id=oid,
                                        tenant_id=tenant_id)
    results = _save_deployment(deployment, deployment_id=oid,
                               tenant_id=tenant_id)
    # Return response (with new resource location in header)
    if tenant_id:
        response.add_header('Location', "/%s/deployments/%s" % (tenant_id,
                                                                oid))
    else:
        response.add_header('Location', "/deployments/%s" % oid)
    return write_body(results, request, response)


@route('/deployments/<oid>/+plan', method=['POST', 'GET'])
@with_tenant
def plan_deployment(oid, tenant_id=None):
    """Plan a NEW deployment and save it as PLANNED"""
    if any_id_problems(oid):
        abort(406, any_id_problems(oid))
    entity = DB.get_deployment(oid, with_secrets=True)
    if not entity:
        raise CheckmateDoesNotExist('No deployment with id %s' % oid)
    if entity.get('status', 'NEW') != 'NEW':
        raise CheckmateBadState("Deployment '%s' is in '%s' status and must "
                                "be in 'NEW' to be planned" %
                                (oid, entity.get('status')))
    deployment = Deployment(entity)  # Also validates syntax
    planned_deployment = plan(deployment, request.context)
    results = _save_deployment(planned_deployment, deployment_id=oid,
                               tenant_id=tenant_id)
    return write_body(results, request, response)


@route('/deployments/<oid>/+deploy', method=['POST', 'GET'])
@with_tenant
def deploy_deployment(oid, tenant_id=None):
    """Deploy a NEW or PLANNED deployment and save it as DEPLOYED"""
    if any_id_problems(oid):
        raise CheckmateValidationException(any_id_problems(oid))
    entity = DB.get_deployment(oid, with_secrets=True)
    if not entity:
        CheckmateDoesNotExist('No deployment with id %s' % oid)
    deployment = Deployment(entity)  # Also validates syntax
    if entity.get('status', 'NEW') == 'NEW':
        deployment = plan(deployment, request.context)
    if entity.get('status') != 'PLANNED':
        raise CheckmateBadState("Deployment '%s' is in '%s' status and must "
                                "be in 'PLANNED' or 'NEW' status to be "
                                "deployed" % (oid, entity.get('status')))

    # Create a 'new deployment' workflow
    workflow = _deploy(deployment, request.context)

    #Trigger the workflow
    async_task = execute(oid)
    LOG.debug("Triggered workflow (task='%s')" % async_task)

    return write_body(deployment, request, response)


@get('/deployments/<oid>')
@with_tenant
def get_deployment(oid, tenant_id=None):
    """Return deployment with given ID"""
    return write_body(_get_a_deployment(oid, tenant_id=tenant_id),
                      request, response)


def _get_a_deployment(oid, tenant_id=None):
    """ Lookup a deployment with secrets if needed """
    if 'with_secrets' in request.query:  # TODO: verify admin-ness
        entity = DB.get_deployment(oid, with_secrets=True)
    else:
        entity = DB.get_deployment(oid)
    if not entity or (tenant_id and tenant_id != entity.get("tenantId")):
        raise CheckmateDoesNotExist('No deployment with id %s' % oid)
    return entity


def _get_dep_resources(deployment):
    """ Return the resources for the deployment or abort if not found """
    if deployment and "resources" in deployment:
        return deployment.get("resources")
    abort(404, "No resources found for deployment %s" % deployment.get("id"))


@get('/deployments/<oid>/resources')
@with_tenant
def get_deployment_resources(oid, tenant_id=None):
    """ Return the resources for a deployment """
    return write_body(_get_dep_resources(
                        _get_a_deployment(oid,
                            tenant_id=tenant_id)),
                      request, response)


@get('/deployments/<oid>/resources/status')
@with_tenant
def get_resources_statuses(oid, tenant_id=None):
    """ Get basic status of all deployment resources """
    resources = _get_dep_resources(
                        _get_a_deployment(oid,
                            tenant_id=tenant_id))
    resp = {}

    for key, val in resources.iteritems():
        if key.isdigit():
            resp.update({
                key: {
                    'service': val.get('service', 'UNKNOWN'),
                    "status": (val.get("status") or
                               val.get("instance", {}).get("status")),
                    'message': (val.get('errmessage') or
                                val.get('instance', {}).get("errmessage") or
                                val.get('statusmsg') or
                                val.get("instance", {}).get("statusmsg")),
                    "type": val.get("type", "UNKNOWN"),
                    "component": val.get("component", "UNKNOWN"),
                    "provider": val.get("provider", "core")
                }
            })
            if "trace" in request.query_string and ('trace' in val or
                                        'trace' in val.get('instance', {})):
                resp.get(key, {})['trace'] = (val.get('trace') or
                                              val.get('instance',
                                                      {}).get('trace'))
    for val in resp.values():
        if not val.get('status'):
            val['status'] = 'UNKNOWN'
        if 'message' in val and not val.get('message'):
            del val['message']
    return write_body(resp, request, response)


@get('/deployments/<oid>/resources/<rid>')
@with_tenant
def get_resource(oid, rid, tenant_id=None):
    """ Get a specific resource from a deployment """
    resources = _get_dep_resources(
                        _get_a_deployment(oid,
                            tenant_id=tenant_id))
    if rid in resources:
        return write_body(resources.get(rid), request, response)
    abort(404, "No resource %s in deployment %s" % (rid, oid))


@delete('/deployments/<oid>')
@with_tenant
def delete_deployment(oid, tenant_id=None):
    """
    Delete the specified deployment
    """
    deployment = DB.get_deployment(oid, with_secrets=True)
    if not deployment:
        abort(404, "No deployment with id %s" % oid)
    deployment = Deployment(deployment)
    del_statuses = ["PLANNED", "NEW", "RUNNING", "ERROR"]
    if deployment.get("status", "UNKNOWN") not in del_statuses:
        abort(400, "Deployment %s cannot be deleted while in status %s."
              " A deployment must have one of the following statuses before "
              "being deleted: [%s]" % (oid,
                                       deployment.get("status", "UNKNOWN"),
                                       ", ".join(del_statuses)))
    loc = "/deployments/%s" % oid
    if tenant_id:
        loc = "/%s%s" % (tenant_id, loc)
    planner = Plan(deployment)
    tasks = planner.plan_delete(request.context)
    if tasks:
        update_deployment_status.s(oid, "DELETING").delay()
        chord(tasks)(delete_deployment_task.si(oid), interval=2, max_retries=120)
    else:
        LOG.warn("No delete tasks for deployment %s" % oid)
        delete_deployment_task.delay(oid)
    response.set_header("Location", loc)
    response.status = 202


@get('/deployments/<oid>/status')
@with_tenant
def get_deployment_status(oid, tenant_id=None):
    """Return workflow status of given deployment"""
    deployment = DB.get_deployment(oid)
    if not deployment:
        abort(404, 'No deployment with id %s' % oid)

    resources = deployment.get('resources', {})
    results = {}
    results['status'] = deployment.get('status')
    workflow_id = deployment.get('workflow')
    if workflow_id:
        workflow = DB.get_workflow(workflow_id)
        serializer = DictionarySerializer()
        wf = Workflow.deserialize(serializer, workflow)
        for task in wf.get_tasks(state=Task.ANY_MASK):
            if 'resource' in task.task_spec.defines:
                resource_id = str(task.task_spec.defines['resource'])
                resource = resources.get(resource_id, None)
                if resource:
                    result = {}
                    result['state'] = task.get_state_name()
                    error = task.get_attribute('error', None)
                    if error is not None:  # Show empty strings too
                        result['error'] = error
                    result['output'] = {key: task.attributes[key] for key
                                        in task.attributes if key
                                        not in['deployment',
                                        'token', 'error']}
                    if 'tasks' not in resource:
                        resource['tasks'] = {}
                    resource['tasks'][task.get_name()] = result
            else:
                result = {}
                result['state'] = task.get_state_name()
                error = task.get_attribute('error', None)
                if error is not None:  # Show empty strings too
                    result['error'] = error
                if 'tasks' not in results:
                    results['tasks'] = {}
                results['tasks'][task.get_name()] = result

    results['resources'] = resources

    return write_body(results, request, response)

def execute(oid, timeout=180, tenant_id=None):
    """Process a checkmate deployment workflow

    Executes and moves the workflow forward.
    Retrieves results (final or intermediate) and updates them into
    deployment.

    :param id: checkmate deployment id
    :returns: the async task
    """
    if any_id_problems(oid):
        abort(406, any_id_problems(oid))

    deployment = DB.get_deployment(oid)
    if not deployment:
        abort(404, 'No deployment with id %s' % oid)

    result = orchestrator.run_workflow.\
        delay(oid, timeout=3600)
    return result


def plan(deployment, context):
    """Process a new checkmate deployment and plan for execution.

    This creates templates for resources and connections that will be used for
    the actual creation of resources.

    :param deployment: checkmate deployment instance (dict)
    :param context: RequestContext (auth data, etc) for making API calls
    """
    assert context.__class__.__name__ == 'RequestContext'
    assert deployment.get('status') == 'NEW'
    assert isinstance(deployment, Deployment)
    if "chef-local" in deployment.environment().get_providers(context):
        abort(406, "Provider 'chef-local' deprecated. Use 'chef-solo' "
              "instead.")

    # Analyze Deployment and Create plan
    planner = Plan(deployment)
    resources = planner.plan(context)

    # Store plan results in deployment
    if resources:
        deployment['resources'] = resources

    # Mark deployment as planned and return it (nothing has been saved so far)
    deployment['status'] = 'PLANNED'
    LOG.info("Deployment '%s' planning complete and status changed to %s" %
            (deployment['id'], deployment['status']))
    return deployment


@task
def update_deployment_status(dep_id, new_status):
    """ Update the status of the specified deployment """
    if new_status:
        deployment = DB.get_deployment(dep_id)
        if deployment:
            deployment['status'] = new_status
            DB.save_deployment(dep_id, deployment)


@task(default_retry_delay=2, max_retries=60)
def delete_deployment_task(dep_id):
    """ Mark the specified deployment as deleted """
    match_celery_logging(LOG)
    deployment = DB.get_deployment(dep_id)
    if not deployment:
        raise CheckmateException("Could not finalize delete for deployment %s."
                                 " The deployment was not found.")
    deployment['status'] = "DELETED"
    if "resources" in deployment:
        deletes = []
        for key, resource in deployment.get('resources').items():
            if not str(key).isdigit():
                deletes.append(key)
            else:
                if resource.get('status', 'DELETED') != 'DELETED':
                    resource['statusmsg'] = ('WARNING: Resource should have '
                                             'been in status DELETED but was '
                                             'in %s.' % resource.get('status'))
                    resource['status'] = 'ERROR'
                else:
                    resource['status'] = 'DELETED'
                    resource.pop('instance', None)
        for key in deletes:
            deployment['resources'].pop(key, None)

    return DB.save_deployment(dep_id, deployment, secrets={})


@task(default_retry_delay=0.25, max_retries=4)
def alt_resource_postback(contents, deployment_id):
    """ This is just an argument shuffle to make it easier
    to chain this with other tasks """
    resource_postback.delay(deployment_id, contents)


@task(default_retry_delay=0.25, max_retries=4)
def update_all_provider_resources(provider, deployment_id, status, message=None, trace=None):
    dep = DB.get_deployment(deployment_id)
    if dep:
        rupdate = {'status': status}
        if message:
            rupdate['statusmsg'] = message
        if trace:
            rupdate['trace'] = trace
        ret = {}
        for resource in [res for res in dep.get('resources', {}).values() if res.get('provider') == provider]:
            rkey = "instance:%s" % resource.get('index')
            ret.update({rkey: rupdate})
        if ret:
            resource_postback.delay(deployment_id, ret)
            return ret


@task(default_retry_delay=0.25, max_retries=4)
def resource_postback(deployment_id, contents):
    #FIXME: we need to receive a context and check access
    """Accepts back results from a remote call and updates the deployment with
    the result data for a specific resource.

    The data updated can be:
    - a value: usually not tied to a resource or relation
    - an instance value (with the instance id appended with a colon):]
        {'instance:0':
            {'field_name': value}
        }
    - an interface value (under interfaces/interface_name)
        {'instance:0':
            {'interfaces':
                {'mysql':
                    {'username': 'johnny', ...}
                }
            }
        }
    - a connection value (under connection\:name):
        {'connection:web-backend':
            {'interface': 'mysql',
            'field_name': value}
        }
        Note: connection 'interface' is always included.
        Note: connection:host always refers to the hosting connection if there

    The contents are a hash (dict) of all the above
    """
<<<<<<< HEAD

    deployment = DB.get_deployment(deployment_id, with_secrets=True)
    if not deployment:
        resource_postback.retry(exc=IndexError("Deployment %s not found" % deployment_id))
=======
>>>>>>> b9cf6907

    deployment = DB.get_deployment(deployment_id, with_secrets=True) 
    deployment = Deployment(deployment)

    # Update deployment status
<<<<<<< HEAD

=======
    
>>>>>>> b9cf6907
    assert isinstance(contents, dict), "Must postback data in dict"

    print "POST BACK: %s" % contents
    print ""

    # Set status of resource if post_back includes status
    for key, value in contents.items():
        if 'status' in contents[key]:
            r_id = key.split(':')[1]
            r_status = contents[key].get('status')
            deployment['resources'][r_id]['status'] = r_status
            contents[key].pop('status', None) # Don't want to write status to resource instance
<<<<<<< HEAD
            if 'statusmsg' in value:
                deployment['resources'][r_id]['statusmsg'] = value['statusmsg']
                value.pop('statusmsg', None)
=======
>>>>>>> b9cf6907
            if r_status == "ERROR":
                r_msg = contents[key].get('errmessage')
                deployment['resources'][r_id]['errmessage'] = r_msg
                contents[key].pop('errmessage', None)
                deployment['status'] = "ERROR"
                if "errmessage" not in deployment:
                    deployment['errmessage'] = []
                if r_msg not in deployment['errmessage']:
                    deployment['errmessage'].append(r_msg)

<<<<<<< HEAD
    # Update contents dict _only_ if we didn't only update status
    # TODO: make this smarter
    deployment.on_resource_postback(contents)
=======
    # Create new contents dict if values existed 
    # TODO: make this smarter
    new_contents = {}
    for key, value in contents.items():
        if contents[key]:    
            new_contents[key] = value

    if new_contents:
        deployment.on_resource_postback(new_contents)

    resources = deployment['resources']
    for k, v in resources.items():
        if k.isdigit():
            print "%s:%s, %s" % (k, resources[k]['status'], resources[k].get('type'))

    print "DEP STATUS: %s" % deployment['status']
    if deployment['status'] is "ERROR":
        print "errmessage: %s" % deployment.get('errmessage')
>>>>>>> b9cf6907

    # Check all resources statuses and update DEP status
    count = 0
    statuses = {"NEW": 0,
                "BUILD": 0,
                "CONFIGURE": 0,
                "ACTIVE": 0,
                "PLANNED": 0,
                'DELETED': 0,
                'DELETING': 0,
                'ERROR': 0}

    resources = deployment['resources']
    for key, value in resources.items():
        if key.isdigit():
            r_status = resources[key].get('status')
            print "%s:%s, %s" % (key, r_status, resources[key].get('type'))
            if r_status == "ERROR":
                r_msg = resources[key].get('errmessage')
                if "errmessage" not in deployment:
                    deployment['errmessage'] = []
                if r_msg not in deployment['errmessage']:
                    deployment['errmessage'].append(r_msg)
            statuses[r_status] += 1
            count += 1

    print ""
    if deployment['status'] != "ERROR":
        # Case 1: status is NEW
        if statuses['NEW'] == count:
            deployment['status'] = "NEW"
        # Case 2: status is BUILD
        elif statuses['BUILD'] >= 1:
            deployment['status'] = "BUILD"
        # Case 3: status is CONFIGURE
        elif (statuses['ACTIVE'] + statuses['CONFIGURE']) == count:
            deployment['status'] = "CONFIGURE"
        # Case 4: status is ACTIVE
        elif statuses['ACTIVE'] == count:
            deployment['status'] = "ACTIVE"
        else:
            LOG.debug("Could not identify a deployment status update")

    body, secrets = extract_sensitive_data(deployment)
    DB.save_deployment(deployment_id, body, secrets)

    LOG.debug("Updated deployment %s with post-back" % deployment_id,
              extra=dict(data=contents))
<|MERGE_RESOLUTION|>--- conflicted
+++ resolved
@@ -11,13 +11,7 @@
 from checkmate import orchestrator
 from checkmate.db import get_driver, any_id_problems
 from checkmate.exceptions import CheckmateDoesNotExist, \
-<<<<<<< HEAD
     CheckmateValidationException, CheckmateBadState, CheckmateException
-=======
-    CheckmateValidationException, CheckmateBadState
-from checkmate.db.common import DEFAULT_RETRIES, DEFAULT_TIMEOUT, \
-    DatabaseTimeoutException
->>>>>>> b9cf6907
 from checkmate.workflows import create_workflow_deploy, \
     create_workflow_spec_deploy
 from checkmate.utils import (write_body, read_body, extract_sensitive_data,
@@ -459,6 +453,7 @@
 
     return write_body(results, request, response)
 
+
 def execute(oid, timeout=180, tenant_id=None):
     """Process a checkmate deployment workflow
 
@@ -606,23 +601,12 @@
 
     The contents are a hash (dict) of all the above
     """
-<<<<<<< HEAD
-
-    deployment = DB.get_deployment(deployment_id, with_secrets=True)
-    if not deployment:
-        resource_postback.retry(exc=IndexError("Deployment %s not found" % deployment_id))
-=======
->>>>>>> b9cf6907
 
     deployment = DB.get_deployment(deployment_id, with_secrets=True) 
     deployment = Deployment(deployment)
 
     # Update deployment status
-<<<<<<< HEAD
-
-=======
     
->>>>>>> b9cf6907
     assert isinstance(contents, dict), "Must postback data in dict"
 
     print "POST BACK: %s" % contents
@@ -635,12 +619,6 @@
             r_status = contents[key].get('status')
             deployment['resources'][r_id]['status'] = r_status
             contents[key].pop('status', None) # Don't want to write status to resource instance
-<<<<<<< HEAD
-            if 'statusmsg' in value:
-                deployment['resources'][r_id]['statusmsg'] = value['statusmsg']
-                value.pop('statusmsg', None)
-=======
->>>>>>> b9cf6907
             if r_status == "ERROR":
                 r_msg = contents[key].get('errmessage')
                 deployment['resources'][r_id]['errmessage'] = r_msg
@@ -651,11 +629,6 @@
                 if r_msg not in deployment['errmessage']:
                     deployment['errmessage'].append(r_msg)
 
-<<<<<<< HEAD
-    # Update contents dict _only_ if we didn't only update status
-    # TODO: make this smarter
-    deployment.on_resource_postback(contents)
-=======
     # Create new contents dict if values existed 
     # TODO: make this smarter
     new_contents = {}
@@ -674,49 +647,6 @@
     print "DEP STATUS: %s" % deployment['status']
     if deployment['status'] is "ERROR":
         print "errmessage: %s" % deployment.get('errmessage')
->>>>>>> b9cf6907
-
-    # Check all resources statuses and update DEP status
-    count = 0
-    statuses = {"NEW": 0,
-                "BUILD": 0,
-                "CONFIGURE": 0,
-                "ACTIVE": 0,
-                "PLANNED": 0,
-                'DELETED': 0,
-                'DELETING': 0,
-                'ERROR': 0}
-
-    resources = deployment['resources']
-    for key, value in resources.items():
-        if key.isdigit():
-            r_status = resources[key].get('status')
-            print "%s:%s, %s" % (key, r_status, resources[key].get('type'))
-            if r_status == "ERROR":
-                r_msg = resources[key].get('errmessage')
-                if "errmessage" not in deployment:
-                    deployment['errmessage'] = []
-                if r_msg not in deployment['errmessage']:
-                    deployment['errmessage'].append(r_msg)
-            statuses[r_status] += 1
-            count += 1
-
-    print ""
-    if deployment['status'] != "ERROR":
-        # Case 1: status is NEW
-        if statuses['NEW'] == count:
-            deployment['status'] = "NEW"
-        # Case 2: status is BUILD
-        elif statuses['BUILD'] >= 1:
-            deployment['status'] = "BUILD"
-        # Case 3: status is CONFIGURE
-        elif (statuses['ACTIVE'] + statuses['CONFIGURE']) == count:
-            deployment['status'] = "CONFIGURE"
-        # Case 4: status is ACTIVE
-        elif statuses['ACTIVE'] == count:
-            deployment['status'] = "ACTIVE"
-        else:
-            LOG.debug("Could not identify a deployment status update")
 
     body, secrets = extract_sensitive_data(deployment)
     DB.save_deployment(deployment_id, body, secrets)
