#!/usr/bin/env python

import gettext
import os
from ConfigParser import ConfigParser
import re

# This installs the _(...) function as a built-in so all other modules
# don't need to.
gettext.install('checkmate')

<<<<<<< HEAD

configfile = os.path.join(os.path.dirname(__file__), 'checkmate.cfg')
config = ConfigParser()
config.read(configfile)

__version__ = config.get("checkmate", "version")
__release__ = None


def load_release():
    global __release__
    import pkg_resources
    val = "unknown"
    try:
        dist = pkg_resources.get_distribution("checkmate")
        match = re.search('((\d+\.)+)(\D.+)', dist.version)
        if match:
            val = match.group(match.lastindex)
    except:
        pass
    __release__ = val

load_release()

=======
__version__ = '0.2.2'
__release__ = 'alpha'
>>>>>>> f1f01156

def version():
    return "%s-%s" % (__version__, __release__)


print(version())<|MERGE_RESOLUTION|>--- conflicted
+++ resolved
@@ -8,8 +8,6 @@
 # This installs the _(...) function as a built-in so all other modules
 # don't need to.
 gettext.install('checkmate')
-
-<<<<<<< HEAD
 
 configfile = os.path.join(os.path.dirname(__file__), 'checkmate.cfg')
 config = ConfigParser()
@@ -34,13 +32,6 @@
 
 load_release()
 
-=======
-__version__ = '0.2.2'
-__release__ = 'alpha'
->>>>>>> f1f01156
 
 def version():
     return "%s-%s" % (__version__, __release__)
-
-
-print(version())