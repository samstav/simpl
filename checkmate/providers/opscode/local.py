"""Chef Local/Solo configuration management provider

How do settings flow through:
- values that are only available at run time (ex. ip of a server) can be picked
  up directly using the Attrib() object (Attrib('ip') gets resolved into the
  'ip' key's value before the call)
- settings available at compile time get set in the context object. The context
  object is made available during the run and any task can pick up a value from
  it using the Attrib() object (Attrib('ip') gets resolved into the 'ip' key's
  before the call)
- setting that are generated?

Component IDs:
- they come from cookbooks
- roles get a '-role' appended to them
- recipes get added with ::

"""
import errno
import logging
import os

from Crypto.PublicKey import RSA  # pip install pycrypto
from Crypto.Random import atfork
from SpiffWorkflow.operators import Attrib, PathAttrib
from SpiffWorkflow.specs import Celery, Transform, Merge

from checkmate.common import schema
from checkmate.components import Component
from checkmate.exceptions import CheckmateException, CheckmateIndexError,\
        CheckmateCalledProcessError
<<<<<<< HEAD
=======
from checkmate.keys import hash_SHA512
>>>>>>> 278aa711
from checkmate.providers import ProviderBase
from checkmate.utils import get_source_body, merge_dictionary, \
        match_celery_logging
from checkmate.workflows import wait_for

LOG = logging.getLogger(__name__)


class Provider(ProviderBase):
    """Implements a Chef Local/Solo configuration management provider"""
    name = 'chef-local'
    vendor = 'opscode'

    def __init__(self, provider, key=None):
        ProviderBase.__init__(self, provider, key=key)
        self.prep_task = None
        self.collect_data_tasks = None

    def prep_environment(self, wfspec, deployment, context):
        if self.prep_task:
            return  # already prepped
        self._hash_all_user_resource_passwords(deployment)
        create_environment_task = Celery(wfspec, 'Create Chef Environment',
                'checkmate.providers.opscode.local.create_environment',
                call_args=[deployment['id']],
                public_key_ssh=deployment.settings().get('keys', {}).get(
                        'deployment', {}).get('public_key_ssh'),
                private_key=deployment.settings().get('keys', {}).get(
                        'deployment', {}).get('private_key'),
                secret_key=deployment.get_setting('secret_key'),
                defines=dict(provider=self.key,
                            task_tags=['root']),
                properties={'estimated_duration': 10})
        self.prep_task = create_environment_task

        # Create a global task to write options. This will be fed into and
        # connected to by other tasks as needed. The 'write_options' tag
        # identifies it.
        # relations will determine if resources write to or read from this
        # task's attributes
        # apps will read/write to this structure:
        # {'chef_options': {
        #       'app_name': {'option1': value, 'option2': value},
        #       'other_app_name': {'option1': value, 'option2': value}
        #   }}
        if str(os.environ.get('CHECKMATE_CHEF_USE_DATA_BAGS', True)
                    ).lower() in ['true', '1', 'yes']:
            # Call manage_databag(environment, bagname, itemname, contents)
            write_options = Celery(wfspec,
                    "Write Data Bag",
                   'checkmate.providers.opscode.local.manage_databag',
                    call_args=[deployment['id'], deployment['id'],
                            Attrib('app_id'), Attrib('chef_options')],
                    secret_file='certificates/chef.pem',
                    merge=True,
                    defines=dict(provider=self.key),
                    properties={'estimated_duration': 5})
        else:
            write_options = Celery(wfspec,
                    "Write Overrides",
                    'checkmate.providers.opscode.local.manage_role',
                    call_args=[deployment['id'], deployment['id']],
                    override_attributes=Attrib('chef_options'),
                    description="Take the JSON prepared earlier and write "
                            "it into the application role. It will be used "
                            "by the Chef recipe to access global data",
                    defines=dict(provider=self.key),
                    properties={'estimated_duration': 5})

        collect = Merge(wfspec,
                "Collect Chef Data",
                defines=dict(provider=self.key),
                )
        # We need to make sure the environment exists before writing options.
        collect.follow(create_environment_task)
        write_options.follow(collect)
        # Any tasks that need to be collected will wire themselves into this
        # task
        self.collect_data_tasks = dict(root=collect, final=write_options)

        return dict(root=create_environment_task,
                    final=create_environment_task)

    def _hash_all_user_resource_passwords(self, deployment):
        """Wordpress and/or Chef need passwords to be a hash"""
        if 'resources' in deployment:
            for resource in deployment['resources'].values():
                if resource.get('type') == 'user':
                    instance = resource.get('instance', {})
                    if 'password' in instance:
                        instance['hash'] = hash_SHA512(instance['password'])

    def add_resource_tasks(self, resource, key, wfspec, deployment, context,
                           wait_on=None):
        """Create and write data_bag, generate run_list, and call cook

        Steps:
        1 - wait on all host tasks
        2 - add tasks for each component/dependency
        3 - wait on those tasks
        1 - configure the resource
        """
        wait_on, service_name, component = self._add_resource_tasks_helper(
                resource, key, wfspec, deployment, context, wait_on)

        # 2 - Make a call for each component (some have custom code)
        def recursive_load_dependencies(stack, current, provider, context):
            """Get and add dependencies to components list recursively"""
            # Skip ones we have already processed
            if current not in stack:
                if type(current) is dict:  # not Component
                    found = self.find_components(context, **current)
                    if found and len(found) == 1:
                        current = found[0]
                    elif not found:
                        raise CheckmateException("Component '%s' not found" %
                                                 current.get('id'))
                    else:
                        raise CheckmateException("Component '%s' matches %s "
                                                 "components" % current)
                stack.append(current)
                for dependency in current.get('dependencies', []):
                    if isinstance(dependency, basestring):
                        dependency = provider.get_component(context,
                                                            dependency)
                        if dependency:
                            dependency = [dependency]
                    if isinstance(dependency, dict):
                        dependency = provider.find_components(context,
                                **dependency) or []
                    for item in dependency:
                        if item in stack:
                            LOG.debug("Component '%s' encountered more than "
                                      "once" % item['id'])
                            continue
                        recursive_load_dependencies(stack, item, provider,
                                                    context)

        LOG.debug("Analyzing dependencies for '%s'" % component['id'])
        components = []  # this component comes first
        recursive_load_dependencies(components, component, self, context)
        LOG.debug("Recursion for dependencies for '%s' found: %s" % (
                  component['id'],
                  ', '.join([c['id'] for c in components[1:]])))

        # just parse options
        default_task_handler = self._process_options

        assert component in components
        for item in components:
            if item is component or item == component:
                # Set app ID
                # TODO: find a more better way to do this
                prefix = deployment.get_setting('prefix')
                app_id = "webapp_%s_%s" % (component['id'].split('-')[0],
                                           prefix)
                deployment.settings()['app_id'] = app_id
                # This is our main recipe which we should cook with
                self._add_component_tasks(wfspec, item, deployment, key,
                                          context, service_name)
                continue
            if isinstance(item, basestring):
                item = self.get_component(context, item)
            else:
                LOG.debug("Calling default task handler for %s" % item['id'])
                default_task_handler(wfspec, item, deployment, key, context,
                                     service_name)

        return {}  # TODO: do we need dict(root=root, final=final)?

    def _process_options(self, wfspec, component, deployment, key, context,
                service_name, write_separately=False):
        """Parse options and place them in the workflow. If any options need to
        be picked up at run time, then generate tasks for that.

        By default, this will use the global collect_data_tasks tasks created
        in prepare_environment to write option values out to chef. But if this
        component needs to write its own options, then the write_separately
        parameter creates a separate write task for this component.

        :param write_separately: create tasks to write out options separately
        instead of using the global collect_data_tasks tasks.
        :returns: task that completes the option writing (ready to cook)

        """
        assert component, "Empty component passed to _add_component_tasks"
        resource = deployment['resources'][key]

        # Get list of options
        option_maps = []  # keep option names, source field name, and default
        for name, option in component.get('options', {}).iteritems():
            if 'source' in option and option['source'] != component['id']:
                # comes form somewhere else. Let the 'somewhere else' handle it
                continue
            option_maps.append((name, option.get('source_field_name', name),
                    option.get('default')))

        # Set the options if they are available now (at planning time) and mark
        # ones we need to get at run-time
        planning_time_options = {}
        run_time_options = []  # (name, source_field_name) tuples
        for name, mapped_name, default in option_maps:
            value = deployment.get_setting(name, provider_key=self.key,
                    resource_type=resource['type'], service_name=service_name)
            if not value and default and isinstance(default, basestring):
                if default.startswith('=generate'):
                    value = self.evaluate(default[1:])
                else:
                    # Let chef handle it
                    continue
            if value:
                planning_time_options[mapped_name] = value
            else:
                run_time_options.append((name, mapped_name))

        if not (planning_time_options or run_time_options):
            LOG.debug("Component '%s' does not have options to set" %
                    component['id'])
            return  # nothing to do for this component

        planning_time_options = {component['id']: planning_time_options}

        # Create the task that collects the data to write. The task will take
        # the planning time options from the task properties and merge in any
        # run-time options

        # Collect runtime and planning-time options
        def build_data_code(my_task):  # Holds code for the task
            LOG.debug("Attributes: %s" % my_task.attributes)
            data = my_task.task_spec.properties['planning_time_options']
            if not data:
                data = {}
            component_id = my_task.task_spec.get_property('component_id')
            if component_id not in data:
                data[component_id] = {}
            values = data[component_id]

            run_time_options = my_task.task_spec.get_property(
                    'run_time_options')
            if run_time_options:
                for name, mapped_name in run_time_options:
                    value = my_task.attributes.get(name)
                    if value:
                        values[mapped_name] = value
                    else:
                        LOG.debug("Option '%s' not found in attributes" %
                                name)

            # Explode paths into dicts
            if isinstance(values, dict):
                results = {}
                for key, value in values.iteritems():
                    if '/' in key:
                        next_one = results
                        for part in key.split('/'):
                            current = next_one
                            if part not in current:
                                current[part] = {}
                            next_one = current[part]
                        current[part] = value
                    else:
                        results[key] = value
                # Flatten duplicate component_id
                if component_id in results:
                    results.update(results.pop(component_id))
                if results:
                    data[component_id] = results

            # And write chef options under this component's key
            if 'chef_options' not in my_task.attributes:
                my_task.attributes['chef_options'] = {}
            if data and data.get(component_id):
                my_task.attributes['chef_options'].update(data)

        LOG.debug("Creating task to collect run-time options %s for %s" % (
                ', '.join([m for n, m in run_time_options]),
                component['id']))
        LOG.debug("Options collected at planning time for %s were: %s" % (
                component['id'], planning_time_options))
        collect_data = Transform(wfspec, "Collect %s Chef Data: %s" % (
                component['id'], key),
                transforms=[get_source_body(build_data_code)],
                description="Get %s data needed for our cookbooks and "
                        "place it in a structure ready for storage in a "
                        "databag or role" % component['id'],
                defines=dict(provider=self.key,
                        resource=key,
                        run_time_options=run_time_options,
                        component_id=component['id'],
                        planning_time_options=planning_time_options))

        # Set the write_option task (find the global one or create our own)
        if run_time_options:
            contents_param = Attrib('chef_options')  # eval at run-time
        else:
            contents_param = planning_time_options  # no run-time eval needed
            collect_data.follow(self.prep_task)  # no need to wait
        if write_separately:
            if str(os.environ.get('CHECKMATE_CHEF_USE_DATA_BAGS', True)
                        ).lower() in ['true', '1', 'yes']:
                # Call manage_databag(environment, bagname, itemname, contents)

                write_options = Celery(wfspec,
                        "Write Data Bag for %s/%s" % (component['id'], key),
                       'checkmate.providers.opscode.local.manage_databag',
                        call_args=[deployment['id'], deployment['id'],
                                Attrib('app_id'), contents_param],
                        secret_file='certificates/chef.pem',
                        merge=True,
                        defines=dict(provider=self.key, resource=key),
                        properties={'estimated_duration': 5},
                        )
            else:
                write_options = Celery(wfspec,
                        "Write Overrides for %s/%s" % (component['id'], key),
                        'checkmate.providers.opscode.local.manage_role',
                        call_args=[deployment['id'], deployment['id']],
                        override_attributes=contents_param,
                        merge=True,
                        description="Take the JSON prepared earlier and write "
                                "it into the application role. It will be "
                                "used by the Chef recipe to access global "
                                "data",
                        defines=dict(provider=self.key, resource=key),
                        properties={'estimated_duration': 5},
                        )
        else:
            write_options = self.collect_data_tasks['root']

        # Write must wait on collect
        wait_for(wfspec, write_options, [collect_data],
                name="Feed data to Write task for %s" % key)

        tasks = self.get_relation_final_tasks(wfspec, resource)
        LOG.debug("Attaching %s to %s" % (write_options.name, ', '.join(
                        [t.name for t in tasks])))
        if not tasks:
            tasks = [self.prep_task]
        wait_for(wfspec, collect_data, tasks,
                name="Get %s data: %s" % (component['id'], key),
                description="Before applying chef recipes, we need to "
                "know that the server has chef on it and that the "
                "overrides (database settings) have been applied")

        return write_options

    def _add_component_tasks(self, wfspec, component, deployment, key,
            context, service_name):
        # Make sure we've processed and written options
        options_ready = self._process_options(wfspec, component,
                deployment, key, context, service_name)

        # Get component/role or recipe name
        kwargs = {}
        LOG.debug("Determining component from dict: %s" % component.get('id'),
                extra=component)
        if 'role' in component:
            name = '%s::%s' % (component['id'], component['role'])
        else:
            name = component['id']

        if component['id'].endswith('-role'):
            kwargs['roles'] = [name[0:-5]]  # trim the '-role'
        else:
            kwargs['recipes'] = [name]
        LOG.debug("Component determined to be %s" % kwargs)

        # Create the cook task
        resource = deployment['resources'][key]
        configure_task = Celery(wfspec, 'Configure %s: %s' % (component['id'],
                key),
               'checkmate.providers.opscode.local.cook',
                call_args=[
                        PathAttrib('instance:%s/ip' %
                                resource.get('hosted_on', key)),
                        deployment['id']],
                password=PathAttrib('instance:%s/password' %
                        resource.get('hosted_on', key)),
                identity_file=Attrib('private_key_path'),
                description="Push and apply Chef recipes on the server",
                defines=dict(resource=key,
                            provider=self.key,
                            task_tags=['final']),
                properties={'estimated_duration': 100},
                **kwargs)

        # Collect dependencies
        dependencies = [self.prep_task, self.collect_data_tasks['final']]
        if options_ready:
            dependencies.append(options_ready)

        # Wait for relations tasks to complete
        for relation_key, relation in resource.get('relations', {}).iteritems():
            tasks = self.find_tasks(wfspec,
                    resource=key,
                    relation=relation_key,
                    tag='final')
            if tasks:
                dependencies.extend(tasks)
            
        # Wait for all data from all data to be collected to account for
        # inter-resource dependencies
        dependencies.extend(self.find_tasks(wfspec, tag='write_options'))
        server_id = deployment['resources'][key].get('hosted_on', key)
        wait_for(wfspec, configure_task, dependencies,
                name="After server %s is registered and options are ready" %
                        server_id,
                description="Before applying chef recipes, we need to know "
                "that the server has chef on it and that the overrides "
                "(ex. database settings) have been applied")

    def add_connection_tasks(self, resource, key, relation, relation_key,
            wfspec, deployment, context):
        """Write out or Transform data. Provide final task for relation sources
        to hook into"""
        LOG.debug("Adding connection task  resource: %s, key: %s, relation: %s relation_key: %s" % (resource,key,relation, relation_key))
        
        if relation_key != 'host':
            target = deployment['resources'][relation['target']]
            interface = relation['interface']
            # Get the definition of the interface
            interface_schema = schema.INTERFACE_SCHEMA.get(interface, {}) #@UndefinedVariable
            # Get the fields this interface defines
            fields = interface_schema.get('fields', {}).keys()
            if 'attribute' in relation:
                if relation['attribute'] not in fields:
                    raise CheckmateException('Relation attribute %s is not in interface %s' % (relation['attribute'], interface))
                fields = [relation['attribute']]
            if not fields:
                LOG.debug("No fields defined for interface '%s', so nothing "
                    "to do for connection '%s'" % (interface, relation_key))
                return  # nothing to do
<<<<<<< HEAD
            comp = self.get_component(context, resource.get('component','!_!NONE!_!'))
            
            # see if we need to write lists for merging later
            aggregate = False
            if comp:
                setting = comp.get("options", {}).get(relation_key)
                if setting:
                    if 'type' in setting and ('array' == setting.get('type')):
                        aggregate = True                   
                else:
                    LOG.warn("Component {} does not have a setting {}".format(comp.get('id', 'UNKNOWN'), relation_key))
            else:
                LOG.warn("Could not find component {}".format(resource.get('component','!_!NONE!_!')))  
=======
            
>>>>>>> 278aa711
            # Build full path to 'instance:id/interfaces/:interface/:fieldname'
            fields_with_path = []
            
            for field in fields:
                if interface != 'host':
                    fields_with_path.append('instance:%s/interfaces/%s/%s' % (
                        relation['target'], interface, field))
                else:
                    fields_with_path.append('instance:%s/%s' % (
                        relation['target'], field))

            # Get the final task for the target
            target_final = self.find_tasks(wfspec, provider=target['provider'],
                    resource=relation['target'], tag='final')
            if not target_final:
                raise CheckmateException("'Final' task not found for relation "
                                         "'%s' connecting %s to %s" %
                                         (relation_key, key,
                                          relation['target']))
            if len(target_final) > 1:
                raise CheckmateException("Multiple relation final tasks "
                        "found: %s" % [t.name for t in target_final])
            target_final = target_final[0]
            # Write the task to get the values
            
<<<<<<< HEAD
            def get_attribute_code(my_task):
=======
            def get_attribute_code(my_task):  # Holds code for the task
>>>>>>> 278aa711
                if 'chef_options' not in my_task.attributes:
                    my_task.attributes['chef_options'] = {}
                key = my_task.get_property('relation')
                fields = my_task.get_property('fields', [])
<<<<<<< HEAD
                aggregate = my_task.get_property('aggregate_field', False)
                part = None
                if fields:
                    field = fields[0]
                    parts = field.split("/")
                    val = my_task.attributes;
                    for part in parts:
                        if part not in val:
                            LOG.warn("Could not locate {} in task attributes".format(field))
                            val = None
                            break
                        val = val[part]
                
                if val:
                    if aggregate:
                        val = [val]
                    cur = my_task.attributes['chef_options']
                    if "/" in key:
                        last = cur
                        keys = key.split("/")
                        for k in keys:
                            last = cur
                            cur[k] = {}
                            cur = cur[k]
                        last[k] = val
                    else:
                        cur[key] = val      
=======
                LOG.debug("Transforming attribute values for relation '%s': "
                          "'%s'" % (key, fields))
                val = None
                if fields:
                    field = fields[0]
                    parts = field.split("/")
                    val = my_task.attributes
                    for part in parts:
                        if part not in val:
                            LOG.debug("Could not locate '%s' in task "
                                      "attributes: '%s' missing" %
                                      (field, part))
                            val = None
                            break
                        val = val[part]
                if val:
                    cur = my_task.attributes['chef_options']
                    if "/" in key:
                        keys = key.split("/")
                        cur_key = key
                        for k in keys:
                            cur[k] = {}
                            cur = cur[k]
                            cur_key = k
                        LOG.debug("Setting '%s' to '%s'" % (key, val))
                        cur[cur_key] = val
                    else:
                        LOG.debug("Setting '%s' to '%s'" % (key, val))
                        cur[key] = val
>>>>>>> 278aa711

            def get_fields_code(my_task):  # Holds code for the task
                if 'chef_options' not in my_task.attributes:
                    my_task.attributes['chef_options'] = {}
                key = my_task.get_property('relation')
                fields = my_task.get_property('fields', [])
<<<<<<< HEAD
                aggregate = my_task.get_property('aggregate_field',[])
=======
                LOG.debug("Transforming field values for relation '%s': '%s'" %
                          (key, fields))
                not_found = False
>>>>>>> 278aa711
                data = {}
                for field in fields:
                    parts = field.split('/')
                    current = my_task.attributes
                    for part in parts:
                        if part not in current:
<<<<<<< HEAD
                            LOG.warn("Could not locate {} in task attributes".format(field))
                            current = None
                            break;
                        current = current[part]
                    data[part] = current
                if current:
                    cur = my_task.attributes['chef_options']
                    if "/" in key:
                        last = cur
                        keys = key.split("/")
                        for k in keys:
                            last = cur
                            cur[k] = {}
                            cur = cur[k]
                        if aggregate:
                            last[k] = [data]
                        else:
                            cur.update(data)
                    else:
                        cur[key] = [data] if aggregate else data
=======
                            not_found = True
                            LOG.debug("Could not locate '%s': '%s' missing" %
                                      (field, part))
                            break
                        current = current[part]
                    data[part] = current
                if not_found:
                    pass
                else:
                    cur = my_task.attributes['chef_options']
                    if "/" in key:
                        keys = key.split("/")
                        for k in keys:
                            cur[k] = {}
                            cur = cur[k]
                        LOG.debug("Merging '%s' into '%s'" % (data, cur))
                        merge_dictionary(cur, data)
                    else:
                        LOG.debug("Setting '%s' to '%s'" % (key, data))
                        cur[key] = data
>>>>>>> 278aa711

            compile_override = Transform(wfspec, "Get %s values for %s" %
                    (relation_key, key),
                    transforms=[get_source_body(
<<<<<<< HEAD
                        get_attribute_code if 'attribute' in relation else get_fields_code)],
=======
                                get_attribute_code if 'attribute' in relation
                                else get_fields_code)],
>>>>>>> 278aa711
                    description="Get all the variables "
                            "we need (like database name and password) and "
                            "compile them into JSON that we can set on the "
                            "role or environment",
                    defines=dict(relation=relation_key,
                                provider=self.key,
                                resource=key,
                                fields=fields_with_path,
                                aggregate_field=aggregate,
                                task_tags=['final'])
                    )
            # When target is ready, compile data
            wait_for(wfspec, compile_override, [target_final])
            # Feed data into collection task
            tasks = [self.collect_data_tasks['root']]
            #tasks = self.find_tasks(wfspec, provider=resource['provider'],
            #        resource=key, tag='final')
            if tasks:
                for task in tasks:
                    wait_for(wfspec, task, [compile_override])

        if relation_key == 'host':
            # Wait on host to be ready
            wait_on = self.get_host_ready_tasks(resource, wfspec,
                    deployment)
            if not wait_on:
                raise CheckmateException("No host resource found for relation "
                                         "'%s'" % relation_key)

            # Create chef setup tasks
            register_node_task = Celery(wfspec,
                    'Register Server %s' % relation['target'],
                    'checkmate.providers.opscode.local.register_node',
                    call_args=[
                            PathAttrib('instance:%s/ip' % relation['target']),
                            deployment['id']],
                    password=PathAttrib('instance:%s/password' %
                            relation['target']),
                    omnibus_version="10.12.0-1",
                    identity_file=Attrib('private_key_path'),
                    attributes={'deployment': {'id': deployment['id']}},
                    defines=dict(resource=key,
                                relation=relation_key,
                                provider=self.key),
                    description="Install Chef client on the target machine and "
                           "register it in the environment",
                    properties=dict(estimated_duration=120))

            bootstrap_task = Celery(wfspec,
                    'Pre-Configure Server %s' % relation['target'],
                    'checkmate.providers.opscode.local.cook',
                    call_args=[
                            PathAttrib('instance:%s/ip' % relation['target']),
                            deployment['id']],
                    password=PathAttrib('instance:%s/password' %
                            relation['target']),
                    identity_file=Attrib('private_key_path'),
                    description="Install basic pre-requisites on %s" % relation['target'],
                    defines=dict(resource=key,
                                 relation=relation_key,
                                 provider=self.key),
                    properties=dict(estimated_duration=100,
                                    task_tags=['final']))
            bootstrap_task.follow(register_node_task)

            # Register only when server is up and environment is ready
            wait_on.append(self.prep_task)
            root = wait_for(wfspec, register_node_task, wait_on,
                    name="After Environment is Ready and Server %s is Up" %
                            relation['target'],
                    resource=key, relation=relation_key, provider=self.key)
            if 'task_tags' in root.properties:
                root.properties['task_tags'].append('root')
            else:
                root.properties['task_tags'] = ['root']
            return dict(root=root, final=bootstrap_task)

    def get_catalog(self, context, type_filter=None):
        """Return stored/override catalog if it exists, else connect, build,
        and return one"""

        # TODO: maybe implement this an on_get_catalog so we don't have to do
        #        this for every provider
        results = ProviderBase.get_catalog(self, context,
            type_filter=type_filter)
        if results:
            # We have a prexisting or injected catalog stored. Use it.
            return results

        # build a live catalog - this would be the on_get_catalog called if no
        # stored/override existed
        # Get cookbooks
        cookbooks = self._get_cookbooks(context, site_cookbooks=False)
        site_cookbooks = self._get_cookbooks(context, site_cookbooks=True)
        roles = self._get_roles(context)

        cookbooks.update(roles)
        cookbooks.update(site_cookbooks)

        results = {}
        for key, cookbook in cookbooks.iteritems():
            provides = cookbook.get('provides', ['application'])
            for entry in provides:
                if isinstance(entry, dict):
                    entry = entry.keys()[0]
                    if type_filter is None or type_filter == entry:
                        if entry not in results:
                            results[entry] = {}
                        results[entry][key] = cookbook
        return results

    def get_component(self, context, id):
        # Get cookbook
        assert id, 'Blank component ID requested from get_component'

        # Parse recipe out of name (we call that 'role' in checkmate. Not to be
        # confused with a role in Chef, which is identified by a '-role' at the
        # end of the name)
        role = None
        if '::' in id:
            id, role = id.split('::')[0:2]

        #Try superclass call first if we have an injected or stored catalog
        if self._dict and 'catalog' in self._dict:
            result = ProviderBase.get_component(self, context, id)
            if result:
                if role:
                    result['role'] = role
                return Component(**result)

        try:
            cookbook = self._get_cookbook(context, id, site_cookbook=True)
            if cookbook:
                if role:
                    cookbook['role'] = role
                return Component(**cookbook)
        except CheckmateIndexError:
            pass
        try:
            cookbook = self._get_cookbook(context, id, site_cookbook=False)
            if cookbook:
                if role:
                    cookbook['role'] = role
                return Component(**cookbook)
        except CheckmateIndexError:
            pass
        
        chef_role = self._get_role(id, context)
        if chef_role:
            if role:
                chef_role['role'] = role
            return Component(**chef_role)

        LOG.debug("Component '%s' not found" % id)

    def _get_cookbooks(self, context, site_cookbooks=False):
        """Get all cookbooks as Checkmate components"""
        results = {}
        # Get cookbook names (with source if translated)
        cookbooks = self._get_cookbook_names(site_cookbooks=site_cookbooks)
        # Load individual cookbooks
        for name, cookbook in cookbooks.iteritems():
            data = self._get_cookbook(context, cookbooks.get('source_name', name),
                    site_cookbook=site_cookbooks)
            if data:
                results[data['id']] = data
        return results

    def _get_cookbook_names(self, site_cookbooks=False):
        """Get all cookbooks names (as dict with source_name if canonicalized)
        """
        results = {}
        repo_path = _get_repo_path()
        if site_cookbooks:
            path = os.path.join(repo_path, 'site-cookbooks')
        else:
            path = os.path.join(repo_path, 'cookbooks')

        names = []
        for top, dirs, files in os.walk(path):
            names = [name for name in dirs if name[0] != '.']
            break

        for name in names:
            canonical_name = schema.translate(name)
            results[canonical_name] = dict(id=canonical_name)
            if canonical_name != name:
                results[canonical_name]['source_name'] = name
        return results

    def _get_cookbook(self, context, id, site_cookbook=False):
        """Get a cookbook as a Checkmate component"""
        assert id, 'Blank cookbook ID requested from _get_cookbook'
        # Get cookbook names (with source if translated)
        cookbooks = self._get_cookbook_names(site_cookbooks=site_cookbook)
        if id not in cookbooks:
            raise CheckmateIndexError("Cookbook '%s' not found" % id)
        cookbook = cookbooks[id]
        repo_path = _get_repo_path()
        if site_cookbook:
            meta_path = os.path.join(repo_path, 'site-cookbooks',
                    cookbook.get('source_name', id), 'metadata.json')
        else:
            meta_path = os.path.join(repo_path, 'cookbooks',
                    cookbook.get('source_name', id), 'metadata.json')
        cookbook = self._parse_cookbook_metadata(context, meta_path)
        if 'id' not in cookbook:
            cookbook['id'] = id
        return cookbook

    def _parse_cookbook_metadata(self, context, metadata_json_path):
        """Get a cookbook's data and format it as a checkmate component

        :param metadata_json_path: path to metadata.json file
        """
        component = {'is': 'application'}
        if os.path.exists(metadata_json_path):
            with file(metadata_json_path, 'r') as f:
                data = json.load(f)
            canonical_name = schema.translate(data['name'])
            component['id'] = canonical_name
            if data['name'] != canonical_name:
                component['source_name'] = data['name']
            component['summary'] = data.get('description')
            component['version'] = data.get('version')
            LOG.debug("Parsing attributes from %s" % metadata_json_path)
            if 'attributes' in data:
                component['options'] = self.translate_options(
                        data['attributes'], component['id'])
            if 'dependencies' in data:
                dependencies = []
                for key, value in data['dependencies'].iteritems():
                    dependencies.append(dict(id=schema.translate(key),
                            version=value))
                component['dependencies'] = dependencies
            if 'platforms' in data:
                #TODO: support multiple options
                if 'ubuntu' in data['platforms'] or 'centos' in \
                        data['platforms']:
                    requires = [dict(host='linux')]
                    component['requires'] = requires
        # Look for optional checkmate.json file
        checkmate_json_file = os.path.join(os.path.dirname(metadata_json_path),
                'checkmate.json')
        if os.path.exists(checkmate_json_file):
            with file(checkmate_json_file, 'r') as f:
                checkmate_data = json.load(f)
            merge_dictionary(component, checkmate_data)

        # Add hosting relationship (we're assuming we always need it for chef)
        LOG.debug("Parsing requires from %s" % metadata_json_path)
        if 'requires' in component:
            found = False
            for entry in component['requires']:
                key, value = entry.items()[0]
                if key == 'host':
                    found = True
                    break
                if isinstance(value, dict):
                    if value.get('relation') == 'host':
                        found = True
                        break
            if not found:
                component['requires'].append(dict(host='linux'))
        else:
            component['requires'] = [dict(host='linux')]
        LOG.debug("Processing dependencies for cookbook %s" % component['id'])
        self._process_component_deps(context, component)
        
        return component

    def _get_roles(self, context):
        """Get all roles as Checkmate components"""
        results = {}
        repo_path = _get_repo_path()
        path = os.path.join(repo_path, 'roles')

        names = []
        for top, dirs, files in os.walk(path):
            names = [name for name in files if name.endswith('.json')]
            break

        for name in names:
            data = self._get_role(name[:-5], context)
            if data:
                results[data['id']] = data
        return results

    def _get_role(self, id, context):
        """Get a role as a Checkmate component"""
        assert id, 'Blank role ID requested from _get_role'
        role = {}
        repo_path = _get_repo_path()
        if id.endswith("-role"):
            id = id[:-5]
        role_path = os.path.join(repo_path, 'roles', "%s.json" % id)
        if os.path.exists(role_path):
            role = self._parse_role_metadata(role_path, context)
        return role

    def _parse_role_metadata(self, role_json_path, context):
        """Get a roles's data and format it as a checkmate component

        :param role_json_path: path to role json file

        Note: role names get '-role' appended to their ID to identify them as
              roles.
        """
        component = {'is': 'application'}
        provides = []
        requires = []
        options = {}
        with file(role_json_path, 'r') as f:
            data = json.load(f)
        component['id'] = "%s-role" % data['name']
        if data.get('description'):
            component['summary'] = data['description']
        if 'run_list' in data:
            dependencies = []
            for value in data['run_list']:
                if value.startswith('recipe'):
                    name = value[value.index('[') + 1:-1]
                    dependencies.append(name)
                elif value.startswith('role'):
                    name = value[value.index('[') + 1:-1]
                    dependencies.append("%s-role" % name)
                else:
                    continue
            if dependencies:
                component['dependencies'] = dependencies
            if provides:
                component['provides'] = provides
            if requires:
                component['requires'] = requires
            if options:
                component['options'] = options  # already translated
        self._process_component_deps(context, component)
        return component
    
    def _process_component_deps(self, context, component):
        if component:
            for dep in component.get('dependencies', []):
                try:
                    dep_id = dep.get('id', 'UNKNOWN')
                except (AttributeError, TypeError):
                    dep_id = dep
                dependency = self.get_component(context, dep_id)
                if dependency:
                    if 'provides' in dependency:
                        if 'provides' not in component:
                            component['provides'] = []
                        for entry in dependency['provides']:
                            if entry not in component['provides']:
                                component['provides'].append(entry)
                    if 'requires' in dependency:
                        if 'requires' not in component:
                            component['requires'] = []
                        for entry in dependency['requires']:
                            if entry not in component['requires']:
                                component['requires'].append(entry)
                    if 'options' in dependency:
                        if 'options' not in component:
                            component['options'] = {}
                        # Mark options as coming from another component
                        for key, option in dependency['options'].iteritems():
                            if 'source' not in option:
                                option['source'] = dependency['id']
                            if key not in component['options']:
                                component['options'][key] = option

    def translate_options(self, native_options, component_id):
        """Translate native provider options to canonical, checkmate options

        :param native_options: dict coming from metadata.json
        :component_id: the cookbook id which should be removed from the
        translated name
        """
        options = {}
        for key, option in native_options.iteritems():
            canonical = schema.translate(key)
            #if canonical.startswith(component_id) and \
            #        len(canonical) > len(component_id) and \
            #        canonical[len(component_id)] in ['/', '_']:
            #    LOG.debug("Parsed option '%s' into '%s'" % (key,
            #            canonical[len(component_id) + 1:]))
            #    canonical = canonical[len(component_id) + 1:]
            translated = {}
            if 'display_name' in option:
                translated['label'] = option['display_name']
            if 'description' in option:
                translated['description'] = option['description']
            if 'default' in option:
                translated['default'] = option['default']
            if 'required' in option:
                translated['required'] = option['required']
            if 'type' in option:
                translated['type'] = option['type']
                if translated['type'] not in schema.OPTION_TYPES:  # log only
                    LOG.info("Invalid option type '%s' in '%s'" % (
                            option['type'], key))
            if 'source' in option:
                translated['source'] = option['source']
            if 'source_field_name' in option:
                translated['source_field_name'] = \
                        option['source_field_name']
            if canonical != key:
                translated['source_field_name'] = key
            violations = schema.validate(translated, schema.OPTION_SCHEMA)
            if violations:  # log only now
                LOG.info("Schema violations in '%s': %s" % (violations, key))
            options[canonical] = translated
        return options

    def find_components(self, context, **kwargs):
        """Special parsing for roles, then defer to superclass"""
        cid = kwargs.get('id', None)
        name = kwargs.get('name', None)
        role = kwargs.pop('role', None)
        if (not cid) and name:
            if role:
                cid = "%s::%s" % (name, role)
            else:
                cid = name
        if cid:
            result = self.get_component(context, cid)
            if result:
                LOG.debug("'%s' matches in provider '%s' and provides %s" %
                            (cid, self.key, result.get('provides', [])))
                return [self.get_component(context, cid)]
            else:
                raise CheckmateException("Component id '%s' provided but not "
                        "found in provider '%s'" % (cid, self.key))
        return ProviderBase.find_components(self, context, **kwargs)

    def status(self):
        # Files to be changed:
        #   git diff --stat --color remotes/origin/master..master
        # Full diff: remove --stat
        pass

#
# Celery Tasks (moved from python-stockton)
#
from collections import deque
import git
import json
import shutil
from subprocess import check_output, CalledProcessError, Popen, PIPE
import sys
import threading

from celery.task import task #@UnresolvedImport

from checkmate.ssh import execute as ssh_execute


@task
def create_environment(name, path=None, private_key=None,
        public_key_ssh=None, secret_key=None):
    """Create a knife-solo environment

    The environment is a directory structure that is self-contained and
    seperate from other environments. It is used by this provider to run knife
    solo commands.

    :param name: the name of the environment. This will be the directory name.
    :param path: an override to the root path where to create this environment
    :param private_key: PEM-formatted private key
    :param public_key_ssh: SSH-formatted public key
    :param secret_key: used for data bag encryption
    """
    match_celery_logging(LOG)
    # Get path
    root = _get_root_environments_path(path)
    fullpath = os.path.join(root, name)
    if os.path.exists(fullpath):
        LOG.warning("Environment already exists: %s" % fullpath)
    else:
        # Create environment
        os.mkdir(fullpath, 0770)
        LOG.debug("Created environment directory: %s" % fullpath)
    results = {"environment": fullpath}

    key_data = _create_environment_keys(fullpath, private_key=private_key,
            public_key_ssh=public_key_ssh)

    # Kitchen is created in a /kitchen subfolder since it gets completely
    # rsynced to hosts. We don't want the whole environment rsynced
    kitchen_data = _create_kitchen('kitchen', fullpath,
            secret_key=secret_key)
    kitchen_path = os.path.join(fullpath, 'kitchen')

    # Copy environment public key to kitchen certs folder
    public_key_path = os.path.join(fullpath, 'checkmate.pub')
    kitchen_key_path = os.path.join(kitchen_path, 'certificates',
            'checkmate-environment.pub')
    shutil.copy(public_key_path, kitchen_key_path)
    LOG.debug("Wrote environment public key to kitchen: %s" % kitchen_key_path)
    
    _init_cookbook_repo(os.path.join(kitchen_path, 'cookbooks'))
    # Temporary Hack: load all cookbooks and roles from chef-stockton
    # TODO: Undo this and use more git
    download_cookbooks(name, path=root)
    download_cookbooks(name, path=root, use_site=True)
    download_roles(name, path=root)

    results.update(kitchen_data)
    results.update(key_data)
    LOG.debug("distribute_create_environment returning: %s" % results)
    return results


def _get_root_environments_path(path=None):
    """Build the path using provided inputs and using any environment variables
    or configuration settings"""
    root = path or os.environ.get("CHECKMATE_CHEF_LOCAL_PATH",
            "/var/local/checkmate/deployments")
    if not os.path.exists(root):
        raise CheckmateException("Invalid root path: %s" % root)
    return root


def _create_kitchen(name, path, secret_key=None):
    """Creates a new knife-solo kitchen in path

    :param name: the name of the kitchen
    :param path: where to create the kitchen
    :param secret_key: PEM-formatted private key for data bag encryption
    """
    if not os.path.exists(path):
        raise CheckmateException("Invalid path: %s" % path)

    kitchen_path = os.path.join(path, name)
    if not os.path.exists(kitchen_path):
        os.mkdir(kitchen_path, 0770)
        LOG.debug("Created kitchen directory: %s" % kitchen_path)
    else:
        LOG.debug("Kitchen directory exists: %s" % kitchen_path)

    nodes_path = os.path.join(kitchen_path, 'nodes')
    if os.path.exists(nodes_path):
        if any((f.endswith('.json') for f in os.listdir(nodes_path))):
            raise CheckmateException("Kitchen already exists and seems to "
                    "have nodes defined in it: %s" % nodes_path)
    else:
        # we don't pass the config file here becasuse we're creating the kitchen
        # for the first time and knife will overwrite our config file
        params = ['knife', 'kitchen', '.']
        _run_kitchen_command(kitchen_path, params)

    solo_file, secret_key_path = _write_knife_config_file(kitchen_path)
    
    # Copy bootstrap.json to the kitchen
    repo_path = _get_repo_path()
    bootstrap_path = os.path.join(repo_path, 'bootstrap.json')
    if not os.path.exists(bootstrap_path):
        raise CheckmateException("Invalid master repo. {} not found".format(bootstrap_path))
    shutil.copy(bootstrap_path, os.path.join(kitchen_path, 'bootstrap.json'))

    # Create certificates folder
    certs_path = os.path.join(kitchen_path, 'certificates')
    if os.path.exists(certs_path):
        LOG.debug("Certs directory exists: %s" % certs_path)
    else:
        os.mkdir(certs_path, 0770)
        LOG.debug("Created certs directory: %s" % certs_path)

    # Store (generate if necessary) the secrets file
    if os.path.exists(secret_key_path):
        if secret_key:
            with file(secret_key_path, 'r') as f:
                data = f.read(secret_key)
            if data != secret_key:
                raise CheckmateException("Kitchen secrets key file '%s' "
                        "already exists and does not match the provided value"
                        % secret_key_path)
        LOG.debug("Stored secrets file exists: %s" % secret_key_path)
    else:
        if not secret_key:
            # celery runs os.fork(). We need to reset the random number
            # generator before generating a key. See atfork.__doc__
            atfork()
            key = RSA.generate(2048)
            secret_key = key.exportKey('PEM')
            LOG.debug("Generated secrets private key")
        with file(secret_key_path, 'w') as f:
            f.write(secret_key)
        LOG.debug("Stored secrets file: %s" % secret_key_path)

    # Knife defaults to knife.rb, but knife-solo looks for solo.rb, so we link
    # both files so that knife and knife-solo commands will work and anyone
    # editing one will also change the other
    knife_file = os.path.join(path, name, 'knife.rb')
    if os.path.exists(knife_file):
        LOG.debug("Knife.rb already exists: %s" % knife_file)
    else:
        os.link(solo_file, knife_file)
        LOG.debug("Linked knife.rb: %s" % knife_file)

    LOG.debug("Finished creating kitchen: %s" % kitchen_path)
    return {"kitchen": kitchen_path}


def _write_knife_config_file(kitchen_path):
    """Writes a solo.rb config file and links a knife.rb file too"""
    secret_key_path = os.path.join(kitchen_path, 'certificates', 'chef.pem')
    config = """# knife -c knife.rb
file_cache_path  "%s"
cookbook_path    ["%s", "%s"]
role_path  "%s"
data_bag_path  "%s"
log_level        :info
log_location     STDOUT
ssl_verify_mode  :verify_none
encrypted_data_bag_secret "%s"
""" % (kitchen_path,
            os.path.join(kitchen_path, 'cookbooks'),
            os.path.join(kitchen_path, 'site-cookbooks'),
            os.path.join(kitchen_path, 'roles'),
            os.path.join(kitchen_path, 'data_bags'),
            secret_key_path)
    # knife kitchen creates a default solo.rb, so the file already exists
    solo_file = os.path.join(kitchen_path, 'solo.rb')
    with file(solo_file, 'w') as handle:
        handle.write(config)
    LOG.debug("Created solo file: %s" % solo_file)
    return (solo_file, secret_key_path)


def _create_environment_keys(environment_path, private_key=None,
        public_key_ssh=None):
    """Put keys in an existing environment

    If none are provided, a new set of public/private keys are created
    """
    # Create private key
    private_key_path = os.path.join(environment_path, 'private.pem')
    if os.path.exists(private_key_path):
        # Already exists.
        if private_key:
            with file(private_key_path, 'r') as f:
                data = f.read()
            if data != private_key:
                raise CheckmateException("A private key already exists in "
                        "environment %s and does not match the value provided "
                        % environment_path)
    else:
        if private_key:
            with file(private_key_path, 'w') as f:
                f.write(private_key)
            LOG.debug("Wrote environment private key: %s" % private_key_path)
        else:
            params = ['openssl', 'genrsa', '-out', private_key_path, '2048']
            result = check_output(params)
            LOG.debug(result)
            LOG.debug("Generated environment private key: %s" %
                      private_key_path)

    # Secure private key
    os.chmod(private_key_path, 0600)
    LOG.debug("Private cert permissions set: chmod 0600 %s" %
            private_key_path)

    # Get or Generate public key
    public_key_path = os.path.join(environment_path, 'checkmate.pub')
    if os.path.exists(public_key_path):
        LOG.debug("Public key exists. Retrieving it from %s" % public_key_path)
        with file(public_key_path, 'r') as f:
            public_key_ssh = f.read()
    else:
        if not public_key_ssh:
            params = ['ssh-keygen', '-y', '-f', private_key_path]
            public_key_ssh = check_output(params)
            LOG.debug("Generated environment public key: %s" % public_key_path)
        # Write it to environment
        with file(public_key_path, 'w') as f:
            f.write(public_key_ssh)
        LOG.debug("Wrote environment public key: %s" % public_key_path)
    return dict(public_key_ssh=public_key_ssh, public_key_path=public_key_path,
            private_key_path=private_key_path)


def _init_cookbook_repo(cookbooks_path):
    """Make cookbook folder a git repo"""
    if not os.path.exists(cookbooks_path):
        raise CheckmateException("Invalid cookbook path: %s" % cookbooks_path)

    # Init git repo
    repo = git.Repo.init(cookbooks_path)

    file_path = os.path.join(cookbooks_path, '.gitignore')
    with file(file_path, 'w') as f:
        f.write("#Checkmate Created Repo")
    index = repo.index
    index.add(['.gitignore'])
    index.commit("Initial commit")
    LOG.debug("Initialized cookbook repo: %s" % cookbooks_path)


@task
def download_cookbooks(environment, path=None, cookbooks=None,
        source=None, use_site=False):
    """Download cookbooks from a remote repo
    :param environment: the name of the kitchen/environment environment.
        It should have cookbooks and site-cookbooks subfolders
    :param path: points to the root of environments.
        It should have cookbooks and site-cookbooks subfolders
    :param cookbooks: the names of the cookbooks to download (blank=all)
    :param source: the source repos (a github URL)
    :param use_site: use site-cookbooks instead of cookbooks
    :returns: count of cookbooks copied"""
    match_celery_logging(LOG)
    # Until we figure out a better solution, I'm assuming the chef-stockton
    # repo is cloned as a subfolder under the provider (and cloning it if
    # not) and we copy the cookbooks from there

    # Get path
    root = _get_root_environments_path(path)
    fullpath = os.path.join(root, environment)
    if not os.path.exists(fullpath):
        raise CheckmateException("Environment does not exist: %s" % fullpath)
    kitchen_path = os.path.join(fullpath, 'kitchen')
    if not os.path.exists(kitchen_path):
        raise CheckmateException("Kitchen does not exist: %s" % kitchen_path)

    # Find/get cookbook source
    repo_path = _get_repo_path()

    if use_site:
        cookbook_subdir = 'site-cookbooks'
    else:
        cookbook_subdir = 'cookbooks'

    # Check that cookbooks requested exist
    if cookbooks:
        for cookbook in cookbooks:
            if not os.path.exists(os.path.join(repo_path, cookbook_subdir,
                    cookbook)):
                raise CheckmateException("Cookbook '%s' not available in repo:"
                        " %s" % (cookbook, repo_path))
    else:
        # If none specificed, assume all
        cookbooks = [p for p in os.listdir(os.path.join(repo_path,
                cookbook_subdir)) if os.path.isdir(os.path.join(repo_path,
                cookbook_subdir, p))]

    # Copy the cookbooks over
    count = 0
    for cookbook in cookbooks:
        target = os.path.join(kitchen_path, cookbook_subdir, cookbook)
        if not os.path.exists(target):
            LOG.debug("Copying cookbook '%s' to %s" % (cookbook, repo_path))
            shutil.copytree(os.path.join(repo_path, cookbook_subdir, cookbook),
                    target)
            count += 1
    return count


@task
def download_roles(environment, path=None, roles=None, source=None):
    """Download roles from a remote repo
    :param environment: the name of the kitchen/environment environment.
        It should have a roles subfolder.
    :param path: points to the root of environments.
        It should have a roles subfolders
    :param roles: the names of the roles to download (blank=all)
    :param source: the source repos (a github URL)
    :returns: count of roles copied"""
    match_celery_logging(LOG)
    # Until we figure out a better solution, I'm assuming the chef-stockton
    # repo is cloned as a subfolder under python-stockton (and cloning it if
    # not) and we copy the roles from there

    # Get path
    root = _get_root_environments_path(path)
    fullpath = os.path.join(root, environment)
    if not os.path.exists(fullpath):
        raise CheckmateException("Environment does not exist: %s" % fullpath)
    kitchen_path = os.path.join(fullpath, 'kitchen')
    if not os.path.exists(kitchen_path):
        raise CheckmateException("Kitchen does not exist: %s" % kitchen_path)

    # Find/get cookbook source
    repo_path = _get_repo_path()

    if not os.path.exists(repo_path):
        rax_repo = 'git://github.rackspace.com/ManagedCloud/chef-stockton.git'
        git.Repo.clone_from(rax_repo, repo_path)
        LOG.info("Cloned chef-stockton from %s to %s" % (rax_repo, repo_path))
    else:
        LOG.debug("Getting roles from %s" % repo_path)

    # Check that roles requested exist
    if roles:
        for role in roles:
            if not os.path.exists(os.path.join(repo_path, 'roles',
                    role)):
                raise CheckmateException("Role '%s' not available in repo: "
                        "%s" % (role, repo_path))
    else:
        # If none specificed, assume all
        roles = [p for p in os.listdir(os.path.join(repo_path, 'roles'))]

    # Copy the roles over
    count = 0
    for role in roles:
        target = os.path.join(kitchen_path, 'roles', role)
        if not os.path.exists(target):
            LOG.debug("Copying role '%s' to %s" % (role, repo_path))
            shutil.copy(os.path.join(repo_path, 'roles', role), target)
            count += 1
    return count


@task
def register_node(host, environment, path=None, password=None,
        omnibus_version=None, attributes=None, identity_file=None):
    """Register a node in Chef.

    Using 'knife prepare' we will:
    - update apt caches on Ubuntu by default (which bootstrap does not do)
    - install chef on the client
    - register the node by creating as .json file for it in /nodes/

    Note: Maintaining same 'register_node' name as chefserver.py

    :param host: the public IP of the host (that's how knife solo tracks the
        nodes)
    :param environment: the ID of the environment
    :param path: an optional override for path to the environment root
    :param password: the node's password
    :param omnibus_version: override for knife bootstrap (default=latest)
    :param attributes: attributes to set on node (dict)
    :param identity_file: private key file to use to connect to the node
    """
    match_celery_logging(LOG)
    # Get path
    root = _get_root_environments_path(path)
    kitchen_path = os.path.join(root, environment, 'kitchen')
    if not os.path.exists(kitchen_path):
        raise CheckmateException("Environment kitchen does not exist: %s" %
                kitchen_path)

    # Rsync problem with creating path (missing -p so adding it ourselves) and
    # doing this before the complex prepare work
    ssh_execute(host, "mkdir -p %s" % kitchen_path, 'root', password=password,
            identity_file=identity_file)

    # Calculate node path and check for prexistance
    node_path = os.path.join(kitchen_path, 'nodes', '%s.json' % host)
    if os.path.exists(node_path):
        raise CheckmateException("Node seems to already be registered: %s" %
                node_path)

    # Build and execute command 'knife prepare' command
    params = ['knife', 'prepare', 'root@%s' % host,
              '-c', os.path.join(kitchen_path, 'solo.rb')]
    if password:
        params.extend(['-P', password])
    if omnibus_version:
        params.extend(['--omnibus-version', omnibus_version])
    if identity_file:
        params.extend(['-i', identity_file])
    _run_kitchen_command(kitchen_path, params)
    LOG.info("Knife prepare succeeded for %s" % host)

    if attributes:
        lock = threading.Lock()
        lock.acquire()
        try:
            node = {'run_list': []}  # default
            with file(node_path, 'r') as f:
                node = json.load(f)
            node.update(attributes)
            with file(node_path, 'w') as f:
                json.dump(node, f)
            LOG.info("Node attributes written in %s" % node_path, extra=dict(
                    data=node))
        except StandardError, exc:
            raise exc
        finally:
            lock.release()


def _run_kitchen_command(kitchen_path, params, lock=True):
    """Runs the 'knife xxx' command.

    This also needs to handle knife command errors, which are returned to
    stderr.

    That needs to be run in a kitchen, so we move curdir and need to make sure
    we stay there, so I added some synchronization code while that takes place
    However, if code calls in that already has a lock, the optional lock param
    can be set to false so thise code does not lock
    """
    LOG.debug("Running: '%s' in path '%s'" % (' '.join(params), kitchen_path))
    if '-c' not in params:
        LOG.warning("Knife command called without a '-c' flag. The '-c' flag "
                  "is a strong safeguard in case knife runs in the wrong "
                  "directory. Consider adding it and pointing to solo.rb")
        config_file = os.path.join(kitchen_path, 'solo.rb')
        if os.path.exists(config_file):
            LOG.debug("Defaulting to config file '%s'" % config_file)
            params.extend(['-c', config_file])
    if lock:
        path_lock = threading.Lock()
        path_lock.acquire()
        try:
            os.chdir(kitchen_path)
            result = check_all_output(params)  # check_output(params)
        except OSError as exc:
            if exc.errno == errno.ENOENT:
                # Check if knife installed
                try:
                    output = check_output(['knife', '-v'])
                except Exception as exc:
                    raise CheckmateException("Chef Knife is not installed or "
                                             "not accessible on the server")
            raise exc
        except CalledProcessError, exc:
            #retry and pass ex
            # CalledProcessError cannot be serialized using Pickle, so raising it would fail in celery;
            # we wrap the exception in something Pickle-able.
            raise CheckmateCalledProcessError(exc.returncode, exc.cmd,
                    output=exc.output)
        finally:
            path_lock.release()
    else:
        os.chdir(kitchen_path)
        result = check_all_output(params)  # check_output(params)
    LOG.debug(result)
    # Knife succeeds even if there is an error. This code tries to parse the
    # output to return a useful error
    fatal = []
    last_fatal = ''
    last_error = ''
    for line in result.split('\n'):
        if 'ERROR:' in line:
            LOG.error(line)
            last_error = line
        if 'FATAL:' in line:
            fatal.append(line)
            last_fatal = line
    if fatal:
        command = ' '.join(params)
        if 'Chef::Exceptions::' in last_fatal:
            # Get the string after Chef::Exceptions::
            error = last_fatal.split('::')[-1]
            if error:
                raise CheckmateCalledProcessError(1, command,
                        output="Chef/Knife error encountered: %s" % error)
        output = '\n'.join(fatal)
        raise CheckmateCalledProcessError(1, command, output=output)
    elif last_error:
        if 'KnifeSolo::::' in last_fatal:
            # Get the string after a Knife-Solo error::
            error = last_error.split('Error:')[-1]
            if error:
                raise CheckmateCalledProcessError(1, ' '.join(params),
                        output="Knife error encountered: %s" % error)
            # Don't raise on all errors. They don't all mean failure!
    return result


@task(countdown=20, max_retries=3)
def cook(host, environment, recipes=None, roles=None, path=None,
            username='root', password=None, identity_file=None, port=22):
    """Apply recipes/roles to a server"""
    match_celery_logging(LOG)
    root = _get_root_environments_path(path)
    kitchen_path = os.path.join(root, environment, 'kitchen')
    if not os.path.exists(kitchen_path):
        raise CheckmateException("Environment kitchen does not exist: %s" %
                kitchen_path)
    node_path = os.path.join(kitchen_path, 'nodes', '%s.json' % host)
    if not os.path.exists(node_path):
        cook.retry(exc=CheckmateException("Node '%s' is not registered in %s" 
                                          % (host,kitchen_path)))

    # Add any missing recipes to node settings
    run_list = []
    if roles:
        run_list.extend(["role[%s]" % role for role in roles])
    if recipes:
        run_list.extend(["recipe[%s]" % recipe for recipe in recipes])
    if run_list:
        add_list = []
        # Open file, read/parse/calculate changes, then write
        lock = threading.Lock()
        lock.acquire()
        try:
            with file(node_path, 'r') as f:
                node = json.load(f)
            for entry in run_list:
                if entry not in node['run_list']:
                    node['run_list'].append(entry)
                    add_list.append(entry)
            if add_list:
                with file(node_path, 'w') as f:
                    json.dump(node, f)
        finally:
            lock.release()
        if add_list:
            LOG.debug("Added to %s: %s" % (node_path, add_list))
        else:
            LOG.debug("All run_list already exists in %s: %s" % (node_path,
                    run_list))
    else:
        LOG.debug("No recipes or roles to add. Will just run 'knife cook' for "
                "%s using bootstrap.json" % node_path)

    # Build and run command
    if not username:
        username = 'root'
    params = ['knife', 'cook', '%s@%s' % (username, host),
              '-c', os.path.join(kitchen_path, 'solo.rb')]
    if not run_list:
        params.extend(['bootstrap.json'])
    if identity_file:
        params.extend(['-i', identity_file])
    if password:
        params.extend(['-P', password])
    if port:
        params.extend(['-p', str(port)])
    _run_kitchen_command(kitchen_path, params)

@task(countdown=20, max_retries=3)
def manage_role(name, environment, path=None, desc=None,
        run_list=None, default_attributes=None, override_attributes=None,
        env_run_lists=None):
    """Write/Update role"""
    match_celery_logging(LOG)
    root = _get_root_environments_path(path)
    kitchen_path = os.path.join(root, environment, 'kitchen')
    if not os.path.exists(kitchen_path):
        manage_role.retry(exc=CheckmateException("Environment does not exist: %s" %
                kitchen_path))
    the_ruby = os.path.join(kitchen_path, 'roles', '%s.rb' % name)
    if os.path.exists(the_ruby):
        raise CheckmateException("Encountered a chef role in Ruby. Only JSON "
                "roles can be manipulated by Checkmate: %s" % the_ruby)

    role_path = os.path.join(kitchen_path, 'roles', '%s.json' % name)

    if os.path.exists(role_path):
        with file(role_path, 'r') as f:
            role = json.load(f)
        if run_list is not None:
            role['run_list'] = run_list
        if default_attributes is not None:
            role['default_attributes'] = default_attributes
        if override_attributes is not None:
            role['override_attributes'] = override_attributes
        if env_run_lists is not None:
            role['env_run_lists'] = env_run_lists
    else:
        role = {
            "name": name,
            "chef_type": "role",
            "json_class": "Chef::Role",
            "default_attributes": default_attributes or {},
            "description": desc,
            "run_list": run_list or [],
            "override_attributes": override_attributes or {},
            "env_run_lists": env_run_lists or {}
            }

    LOG.debug("Writing role '%s' to %s" % (name, role_path))
    with file(role_path, 'w') as f:
        json.dump(role, f)


@task
def manage_databag(environment, bagname, itemname, contents,
        path=None, secret_file=None, merge=True):
    """Updates a data_bag or encrypted_data_bag

    :param environment: the ID of the environment
    :param bagname: the name of the databag (in solo, this end up being a
            directory)
    :param item: the name of the item (in solo this ends up being a .json file)
    :param contents: this is a dict of attributes to write in to the databag
    :param path: optional override to the default path where environments live
    :param secret_file: the path to a certificate used to encrypt a data_bag
    :param merge: if True, the data will be merged in. If not, it will be
            completely overwritten
    """
    match_celery_logging(LOG)
    root = _get_root_environments_path(path)
    kitchen_path = os.path.join(root, environment, 'kitchen')
    databags_root = os.path.join(kitchen_path, 'data_bags')
    if not os.path.exists(databags_root):
        raise CheckmateException("Data bags path does not exist: %s" %
                databags_root)

    # Check if the bag already exists (create it if not)
    params = ['knife', 'solo', 'data', 'bag', 'list', '-F', 'json',
              '-c', os.path.join(kitchen_path, 'solo.rb')]
    data_bags = _run_kitchen_command(kitchen_path, params)
    if data_bags:
        data_bags = json.loads(data_bags)
    if bagname not in data_bags:
        merge = False  # Nothing to merge if it is new!
        _run_kitchen_command(kitchen_path, ['knife', 'solo', 'data', 'bag',
                'create', bagname,
                '-c', os.path.join(kitchen_path, 'solo.rb')])
        LOG.debug("Created data bag '%s' in '%s'" % (bagname, databags_root))

    # Check if the item already exists (create it if not)
    params = ['knife', 'solo', 'data', 'bag', 'show', bagname, '-F', 'json',
              '-c', os.path.join(kitchen_path, 'solo.rb')]
    existing_contents = _run_kitchen_command(kitchen_path, params)
    if existing_contents:
        existing_contents = json.loads(existing_contents)
    if itemname not in existing_contents:
        merge = False  # Nothing to merge if it is new!

    # Write contents
    if merge:
        params = ['knife', 'solo', 'data', 'bag', 'show', bagname, itemname,
            '-F', 'json', '-c', os.path.join(kitchen_path, 'solo.rb')]
        if secret_file:
            params.extend(['--secret-file', secret_file])

        lock = threading.Lock()
        lock.acquire()
        try:
            data = _run_kitchen_command(kitchen_path, params)
            existing = json.loads(data)
            contents = merge_dictionary(existing, contents)
            if isinstance(contents, dict):
                contents = json.dumps(contents)
            params = ['knife', 'solo', 'data', 'bag', 'create', bagname,
                      itemname, '-c', os.path.join(kitchen_path, 'solo.rb'),
                      '-d', '--json', contents]
            if secret_file:
                params.extend(['--secret-file', secret_file])
            result = _run_kitchen_command(kitchen_path, params, lock=False)
        except CalledProcessError, exc:
            # Reraise pickleable exception
            raise CheckmateCalledProcessError(exc.returncode, exc.cmd,
                    output=exc.output)
        finally:
            lock.release()
    else:
        if 'id' not in contents:
            contents['id'] = itemname
        elif contents['id'] != itemname:
            raise CheckmateException("The value of the 'id' field in a databag"
                    " item is reserved by Chef and must be set to the name of "
                    "the databag item. Checkmate will set this for you if it "
                    "is missing, but the data you supplied included an ID "
                    "that did not match the databag item name. The ID was "
                    "'%s' and the databg item name was '%s'" % (contents['id'],
                    itemname))
        if isinstance(contents, dict):
            contents = json.dumps(contents)
        params = ['knife', 'solo', 'data', 'bag', 'create', bagname, itemname,
                  '-d', '-c', os.path.join(kitchen_path, 'solo.rb'),
                  '--json', contents]
        if secret_file:
            params.extend(['--secret-file', secret_file])
        result = _run_kitchen_command(kitchen_path, params)
    LOG.debug(result)


def check_all_output(params):
    """Similar to subprocess check_output, but returns all output in error if
    an error is raised.

    We use this for processing Knife output where the details of the error are
    piped to stdout and the actual error does not have everything we need"""
    ON_POSIX = 'posix' in sys.builtin_module_names

    def start_thread(func, *args):
        t = threading.Thread(target=func, args=args)
        t.daemon = True
        t.start()
        return t

    def consume(infile, output, errors):
        for line in iter(infile.readline, ''):
            output(line)
            if 'FATAL' in line:
                errors(line)
        infile.close()

    p = Popen(params, stdout=PIPE, stderr=PIPE, bufsize=1, close_fds=ON_POSIX)

    # preserve last N lines of stdout and stderr
    N = 100
    queue = deque(maxlen=N)  # will capture output
    errors = deque(maxlen=N)  # will capture Knife errors (contain 'FATAL')
    threads = [start_thread(consume, *args)
                for args in (p.stdout, queue.append, errors.append),
                (p.stderr, queue.append, errors.append)]
    for t in threads:
        t.join()  # wait for IO completion

    retcode = p.wait()

    if retcode == 0:
        return '%s%s' % (''.join(errors), ''.join(queue))
    else:
        # Raise CalledProcessError, but include the Knife-specifc errors
        raise CheckmateCalledProcessError(retcode, ' '.join(params),
                output='\n'.join(queue), error_info='\n'.join(errors))


def _get_repo_path():
    """Find the master repo path for chef cookbooks"""
    path = os.environ.get('CHECKMATE_CHEF_REPO')
    if not path:
        path = "/var/local/checkmate/chef-stockton"
        LOG.warning("CHECKMATE_CHEF_REPO variable not set. Defaulting to %s" %
                path)
        if not os.path.exists(path):
            git.Repo.clone_from('git://github.rackspace.com/checkmate/'
                    'chef-stockton.git', path)
            LOG.info("Cloned chef-stockton to %s" % path)
    return path<|MERGE_RESOLUTION|>--- conflicted
+++ resolved
@@ -29,10 +29,7 @@
 from checkmate.components import Component
 from checkmate.exceptions import CheckmateException, CheckmateIndexError,\
         CheckmateCalledProcessError
-<<<<<<< HEAD
-=======
 from checkmate.keys import hash_SHA512
->>>>>>> 278aa711
 from checkmate.providers import ProviderBase
 from checkmate.utils import get_source_body, merge_dictionary, \
         match_celery_logging
@@ -465,7 +462,6 @@
                 LOG.debug("No fields defined for interface '%s', so nothing "
                     "to do for connection '%s'" % (interface, relation_key))
                 return  # nothing to do
-<<<<<<< HEAD
             comp = self.get_component(context, resource.get('component','!_!NONE!_!'))
             
             # see if we need to write lists for merging later
@@ -479,9 +475,6 @@
                     LOG.warn("Component {} does not have a setting {}".format(comp.get('id', 'UNKNOWN'), relation_key))
             else:
                 LOG.warn("Could not find component {}".format(resource.get('component','!_!NONE!_!')))  
-=======
-            
->>>>>>> 278aa711
             # Build full path to 'instance:id/interfaces/:interface/:fieldname'
             fields_with_path = []
             
@@ -507,16 +500,11 @@
             target_final = target_final[0]
             # Write the task to get the values
             
-<<<<<<< HEAD
             def get_attribute_code(my_task):
-=======
-            def get_attribute_code(my_task):  # Holds code for the task
->>>>>>> 278aa711
                 if 'chef_options' not in my_task.attributes:
                     my_task.attributes['chef_options'] = {}
                 key = my_task.get_property('relation')
                 fields = my_task.get_property('fields', [])
-<<<<<<< HEAD
                 aggregate = my_task.get_property('aggregate_field', False)
                 part = None
                 if fields:
@@ -544,57 +532,19 @@
                         last[k] = val
                     else:
                         cur[key] = val      
-=======
-                LOG.debug("Transforming attribute values for relation '%s': "
-                          "'%s'" % (key, fields))
-                val = None
-                if fields:
-                    field = fields[0]
-                    parts = field.split("/")
-                    val = my_task.attributes
-                    for part in parts:
-                        if part not in val:
-                            LOG.debug("Could not locate '%s' in task "
-                                      "attributes: '%s' missing" %
-                                      (field, part))
-                            val = None
-                            break
-                        val = val[part]
-                if val:
-                    cur = my_task.attributes['chef_options']
-                    if "/" in key:
-                        keys = key.split("/")
-                        cur_key = key
-                        for k in keys:
-                            cur[k] = {}
-                            cur = cur[k]
-                            cur_key = k
-                        LOG.debug("Setting '%s' to '%s'" % (key, val))
-                        cur[cur_key] = val
-                    else:
-                        LOG.debug("Setting '%s' to '%s'" % (key, val))
-                        cur[key] = val
->>>>>>> 278aa711
 
             def get_fields_code(my_task):  # Holds code for the task
                 if 'chef_options' not in my_task.attributes:
                     my_task.attributes['chef_options'] = {}
                 key = my_task.get_property('relation')
                 fields = my_task.get_property('fields', [])
-<<<<<<< HEAD
                 aggregate = my_task.get_property('aggregate_field',[])
-=======
-                LOG.debug("Transforming field values for relation '%s': '%s'" %
-                          (key, fields))
-                not_found = False
->>>>>>> 278aa711
                 data = {}
                 for field in fields:
                     parts = field.split('/')
                     current = my_task.attributes
                     for part in parts:
                         if part not in current:
-<<<<<<< HEAD
                             LOG.warn("Could not locate {} in task attributes".format(field))
                             current = None
                             break;
@@ -615,38 +565,11 @@
                             cur.update(data)
                     else:
                         cur[key] = [data] if aggregate else data
-=======
-                            not_found = True
-                            LOG.debug("Could not locate '%s': '%s' missing" %
-                                      (field, part))
-                            break
-                        current = current[part]
-                    data[part] = current
-                if not_found:
-                    pass
-                else:
-                    cur = my_task.attributes['chef_options']
-                    if "/" in key:
-                        keys = key.split("/")
-                        for k in keys:
-                            cur[k] = {}
-                            cur = cur[k]
-                        LOG.debug("Merging '%s' into '%s'" % (data, cur))
-                        merge_dictionary(cur, data)
-                    else:
-                        LOG.debug("Setting '%s' to '%s'" % (key, data))
-                        cur[key] = data
->>>>>>> 278aa711
 
             compile_override = Transform(wfspec, "Get %s values for %s" %
                     (relation_key, key),
                     transforms=[get_source_body(
-<<<<<<< HEAD
                         get_attribute_code if 'attribute' in relation else get_fields_code)],
-=======
-                                get_attribute_code if 'attribute' in relation
-                                else get_fields_code)],
->>>>>>> 278aa711
                     description="Get all the variables "
                             "we need (like database name and password) and "
                             "compile them into JSON that we can set on the "
