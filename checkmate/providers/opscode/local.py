--- conflicted
+++ resolved
@@ -1580,12 +1580,8 @@
         path = os.path.join(os.path.dirname(__file__), 'chef-stockton')
         LOG.warning("No CHECKMATE_CHEF_REPO variable set. Defaulting to %s" %
                 path)
-<<<<<<< HEAD
-    return path
-=======
         if not os.path.exists(path):
             git.Repo.clone_from('git://github.rackspace.com/checkmate/'
                     'chef-stockton.git', path)
             LOG.info("Cloned chef-stockton to %s" % path)
     return path
->>>>>>> 898e9617
