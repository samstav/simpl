--- conflicted
+++ resolved
@@ -263,13 +263,11 @@
 
         if last_update > cache_expire_time:
             LOG.debug("Updating repo: %s", repo_cache)
-<<<<<<< HEAD
-            if branch in repo.tags:  # Does `branch' point to a tag?
-                try:
-                    utils.git_update_tag(repo_cache, "origin", branch)
-                except:
-                    raise CheckmateException("Unable to fetch tag: %s" %
-                                             branch)
+            if branch in repo.tags:
+                tag = branch
+                refspec = "refs/tags/" + tag + ":refs/tags/" + tag
+                repo.remotes.origin.fetch(refspec)
+                utils.git_checkout(repo_cache, tag)
             else:
                 try:
                     utils.git_pull(repo_cache, "origin", branch)
@@ -277,31 +275,6 @@
                     raise CheckmateException("Unable to pull from git "
                                              "repository at %s.  Using the "
                                              "cached repository", url)
-=======
-            if branch in repo.tags:
-                tag = branch
-                refspec = "refs/tags/" + tag + ":refs/tags/" + tag
-                repo.remotes.origin.fetch(refspec)
-                utils.git_checkout(repo_cache, tag)
-            else:
-                # GitPython sometimes breaks parsing the fetch info.
-                # If we retry, it should work.
-                # When i = 0 and pull fails, we don't raise an error.
-                # When i = 1 and pull fails, we fail and raise error.
-                for i in range(2):
-                    try:
-                        repo.remotes.origin.pull()
-                        break
-                    except git.GitCommandError as exc:
-                        if i == 1:
-                            raise CheckmateException("Unable to pull from git "
-                                                     "repository at %s.  "
-                                                     "Using the cached "
-                                                     "repository", url)
-                        else:
-                            LOG.info("Caught git fetch exception for %s",
-                                     repo_cache)
->>>>>>> e60c533f
         else:
             LOG.debug("Using cached repo: %s" % repo_cache)
     else:
