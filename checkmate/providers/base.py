--- conflicted
+++ resolved
@@ -242,48 +242,6 @@
             return tasks[0]
 
 
-<<<<<<< HEAD
-# pylint: disable=W0232
-class ProviderBasePlanningMixIn():
-    """The methods used by the deployment planning code (i.e. they need a
-    deployment to work on)
-
-    This class is mixed in to the ProviderBase
-    """
-    # pylint: disable=W0613,R0913
-    def generate_template(self, deployment, resource_type,
-                          service, context, name=None):
-        """Generate a resource dict to be embedded in a deployment"""
-        result = dict(type=resource_type, provider=self.key, instance={})
-        if service:
-            result['service'] = service
-        if not name:
-            name = resource_type
-
-        result['dns-name'] = name
-
-        return result
-
-    @staticmethod
-    def generate_resource_tag(base_url=None, tenant_id=None,
-                              deployment_id=None, resource_id=None):
-        '''Builds the URL to a Resource used in RAX-CHECKMATE metadata'''
-        return {
-            'RAX-CHECKMATE': "{}/{}/deployments/{}/resources/{}"
-            .format(base_url, tenant_id, deployment_id, resource_id)
-        }
-
-    def verify_limits(self, context, resources):
-        """Implemented in the specific Provider classes"""
-        pass
-
-    def verify_access(self, context, resources):
-        """Implemented in the specific Provider classes"""
-        pass
-
-
-=======
->>>>>>> fa54b329
 class ProviderBase(ProviderBasePlanningMixIn, ProviderBaseWorkflowMixIn):
     """Base class the providers inherit from.
 
