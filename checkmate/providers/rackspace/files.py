import logging

from checkmate.providers import ProviderBase
from checkmate.utils import match_celery_logging
from checkmate.exceptions import CheckmateNoTokenError

LOG = logging.getLogger(__name__)


class Provider(ProviderBase):
    name = 'files'
    vendor = 'rackspace'

"""
  Celery tasks to manipulate Rackspace Cloud Files.
"""

import cloudfiles
from celery.task import task


def _connect(context):
    
    if isinstance(context, dict):
        from checkmate.middleware import RequestContext
        context = RequestContext(**context)
    if not context.auth_token:
        raise CheckmateNoTokenError()
    try:
        api = cloudfiles.get_connection(context.username,
                                         context.apikey, timeout=15)
    except cloudfiles.errors.AuthenticationFailed, e:
        LOG.error('Cloud Files authentication failed.')
        raise e
    except cloudfiles.errors.AuthenticationError, e:
        LOG.error('Cloud Files authentication error.')
        raise e
    except Exception, e:
        LOG.error('Error connecting to Cloud Files: %s' % e)
        raise e

    return api

""" Celery tasks """


@task
def create_container(context, name, api=None):
    """Creates a new container"""
    match_celery_logging(LOG)
    if api is None:
        api = _connect(context)
    try:
        meta = deployment.get("metadata", None)
        if meta:
            new_meta = {}
            for key in meta:
                new_meta["x-container-meta-"+key] = meta[key]
<<<<<<< HEAD
            api.create_container(name, metadata=new_meta)
=======
                api.create_container(name, metadata=new_meta)
>>>>>>> 41e53b1a
        else:
            api.create_container(name)
        LOG.debug('Created container %s.' % name)
    except cloudfiles.errors.InvalidContainerName as e:
        LOG.error('Invalid container name: %s' % name)
        raise e
    except cloudfiles.errors.ContainerExists as e:
        LOG.error('Container %s already exists.' % name)
        raise e


@task
def delete_container(deployment, name, api=None):
    """Deletes a container"""
    match_celery_logging(LOG)
    if api is None:
        api = _connect(deployment)

    try:
        api.delete_container(name)
        LOG.debug('Deleted container %s.' % name)
    except cloudfiles.errors.ContainerNotEmpty as e:
        LOG.error('Cannot delete container %s because it is not empty.' % name)
        raise e
    except cloudfiles.errors.NoSuchContainer as e:
        LOG.error('Canot delete container %s because it does not exist.' %
                name)
        raise e<|MERGE_RESOLUTION|>--- conflicted
+++ resolved
@@ -56,11 +56,7 @@
             new_meta = {}
             for key in meta:
                 new_meta["x-container-meta-"+key] = meta[key]
-<<<<<<< HEAD
-            api.create_container(name, metadata=new_meta)
-=======
                 api.create_container(name, metadata=new_meta)
->>>>>>> 41e53b1a
         else:
             api.create_container(name)
         LOG.debug('Created container %s.' % name)
