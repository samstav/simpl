--- conflicted
+++ resolved
@@ -69,70 +69,6 @@
 
     def add_resource_tasks(self, resource, key, wfspec, deployment, context,
             wait_on=None):
-<<<<<<< HEAD
-        service_name = None
-        for name, service in deployment['blueprint']['services'].iteritems():
-            if key in service.get('instances', []):
-                service_name = name
-                break
-
-        # Password
-        password = deployment.get_setting('password',
-                resource_type=resource.get('type'), provider_key=self.key,
-                service_name=service_name)
-        start_with = string.ascii_uppercase + string.ascii_lowercase
-        if password:
-            if password[0] not in start_with:
-                raise CheckmateException("Database password must start with "
-                        "one of '%s'" % start_with)
-        else:
-            password = '%s%s' % (random.choice(start_with),
-                ''.join(random.choice(start_with + string.digits + '@?#_')
-                for x in range(11)))
-        resource['database_password'] = password
-
-        # Database name
-        db_name = deployment.get_setting('database_name',
-                resource_type=resource.get('type'), provider_key=self.key,
-                service_name=service_name)
-        if not db_name:
-            db_name = 'db1'
-        deployment.settings()['database_name'] = db_name
-        resource['database_name'] = db_name
-
-        # User name
-        username = deployment.get_setting('username',
-                resource_type=resource.get('type'), provider_key=self.key,
-                service_name=service_name)
-        if not username:
-            username = 'wp_user_%s' % db_name
-        resource['database_username'] = username
-
-        create_instance_task = Celery(wfspec, 'Create Database Instance',
-               'checkmate.providers.rackspace.database.create_instance',
-               call_args=[context.get_queued_task_dict(
-                                deployment=deployment['id'],
-                                resource=key),
-                        resource.get('dns-name'),
-                        resource.get('disk', 1),
-                        resource.get('flavor', 1),
-                        [{'name': db_name}],
-                        resource['region'],
-                    ],
-               prefix=key,
-               defines=dict(resource=key,
-                            provider=self.key,
-                            task_tags=['create']),
-               properties={'estimated_duration': 80})
-        create_db_user = Celery(wfspec, "Add DB User: %s" % username,
-               'checkmate.providers.rackspace.database.add_user',
-               call_args=[context.get_queued_task_dict(
-                                deployment=deployment['id'],
-                                resource=key),
-                        Attrib('id'), [db_name],
-                        username, password,
-                        resource['region'],
-=======
         wait_on, service_name, component = self._add_resource_tasks_helper(
                 resource, key, wfspec, deployment, context, wait_on)
 
@@ -175,7 +111,6 @@
                             db_name,
                             PathAttrib('instance:%s/region' %
                                     resource['hosted_on']),
->>>>>>> dfd1d34d
                         ],
                    instance_id=PathAttrib('instance:%s/id' %
                             resource['hosted_on']),
@@ -387,15 +322,6 @@
             "Databases = %s" % (instance.name, instance.id, size, flavor,
             databases))
 
-<<<<<<< HEAD
-    results = schema.translate_dict(dict(id=instance.id,
-            name=instance.name, status=instance.status,
-            host=instance.hostname, region=region))
-
-    # Send data back to deployment
-    resource_postback.delay(context['deployment'], context['resource'],
-            dict(instance=results))
-=======
     # Return instance and its interfaces
     results = {
             'instance:%s' % context['resource']:  {
@@ -455,7 +381,6 @@
     if collate:
         database['collate'] = collate
     databases = [database]
->>>>>>> dfd1d34d
 
     if not api:
         api = Provider._connect(context, region)
@@ -553,18 +478,11 @@
         else:
             raise exc
 
-<<<<<<< HEAD
-    results = dict(username=username, password=password)
-    # Send data back to deployment
-    resource_postback.delay(context['deployment'], context['resource'],
-            dict(instance=results))
-=======
     instance_key = 'instance:%s' % context['resource']
     results = {instance_key: dict(interfaces=dict(mysql=dict(
             username=username, password=password)))}
     # Send data back to deployment
     resource_postback.delay(context['deployment'], results)
->>>>>>> dfd1d34d
 
     return results
 
