--- conflicted
+++ resolved
@@ -358,15 +358,11 @@
     def get_resource_status(self, context, deployment_id, resource, key,
                             sync_callable=None, api=None):
         from checkmate.providers.rackspace.database import sync_resource_task
-<<<<<<< HEAD
-        return sync_resource_task(context, resource, key, api=api)
-=======
         if (api is None and 'instance' in resource and
                 'region' in resource['instance']):
             region = resource['instance']['region']
             api = Provider.connect(context, region=region)
-        sync_resource_task(context, resource, key, api=api)
->>>>>>> 67fc8d93
+        return sync_resource_task(context, resource, key, api=api)
 
     @staticmethod
     def delete_one_resource(context):
