"""Provider for OpenStack Compute API

- Supports Rackspace Open Cloud Compute Extensions and Auth
"""
import copy
import logging
import os

from novaclient.v1_1 import client
from SpiffWorkflow.operators import PathAttrib
from SpiffWorkflow.specs import Celery

import checkmate.ssh
import checkmate.rdp
from checkmate.deployments import resource_postback, alt_resource_postback
from checkmate.exceptions import CheckmateNoTokenError, \
                                 CheckmateNoMapping, \
                                 CheckmateServerBuildFailed, \
                                 CheckmateException
from checkmate.providers import ProviderBase
from checkmate.utils import match_celery_logging, \
                            isUUID, \
                            yaml_to_dict
from checkmate.workflows import wait_for
from novaclient.exceptions import NotFound, NoUniqueMatch
from celery.canvas import chain, chord, group


LOG = logging.getLogger(__name__)
UBUNTU_12_04_IMAGE_ID = "5cebb13a-f783-4f8c-8058-c4182c724ccd"
CATALOG_TEMPLATE = yaml_to_dict("""compute:
  linux_instance:
    id: linux_instance
    is: compute
    provides:
    - compute: linux
    options:
        'name':
            type: string
            required: true
        'os':
            source_field_name: image
            required: true
            choice: []
        'memory':
            default: 512
            required: true
            source_field_name: flavor
            choice: []
        'personality': &personality
            type: hash
            required: false
            description: File path and contents.
            sample: |
                    "personality: [
                        {
                            "path" : "/etc/banner.txt",
                            "contents" : "ICAgICAgDQoiQSBjbG91ZCBkb2VzIG5vdCBrbm93IHdoeSBp dCBtb3ZlcyBpbiBqdXN0IHN1Y2ggYSBkaXJlY3Rpb24gYW5k IGF0IHN1Y2ggYSBzcGVlZC4uLkl0IGZlZWxzIGFuIGltcHVs c2lvbi4uLnRoaXMgaXMgdGhlIHBsYWNlIHRvIGdvIG5vdy4g QnV0IHRoZSBza3kga25vd3MgdGhlIHJlYXNvbnMgYW5kIHRo ZSBwYXR0ZXJucyBiZWhpbmQgYWxsIGNsb3VkcywgYW5kIHlv dSB3aWxsIGtub3csIHRvbywgd2hlbiB5b3UgbGlmdCB5b3Vy c2VsZiBoaWdoIGVub3VnaCB0byBzZWUgYmV5b25kIGhvcml6 b25zLiINCg0KLVJpY2hhcmQgQmFjaA=="
                        }
                    ]
        'metadata': &metadata
            type: hash
            required: false
            description: Metadata key and value pairs.
            sample: |
                    "metadata" : {
                        "My Server Name" : "API Test Server 1"
                    }
  windows_instance:
    id: windows_instance
    is: compute
    provides:
    - compute: windows
    options:
        'name':
            type: string
            required: true
        'metadata': *metadata
        'personality': *personality
        'os':
            required: true
            source_field_name: image
            choice: []
        'memory':
            required: true
            default: 1024
            source_field_name: flavor
            choice: []
""")


class RackspaceComputeProviderBase(ProviderBase):
    """Generic functions for rackspace Compute providers"""
    vendor = 'rackspace'

    def __init__(self, provider, key=None):
        ProviderBase.__init__(self, provider, key=key)
        #kwargs aadded to server creation calls (contain things like ssh keys)
        self._kwargs = {}
        with open(os.path.join(os.path.dirname(__file__),
                               "managed_cloud",
                               "delay.sh")) as open_file:
            self.managed_cloud_script = open_file.read()

    def prep_environment(self, wfspec, deployment, context):
        keys = set()
        for name, key_pair in deployment.settings()['keys'].iteritems():
            if 'public_key_ssh' in key_pair:
                LOG.debug("Injecting a '%s' public key" % name)
                keys.add(key_pair['public_key_ssh'])
        if keys:
            path = '/root/.ssh/authorized_keys'
            if 'files' not in self._kwargs:
                self._kwargs['files'] = {path: '\n'.join(keys)}
            else:
                existing = self._kwargs['files'][path].split('\n')
                keys.update(existing)
                self._kwargs['files'][path] = '\n'.join(keys)
        # Inject managed cloud file to prevent RBA conflicts
        if 'rax_managed' in context.roles:
            path = '/etc/rackspace/pre.chef.d/delay.sh'
            if 'files' not in self._kwargs:
                self._kwargs['files'] = {path: self.managed_cloud_script}
            else:
                self._kwargs['files'][path] = self.managed_cloud_script


class Provider(RackspaceComputeProviderBase):
    name = 'nova'

    def generate_template(self, deployment, resource_type, service, context,
            name=None):
        template = RackspaceComputeProviderBase.generate_template(self,
                deployment, resource_type, service, context, name=name)

        catalog = self.get_catalog(context)

        # Get region
        region = deployment.get_setting('region', resource_type=resource_type,
                service_name=service, provider_key=self.key)
        if not region:
            raise CheckmateException("Could not identify which region to "
                    "create servers in")

        # Find and translate image
        image = deployment.get_setting('os', resource_type=resource_type,
                service_name=service, provider_key=self.key,
                default='Ubuntu 12.04')

        if not isUUID(image):
            # Assume it is an OS name and find it
            for key, value in catalog['lists']['types'].iteritems():
                if image == value['name'] or image == value['os']:
                    LOG.debug("Mapping image from '%s' to '%s'" % (image, key))
                    image = key
                    break

        if not isUUID(image):
            # Sounds like we did not match an image
            raise CheckmateNoMapping("No image mapping for '%s' in '%s'" % (
                    image, self.name))

        if image not in catalog['lists']['types']:
            raise CheckmateNoMapping("Image '%s' not found in '%s'" % (
                    image, self.name))

        # Get setting
        flavor = None
        memory = self.parse_memory_setting(deployment.get_setting('memory',
                resource_type=resource_type, service_name=service,
                provider_key=self.key, default=512))

        # Find the available memory size that satisfies this
        matches = [e['memory'] for e in catalog['lists']['sizes'].values()
                     if int(e['memory']) >= memory]
        if not matches:
            raise CheckmateNoMapping("No flavor has at least '%s' memory" %
                                     memory)
        match = str(min(matches))
        for key, value in catalog['lists']['sizes'].iteritems():
            if match == str(value['memory']):
                LOG.debug("Mapping flavor from '%s' to '%s'" % (memory, key))
                flavor = key
                break
        if not flavor:
            raise CheckmateNoMapping("No flavor mapping for '%s' in '%s'" % (
                    memory, self.key))

        template['flavor'] = flavor
        template['image'] = image
        template['region'] = region
        return template

    def add_resource_tasks(self, resource, key, wfspec, deployment, context,
                           wait_on=None):
        """
        :param resource: the dict of the resource generated by
                generate_template earlier
        :returns: returns the root task in the chain of tasks
        TODO: use environment keys instead of private key
        """
        create_server_task = Celery(wfspec, 'Create Server %s (%s)' % (key,
                                    resource['service']),
               'checkmate.providers.rackspace.compute.create_server',
               call_args=[context.get_queued_task_dict(
                                deployment=deployment['id'],
                                resource=key),
                        resource.get('dns-name'),
                        resource['region']],
               image=resource.get('image', UBUNTU_12_04_IMAGE_ID),
               flavor=resource.get('flavor', "2"),
               files=self._kwargs.get('files', None),
               defines=dict(resource=key,
                            provider=self.key,
                            task_tags=['create']),
               properties={'estimated_duration': 20})

        kwargs = dict(
                call_args=[context.get_queued_task_dict(
                                deployment=deployment['id'],
                                resource=key),
                        PathAttrib('instance:%s/id' % key),
                        resource['region'], resource],
                verify_up=True,
                password=PathAttrib('instance:%s/password' % key),
                private_key=deployment.settings().get('keys', {}).get(
                        'deployment', {}).get('private_key'),
                merge_results=True,
                properties={'estimated_duration': 150},
                defines=dict(resource=key,
                             provider=self.key,
                             task_tags=['final'])
                )
        task_name = 'Wait for Server %s (%s) build' % (key,
                                                       resource['service'])
        celery_call = 'checkmate.providers.rackspace.compute.wait_on_build'
        build_wait_task = Celery(wfspec, task_name, celery_call, **kwargs)
        create_server_task.connect(build_wait_task)

        # If Managed Cloud Linux servers, add a Completion task to release
        # RBA. Other providers may delay this task until they are done.
        if ('rax_managed' in context.roles and
            resource['component'] == 'linux_instance'):
            touch_complete = Celery(wfspec, 'Mark Server %s (%s) Complete'
                    % (key, resource['service']), 'checkmate.ssh.execute',
                    call_args=[PathAttrib("instance:%s/public_ip" % key),
                               "touch /tmp/checkmate-complete",
                               "root"],
                    password=PathAttrib('instance:%s/password' % key),
                    private_key=deployment.settings().get('keys', {}).get(
                            'deployment', {}).get('private_key'),
                    properties={'estimated_duration': 10},
                    defines=dict(resource=key,
                                 provider=self.key,
                                 task_tags=['complete']))
            build_wait_task.connect(touch_complete)

        if wait_on is None:
            wait_on = []
        # refactor to remove pylint error on missing attribute
        preps = getattr(self, 'prep_task', None)
        if preps:
            wait_on.append(preps)
        join = wait_for(wfspec, create_server_task, wait_on,
                name="Server Wait on:%s (%s)" % (key, resource['service']))

        return dict(root=join, final=build_wait_task,
                create=create_server_task)

    def delete_resource_tasks(self, context, deployment_id, resource, key):
        self._verify_existing_resource(resource, key)
        inst_id = resource.get("instance", {}).get("id")
        region = resource.get("region")
        ctx = context.get_queued_task_dict(deployment_id=deployment_id,
                                           resource_key=key,
                                           resource=resource,
                                           region=region,
                                           instance_id=inst_id)
        return chain(delete_server_task.s(ctx),
                     alt_resource_postback.s(deployment_id),
                     wait_on_delete_server.si(ctx),
                     alt_resource_postback.s(deployment_id))

    def get_catalog(self, context, type_filter=None):
        """Return stored/override catalog if it exists, else connect, build,
        and return one"""
        # TODO: maybe implement this an on_get_catalog so we don't have to do
        #       this for every provider
        results = RackspaceComputeProviderBase.get_catalog(self, context,
            type_filter=type_filter)
        if results:
            # We have a prexisting or overriding catalog stored
            return results

        # build a live catalog this would be the on_get_catalog called if no
        # stored/override existed
        api = self._connect(context)
        images = None
        flavors = None

        if type_filter is None or type_filter == 'regions':
            regions = {}
            for service in context.catalog:
                if service['name'] == 'cloudServersOpenStack':
                    endpoints = service['endpoints']
                    for endpoint in endpoints:
                        if 'region' in endpoint:
                            regions[endpoint['region']] = endpoint['publicURL']
            if 'lists' not in results:
                results['lists'] = {}
            results['lists']['regions'] = regions

        if type_filter is None or type_filter == 'compute':
            results['compute'] = copy.copy(CATALOG_TEMPLATE['compute'])
            linux = results['compute']['linux_instance']
            windows = results['compute']['windows_instance']
            if not images:
                images = self._images(api)
            for image in images.values():
                choice = dict(name=image['name'], value=image['os'])
                if 'Windows' in image['os']:
                    windows['options']['os']['choice'].append(choice)
                else:
                    linux['options']['os']['choice'].append(choice)

            if not flavors:
                flavors = self._flavors(api)
            for flavor in flavors.values():
                choice = dict(value=int(flavor['memory']),
                              name="%s (%s Gb disk)" % (flavor['name'],
                                                        flavor['disk']))
                linux['options']['memory']['choice'].append(choice)
                if flavor['memory'] >= 1024:  # Windows needs min 1Gb
                    windows['options']['memory']['choice'].append(choice)

        if type_filter is None or type_filter == 'type':
            if not images:
                images = self._images(api)
            if 'lists' not in results:
                results['lists'] = {}
            results['lists']['types'] = images
        if type_filter is None or type_filter == 'size':
            if not flavors:
                flavors = self._flavors(api)
            if 'lists' not in results:
                results['lists'] = {}
            results['lists']['sizes'] = flavors

        if type_filter is None or type_filter == 'image':
            images = api.images.list()
            if 'lists' not in results:
                results['lists'] = {}
            results['lists']['images'] = {
                    i.id: {
                        'name': i.name
                        } for i in images if False}

        self.validate_catalog(results)
        if type_filter is None:
            self._dict['catalog'] = results
        return results

    @staticmethod
    def _images(api):
        """Gets current tenant's images and formats them in Checkmate format"""
        images = api.images.list()
        results = {}
        for i in images:
            if 'LAMP' in i.name:
                continue
            image = {
                    'name': i.name,
                    'os': i.name.split(' LTS ')[0].split(' (')[0]
                    }
            #FIXME: hack to make our blueprints work with Private OpenStack
            if 'precise' in image['os']:
                image['os'] = 'Ubuntu 12.04'
            results[str(i.id)] = image
        return results

    @staticmethod
    def _flavors(api):
        """

        Gets current tenant's flavors and formats them in Checkmate format

        """
        flavors = api.flavors.list()
        results = {
                str(f.id): {
                    'name': f.name,
                    'memory': f.ram,
                    'disk': f.disk,
                    } for f in flavors}
        return results

    @staticmethod
    def _connect(context, region=None):
        """Use context info to connect to API and return api object"""
        #FIXME: figure out better serialization/deserialization scheme
        if isinstance(context, dict):
            from checkmate.middleware import RequestContext
            context = RequestContext(**context)
        #TODO: Hard-coded to Rax auth for now
        if not context.auth_token:
            raise CheckmateNoTokenError()

        def find_url(catalog, region):
            fall_back = None
            for service in catalog:
                if service['name'] == 'cloudServersOpenStack':
                    endpoints = service['endpoints']
                    for endpoint in endpoints:
                        if endpoint.get('region') == region:
                            return endpoint['publicURL']
                elif (service['type'] == 'compute' and
                      service['name'] != 'cloudServers'):
                    endpoints = service['endpoints']
                    for endpoint in endpoints:
                        if endpoint.get('region') == region:
                            fall_back = endpoint['publicURL']
            return fall_back

        def find_a_region(catalog):
            """Any region"""
            fall_back = None
            for service in catalog:
                if service['name'] == 'cloudServersOpenStack':
                    endpoints = service['endpoints']
                    for endpoint in endpoints:
                        return endpoint['region']
                elif (service['type'] == 'compute' and
                      service['name'] != 'cloudServers'):
                    endpoints = service['endpoints']
                    for endpoint in endpoints:
                        fall_back = endpoint.get('region')
            return fall_back

        if not region:
            region = find_a_region(context.catalog) or 'DFW'

        os.environ['NOVA_RAX_AUTH'] = "Yes Please!"
        api = client.Client(context.username, 'dummy', None,
                            context.auth_source or
                                "https://identity.api.rackspacecloud.com/v2.0",
                            region_name=region, service_type="compute",
                            service_name='cloudServersOpenStack')
        api.client.auth_token = context.auth_token

        url = find_url(context.catalog, region)
        api.client.management_url = url

        return api


#
#  Celery tasks to manipulate OpenStack Compute with support for
#  the Rackspace Cloud.
#
from celery.task import task

REGION_MAP = {'dallas': 'DFW',
              'chicago': 'ORD',
              'london': 'LON'}


#
# Celery Tasks
#
@task
def create_server(context, name, region, api_object=None, flavor="2",
            files=None, image=UBUNTU_12_04_IMAGE_ID):
    """Create a Rackspace Cloud server using novaclient.

    Note: Nova server creation requests are asynchronous. The IP address of the
    server is not available when thios call returns. A separate operation must
    poll for that data.

    :param context: the context information
    :type context: dict
    :param name: the name of the server
    :param api_object: existing, authenticated connection to API
    :param image: the image ID to use when building the server (which OS)
    :param flavor: the size of the server (a string ID)
    :param files: a list of files to inject
    :type files: dict
    :param prefix: a string to prepend to any results. Used by Spiff and
            Checkmate
    :Example:

    {
      '/root/.ssh/authorized_keys': "base64 encoded content..."
    }
    :param ip_address_type: the type of the IP address to return in the
        results. Default is 'public'
    :return: dict of created server
    :rtype: dict
    :Example:

    {
      id: "uuid...",
      password: "secret"
    }

    """

    match_celery_logging(LOG)
    if api_object is None:
        api_object = Provider._connect(context, region)

    LOG.debug('Image=%s, Flavor=%s, Name=%s, Files=%s' % (
                  image, flavor, name, files))

    # Check image and flavor IDs (better descriptions if we error here)
    image_object = api_object.images.find(id=image)
    LOG.debug("Image id %s found. Name=%s" % (image, image_object.name))
    flavor_object = api_object.flavors.find(id=str(flavor))
    LOG.debug("Flavor id %s found. Name=%s" % (flavor, flavor_object.name))

    server = api_object.servers.create(name, image_object, flavor_object,
            meta=context.get("metadata", None), files=files)
    # Update task in workflow
    create_server.update_state(state="PROGRESS",
                               meta={"server.id": server.id})
    LOG.debug('Created server %s (%s).  Admin pass = %s' % (
            name, server.id, server.adminPass))

    instance_key = 'instance:%s' % context['resource']
    results = {instance_key: {'id': server.id,
                              'password': server.adminPass,
                              'region': api_object.client.region_name,
<<<<<<< HEAD
                              'status': 'NEW'
=======
                              'status': "BUILD"
>>>>>>> b9cf6907
                              }}

    # Send data back to deployment
    resource_postback.delay(context['deployment'], results)
    return results


@task(default_retry_delay=30, max_retries=120)
def delete_server_task(context, api=None):
    match_celery_logging(LOG)

    assert "deployment_id" in context, "No deployment id in context"
    assert "resource_key" in context, "No resource key in context"
    assert "region" in context, "No region provided"
    assert "instance_id" in context, "No server id provided"
    assert 'resource' in context, "No resource definition provided"

    def on_failure(exc, task_id, args, kwargs, einfo):
        """ Handle task failure """
        dep_id = args[0].get('deployment_id')
        key = args[0].get('resource_key')
        if dep_id and key:
            k = "instance:%s" % key
            ret = {k: {'status': 'ERROR',
                'errmessage': ('Unexpected error deleting compute instance'
                               ' %s: %s' % (key, exc.message)),
                'trace': 'Task %s: %s' % (task_id, einfo.traceback)}}
            resource_postback.delay(dep_id, ret)
        else:
            LOG.error("Missing deployment id and/or resource key in "
                      "delete_server_task error callback.")

    delete_server_task.on_failure = on_failure

    key = context.get("resource_key")
    inst_key = "instance:%s" % key
    if api is None:
        api = Provider._connect(context, region=context.get("region"))
    server = None
    inst_id = context.get("instance_id")
    resource = context.get('resource')
    try:
        server = api.servers.find(id=inst_id)
    except (NotFound, NoUniqueMatch):
        LOG.warn("Server %s already deleted" % inst_id)
    if (not server) or (server.status == 'DELETED'):
        ret = {inst_key: {"status": "DELETED"}}
        if 'hosts' in resource:
            for comp_key in resource.get('hosts', []):
                ret.update({'instance:%s' % comp_key: {'status': 'DELETED',
                            'statusmsg': 'Host %s was deleted.' % key}})
        return ret
    if server.status == "ACTIVE":
        ret = {}
        ret.update({inst_key: {"status": "DELETING",
                           "statusmsg": "Waiting on resource deletion"}})
        if 'hosts' in resource:
            for comp_key in resource.get('hosts', []):
                ret.update({'instance:%s' % comp_key: {'status': 'DELETING',
                            'statusmsg': 'Host %s is being deleted.' % key}})
        server.delete()
        return ret
    else:
        msg = ('Instance is in state %s. Waiting on ACTIVE resource.'
               % server.state)
        resource_postback.delay(context.get("deployment_id"),
                                {inst_key: {'status': 'DELETING',
                                            'statusmsg': msg}})
        delete_server_task.retry(exc=CheckmateException(msg))


@task(default_retry_delay=30, max_retries=120)
def wait_on_delete_server(context, api=None):
    """ Wait for a server resource to be deleted """
    match_celery_logging(LOG)
    assert "deployment_id" in context, "No deployment id in context"
    assert "resource_key" in context, "No resource key in context"
    assert "region" in context, "No region provided"
    assert "instance_id" in context, "No server id provided"
    assert 'resource' in context, "No resource definition provided"

    def on_failure(exc, task_id, args, kwargs, einfo):
        """ Handle task failure """
        dep_id = args[0].get('deployment_id')
        key = args[0].get('resource_key')
        if dep_id and key:
            k = "instance:%s" % key
            ret = {k: {'status': 'ERROR',
                       'errmessage': ('Unexpected error while waiting on '
                                      'compute instance %s delete' % key),
                       'trace': 'Task %s: %s' % (task_id, einfo.traceback)}}
            resource_postback.delay(dep_id, ret)
        else:
            LOG.error("Missing deployment id and/or resource key in "
                      "wait_on_delete_server error callback.")

    wait_on_delete_server.on_failure = on_failure

    key = context.get("resource_key")
    inst_key = "instance:%s" % key
    resource = context.get('resource')
    if api is None:
        api = Provider._connect(context, region=context.get("region"))
    server = None
    inst_id = context.get("instance_id")
    try:
        server = api.servers.find(id=inst_id)
    except (NotFound, NoUniqueMatch):
        pass
    if (not server) or (server.status == "DELETED"):
        ret = {inst_key: {'status': 'DELETED'}}
        if 'hosts' in resource:
            for hosted in resource.get('hosts', []):
                ret.update({
                    'instance:%s' % hosted: {
                        'status': 'DELETED',
                        'statusmsg': 'Host %s was deleted' % key
                    }
                })
        return ret
    else:
        msg = ('Instance is in state %s. Waiting on DELETED resource.'
               % server.status)
        resource_postback.delay(context.get("deployment_id"),
                                {inst_key: {'status': 'DELETING',
                                            'status_msg': msg}})
        wait_on_delete_server.retry(exc=CheckmateException(msg))


# max 60 minute wait
@task(default_retry_delay=30, max_retries=120, acks_late=True)
def wait_on_build(context, server_id, region, resource, ip_address_type='public',
            verify_up=True, username='root', timeout=10, password=None,
            identity_file=None, port=22, api_object=None, private_key=None):
    """Checks build is complete and. optionally, that SSH is working.

    :param ip_adress_type: the type of IP addresss to return as 'ip' in the
        response
    :param prefix: a string to prepend to any results. Used by Spiff and
            Checkmate
    :returns: False when build not ready. Dict with ip addresses when done.
    """
    match_celery_logging(LOG)
    if api_object is None:
        api_object = Provider._connect(context, region)

    assert server_id, "ID must be provided"
    LOG.debug("Getting server %s" % server_id)
    server = None
    try:
        server = api_object.servers.find(id=server_id)
    except (NotFound, NoUniqueMatch):
        msg = "No server matching id %s" % server_id
        LOG.error(msg, exc_info=True)
        raise CheckmateException(msg)

    results = {'id': server_id,
            'status': server.status,
            'addresses': server.addresses,
            'region': api_object.client.region_name,
            }
    instance_key = 'instance:%s' % context['resource']

    if server.status == 'ERROR':
        results = {'status': 'ERROR'}
        results['errmessage'] = "Server %s build failed" % server_id
<<<<<<< HEAD
=======
        instance_key = 'instance:%s' % context['resource']
>>>>>>> b9cf6907
        results = {instance_key: results}
        resource_postback.delay(context['deployment'], results)
        raise CheckmateServerBuildFailed("Server %s build failed" % server_id)

    if server.status == 'BUILD':
        results['progress'] = server.progress
        results['statusmsg'] = "%s%% Complete" % server.progress
        #countdown = 100 - server.progress
        #if countdown <= 0:
        #    countdown = 15  # progress is not accurate. Allow at least 15s
        #           # wait
        wait_on_build.update_state(state='PROGRESS', meta=results)
        # progress indicate shows percentage, give no inidication of seconds
        # left to build.
        # It often, if not usually takes at least 30 seconds after a server
        # hits 100% before it will be "ACTIVE".  We used to use % left as a
        # countdown value, but reverting to the above configured countdown.
        msg = ("Server '%s' progress is %s. Retrying after 30 seconds" % (
                  server_id, server.progress))
        LOG.debug(msg)
        results['progress'] = server.progress
        resource_postback.delay(context['deployment'], {instance_key: results})
        return wait_on_build.retry(exc=CheckmateException(msg))

    if server.status != 'ACTIVE':
        # this may fail with custom/unexpected statuses like "networking"
        # or a manual rebuild performed by the user to fix some problem
        # so lets retry instead and notify via the normal task mechanisms
        msg = ("Server '%s' status is %s, which is not recognized. "
              "Not assuming it is active" % (server_id, server.status))
        results['statusmsg'] = msg
        resource_postback.delay(context['deployment'], {instance_key: results})
        return wait_on_build.retry(exc=CheckmateException(msg))

    # if a rack_connect account, wait for rack_connect configuration to finish
    if 'rack_connect' in context['roles']:
        if 'rackconnect_automation_status' not in server.metadata:
            msg = ("Rack Connect server still does not have the "
                   "'rackconnect_automation_status' metadata tag")
            results['statusmsg'] = msg
            resource_postback.delay(context['deployment'], {instance_key: results})
            wait_on_build.retry(exc=CheckmateException(msg))
        else:
            if server.metadata['rackconnect_automation_status'] == 'DEPLOYED':
                LOG.debug("Rack Connect server ready. Metadata found'")
            else:
                msg = ("Rack Connect server 'rackconnect_automation_status' "
                       "metadata tag is still not 'DEPLOPYED'. It is '%s'" %
                       server.metadata.get('rackconnect_automation_status'))
                results['statusmsg'] = msg
                resource_postback.delay(context['deployment'], {instance_key: results})
                wait_on_build.retry(exc=CheckmateException(msg))

    # should be active now, grab an appropriate address and check connectivity
    ip = None
    if server.addresses:
        # Get requested IP
        if ip_address_type != 'public':
            addresses = server.addresses.get(ip_address_type or 'public', [])
            for address in addresses:
                if address['version'] == 4:
                    ip = address['addr']
                    break
        else:
            ip = server.accessIPv4
        results['ip'] = ip

        # Get public (default) IP
        addresses = server.addresses.get('public', [])
        for address in addresses:
            if address['version'] == 4:
                public_ip = address['addr']
                results['public_ip'] = public_ip
                break

        # Also get service_net IP
        private_addresses = server.addresses.get('private', [])
        for address in private_addresses:
            if address['version'] == 4:
                results['private_ip'] = address['addr']
                break

    # we might not get an ip right away, so wait until its populated
    if not ip:
        return wait_on_build.retry(exc=CheckmateException(
                            "Could not find IP of server '%s'" % server_id))

    if verify_up:
        isup = False
        image_details = api_object.images.find(id=server.image['id'])
        if image_details.metadata['os_type'] == 'linux':
            isup = checkmate.ssh.test_connection(context, ip, username,
                                               timeout=timeout,
                                               password=password,
                                               identity_file=identity_file,
                                               port=port,
                                               private_key=private_key)
        else:
            isup = checkmate.rdp.test_connection(context, ip,
                                               timeout=timeout)

        if not isup:
            # try again in half a second but only wait for another 2 minutes
            msg = ("Server "
                   "'%s' is ACTIVE but cannot be contacted." % server_id)
            results['statusmsg'] = msg
            resource_postback.delay(context['deployment'],
                                    {instance_key: results})
            raise wait_on_build.retry(exc=CheckmateException(msg),
                                      countdown=0.5,
                                      max_retries=240)
    else:
        LOG.info("Server '%s' is ACTIVE. Not verified to be up" % server_id)


    # Check to see if we have another resource that needs to install on this server
<<<<<<< HEAD
    if 'hosts' in resource:
        results['status'] = "CONFIGURE"
    else:
        results['status'] = "ACTIVE"

=======
    # if 'hosts' in resource:
    #    results['status'] = "CONFIGURE"
    # else:
    results['status'] = "ACTIVE"

    instance_key = 'instance:%s' % context['resource']
>>>>>>> b9cf6907
    results = {instance_key: results}
    resource_postback.delay(context['deployment'], results)
    return results<|MERGE_RESOLUTION|>--- conflicted
+++ resolved
@@ -529,11 +529,7 @@
     results = {instance_key: {'id': server.id,
                               'password': server.adminPass,
                               'region': api_object.client.region_name,
-<<<<<<< HEAD
                               'status': 'NEW'
-=======
-                              'status': "BUILD"
->>>>>>> b9cf6907
                               }}
 
     # Send data back to deployment
@@ -700,10 +696,6 @@
     if server.status == 'ERROR':
         results = {'status': 'ERROR'}
         results['errmessage'] = "Server %s build failed" % server_id
-<<<<<<< HEAD
-=======
-        instance_key = 'instance:%s' % context['resource']
->>>>>>> b9cf6907
         results = {instance_key: results}
         resource_postback.delay(context['deployment'], results)
         raise CheckmateServerBuildFailed("Server %s build failed" % server_id)
@@ -820,20 +812,12 @@
 
 
     # Check to see if we have another resource that needs to install on this server
-<<<<<<< HEAD
-    if 'hosts' in resource:
-        results['status'] = "CONFIGURE"
-    else:
-        results['status'] = "ACTIVE"
-
-=======
     # if 'hosts' in resource:
     #    results['status'] = "CONFIGURE"
     # else:
     results['status'] = "ACTIVE"
 
     instance_key = 'instance:%s' % context['resource']
->>>>>>> b9cf6907
     results = {instance_key: results}
     resource_postback.delay(context['deployment'], results)
     return results