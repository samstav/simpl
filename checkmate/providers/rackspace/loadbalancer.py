--- conflicted
+++ resolved
@@ -177,7 +177,6 @@
             region = find_a_region(context.catalog) or 'DFW'
 
         #TODO: instead of hacking auth using a token, submit patch upstream
-        print "AUTH CATALOG: %s" % context.catalog
         url = find_url(context.catalog, region)
         if not url:
             raise CheckmateException("Unable to locate region url for LBaaS "
@@ -196,12 +195,6 @@
 
 from checkmate.providers.rackspace.dns import create_record,\
         parse_domain
-<<<<<<< HEAD
-from checkmate.providers.rackspace.monitoring import initialize_monitoring
-
-LOG = logging.getLogger(__name__)
-=======
->>>>>>> e44c19dd
 
 # Cloud Load Balancers needs an IP for all load balancers. To create one we
 # sometimes need a dummy node. This is the IP address we use for the dummy
@@ -224,8 +217,6 @@
     if api is None:
         api = Provider._connect(context, region)
 
-
-    print "CATALOG: %s" % context.catalog
     fakenode = cloudlb.Node(address=PLACEHOLDER_IP, port=80,
             condition="ENABLED")
     vip = cloudlb.VirtualIP(type=type)
@@ -240,8 +231,6 @@
     if dns:
         create_record.delay(context, parse_domain(name), name,
                                        'A', vip, region, ttl=300)
-
-    initialize_monitoring.delay(ip=vip,name=lb.id,context=context['deployment'],resource="lb")
 
     set_monitor.delay(context, lb.id, monitor_type, region, monitor_path,
                       monitor_delay, monitor_timeout, monitor_attempts,
