""" Rackspace Cloud Load Balancer provider and celery tasks """
import copy
import logging

from SpiffWorkflow.operators import PathAttrib, Attrib
from SpiffWorkflow.specs import Celery

from checkmate.deployments import resource_postback, alt_resource_postback
from checkmate.exceptions import (CheckmateException, CheckmateNoTokenError,
                                  CheckmateBadState)
from checkmate.providers import ProviderBase
from checkmate.workflows import wait_for
from checkmate.utils import match_celery_logging
from copy import deepcopy
from celery.canvas import chain, group

LOG = logging.getLogger(__name__)

# Any names should become airport codes
REGION_MAP = {
    'dallas': 'DFW',
    'chicago': 'ORD',
    'london': 'LON',
}

PROTOCOL_PAIRS = {
    'https': 'http',
    'sftp': 'ftp',
    'ldaps': 'ldap',
    'pop3s': 'pop3',
}


class Provider(ProviderBase):
    """Rackspace load balancer provider"""
    name = 'load-balancer'
    vendor = 'rackspace'

    def generate_template(self, deployment, resource_type, service, context,
                          name=None):
        template = ProviderBase.generate_template(self, deployment,
                                                  resource_type, service,
                                                  context, name=name)

        # Get region
        region = deployment.get_setting('region', resource_type=resource_type,
                                        service_name=service,
                                        provider_key=self.key)
        if not region:
            raise CheckmateException("Could not identify which region to "
                                     "create load-balancer in")

        template['region'] = region
        return template

    def add_resource_tasks(self, resource, key, wfspec, deployment, context,
                           wait_on=None):
        service_name = resource.get('service')
        resource_type = resource.get('type')
        proto = deployment.get_setting("protocol",
                                       resource_type=resource_type,
                                       service_name=service_name,
                                       provider_key=self.key,
                                       default="http").lower()

        port = deployment.get_setting("port",
                                       resource_type=resource_type,
                                       service_name=service_name,
                                       provider_key=self.key,
                                       default=None)

        algorithm = deployment.get_setting("algorithm",
                                       resource_type=resource_type,
                                       service_name=service_name,
                                       provider_key=self.key,
                                       default="ROUND_ROBIN")

        dns = str(deployment.get_setting("create_dns",
                                         resource_type=resource_type,
                                         service_name=service_name,
                                         default="false"))

        dns = (dns.lower() == 'true' or dns == '1' or dns.lower() == 'yes')

        allow_insecure = deployment.get_setting("allow_insecure",
                                                resource_type=resource_type,
                                                service_name=service_name,
                                                provider_key=self.key,
                                                default=False)
        allow_insecure = str(allow_insecure).lower() in ['1', 'yes', 'true',
                                                         '-1']

        extra_protocols = set()
        # handle our custom protocol
        if proto == "http_and_https":
            proto = 'https'
            allow_insecure = True

        # add support for arbitrary combinations of secure and
        # unsecure protocols (ftp/ftps for example)
        if allow_insecure and proto in PROTOCOL_PAIRS:
            unencrypted = PROTOCOL_PAIRS[proto]
            LOG.debug("Adding unencrypted protocol '%s'" % unencrypted)
            extra_protocols.add(unencrypted)

        create_lb = Celery(wfspec,
                           'Create %s Loadbalancer (%s)' % (proto.upper(),
                                                            key),
                           'checkmate.providers.rackspace.loadbalancer.'
                           'create_loadbalancer',
                           call_args=[
                               context.get_queued_task_dict(
                                   deployment=deployment['id'],
                                   resource=key),
                               resource.get('dns-name'),
                               'PUBLIC',
                               proto.upper(),
                               resource['region']],
                           defines={'resource': key, 'provider': self.key},
                           # FIXME: final task should be the one that finishes
                           # when all extra_protocols are done, not this one
                           properties={'estimated_duration': 30,
                                       'task_tags': ['create', 'root']},
                           dns=dns,
                           algorithm=algorithm,
                           port=port)
<<<<<<< HEAD

=======
        # final = create_lb
        
>>>>>>> b9cf6907
        task_name = 'Wait for Loadbalancer %s (%s) build' % (key,
                                                             resource['service'])
        celery_call = 'checkmate.providers.rackspace.loadbalancer.wait_on_build'
        build_wait_task = Celery(wfspec, task_name, celery_call,
                                 call_args=[context.get_queued_task_dict(
                                            deployment=deployment['id'],
                                            resource=key),
                                            PathAttrib('instance:%s/id' % key),
                                            resource['region']],
                                 properties={'estimated_druation':150},
                                 defines=dict(resource=key,
                                              provider=self.key,
                                              task_tags=['complete']))
        create_lb.connect(build_wait_task)

<<<<<<< HEAD
        if dns:
            task_name = ("Create DNS Record for Load balancer %s (%s)"
                         % (key, resource['service']))
            celery_call = "checkmate.providers.rackspace.dns.create_record"
            name = resource.get('dns-name')
            create_record_task = Celery(wfspec, task_name, celery_call,
                                    call_args=[
                                            context.get_queued_task_dict(
                                                deployment=deployment['id'],
                                                resource=key),
                                            parse_domain(name),
                                            '.'.join(name.split('.')[1:]),
                                            "A",
                                            PathAttrib('instance:%s/public_ip'
                                                          % key)],
                                    rec_ttl=300,
                                    makedomain=True,
                                    result_key="dns-record")
            build_wait_task.connect(create_record_task)
            task_name = ("Update Load Balancer %s (%s) DNS Data"
                         % (key, resource['service']))
            celery_call = ('checkmate.providers.rackspace.loadbalancer.'
                           'collect_record_data')
            crd = Celery(wfspec, task_name, celery_call,
                         call_args=[
                            deployment["id"],
                            key,
                            Attrib('dns-record')])
            create_record_task.connect(crd)

=======
>>>>>>> b9cf6907
        task_name = 'Add monitor to Loadbalancer %s (%s) build' % (key,
                                                                   resource['service'])
        celery_call = 'checkmate.providers.rackspace.loadbalancer.set_monitor'
        set_monitor_task = Celery(wfspec, task_name, celery_call,
                                  call_args=[context.get_queued_task_dict(
                                             deployment=deployment['id'],
                                             resource=key),
                                             PathAttrib('instance:%s/id' % key),
                                             proto.upper(),
                                             resource['region']],
                                  defines=dict(resource=key,
                                               provider=self.key,
                                               task_tags=['final']))

        build_wait_task.connect(set_monitor_task)

        final = set_monitor_task

        for extra_protocol in extra_protocols:
            # FIXME: these resources should be generated during
            # planning, not here
            resource2 = deepcopy(resource)
            resource2['index'] = str(
                len([res for res in deployment.get("resources").keys()
                     if res.isdigit()]))
            resource2['dns-name'] = '%s-%s' % (resource2['index'],
                                               resource2['dns-name'])
            if 'relations' not in resource2:
                resource2['relations'] = {}
            resource2['relations'].update({
                "lb%s-lb%s" % (key, resource2['index']): {
                    "interface": "vip",
                    "source": resource['index'],
                    "state": "planned",
                    "name": "lb%s-lb%s" % (key, resource2['index'])
                }
            })
            if not "relations" in resource:
                resource['relations'] = {}
            resource['relations'].update({
                "lb%s-lb%s" % (resource2['index'], key): {
                    "interface": "vip",
                    "target": resource2['index'],
                    "state": "planned",
                    "name": "lb%s-lb%s" % (resource2['index'],
                                           key)
                }
            })
            deployment['resources'].update({resource2['index']: resource2})
            LOG.debug("Added resource '%s' for extra protocol '%s'" %
                      (resource2['index'], extra_protocol))

            create_lb2 = Celery(wfspec,
                           'Create %s Loadbalancer (%s)' % (
                               extra_protocol.upper(), resource2['index']),
                           'checkmate.providers.rackspace.loadbalancer.'
                           'create_loadbalancer',
                           call_args=[
                               context.get_queued_task_dict(
                                   deployment=deployment['id'],
                                   resource=resource2['index']),
                               resource2.get('dns-name'),
                               'PUBLIC',
                               extra_protocol.upper(),
                               resource2['region']],
                           defines={'resource': resource2['index'],
                                    'provider': self.key},
                           properties={'estimated_duration': 30,
                                       'task_tags': []},
                           parent_lb=PathAttrib("instance:%s/id" % key),
                           algorithm=algorithm,
                           port=port)
            create_lb2.follow(create_lb)
            task_name = 'Wait for Loadbalancer %s (%s) build' % (key,
                                                             resource['service'])
            celery_call = 'checkmate.providers.rackspace.loadbalancer.wait_on_build'
            build_wait_task2 = Celery(wfspec, task_name, celery_call,
                                     call_args=[context.get_queued_task_dict(
                                                deployment=deployment['id'],
                                                resource=key),
                                                PathAttrib('instance:%s/id' % key),
                                                resource['region']],
                                     properties={'estimated_druation':150},
                                     defines=dict(resource=key,
                                                  provider=self.key,
                                                  task_tags=['complete']))
            create_lb2.connect(build_wait_task2)

            task_name = 'Add monitor to Loadbalancer %s (%s) build' % (key,
                                                                       resource['service'])
            celery_call = 'checkmate.providers.rackspace.loadbalancer.set_monitor'
            set_monitor_task2 = Celery(wfspec, task_name, celery_call,
                                      call_args=[context.get_queued_task_dict(
                                                 deployment=deployment['id'],
                                                 resource=key),
                                                 PathAttrib('instance:%s/id' % key),
                                                 proto.upper(),
                                                 resource['region'],
                                                 '/', 10, 10, 3, '(.*)',
                                                 '^[234][0-9][0-9]$'],
                                      defines=dict(resource=key,
                                                   provider=self.key,
                                                   task_tags=['final']))

            build_wait_task.connect(set_monitor_task2)
            final = set_monitor_task2

        return dict(root=create_lb, final=final)

    def sync_resource_status(self, request_context, deployment_id, resource, key):
        self._verify_existing_resource(resource, key)
        chain(
              sync_resource_task.s(request_context, resource, key),
              alt_resource_postback.s(deployment_id)
        )()

    def delete_resource_tasks(self, request_context, deployment_id, resource,
                              key):
        self._verify_existing_resource(resource, key)
        lb_id = resource.get("instance", {}).get("id")
        dom_id = resource.get("instance", {}).get("domain_id")
        rec_id = resource.get("instance", {}).get("record_id")
        region = resource.get("region")
        del_task = chain(delete_lb_task.s(request_context, key, lb_id,
                                          region),
                         alt_resource_postback.s(deployment_id),
                         wait_on_lb_delete.si(request_context, key,
                                              deployment_id, lb_id,
                                              region),
                         alt_resource_postback.s(deployment_id))

        delete_stuff = del_task
        if dom_id and rec_id:
            delete_stuff = group(del_task,
                                 delete_record.s(request_context, dom_id,
                                                 rec_id))
        return delete_stuff

    def add_connection_tasks(self, resource, key, relation, relation_key,
                             wfspec, deployment, context):
        interface = relation['interface']
        if interface and "vip" != interface.lower():
            self._add_node_connection(resource, key, relation, relation_key,
                                      wfspec, deployment, context, interface)

    def _add_node_connection(self, resource, key, relation, relation_key,
                             wfspec, deployment, context, interface):
        comp = self.find_components(context, id="rsCloudLB")
        if not comp:
            raise CheckmateException("Could not locate component for id "
                                     "'rsCloudLB'")
        else:
            comp = comp[0]  # there should be only one
            options = comp.get('options', {})
            protocol_option = options.get("protocol", {})
            protocols = protocol_option.get("choice", [])
            if not interface in protocols:
                raise CheckmateException("'%s' is an invalid relation "
                                         "interface for provider '%s'. Valid "
                                         "options are: %s" % (interface,
                                                              self.key,
                                                              protocols))

        # Get all tasks we need to precede the LB Add Node task
        finals = self.find_tasks(wfspec, resource=relation['target'],
                                 tag='final')
        create_lb = self.find_tasks(wfspec, resource=key, provider=self.key,
                                    tag='final')[0]
        target_resource = deployment['resources'][relation['target']]
        if 'hosted_on' in target_resource:
            target = target_resource['hosted_on']
        else:
            target = relation['target']
        # determine the port based on protocol
        #Create the add node task
        add_node_task = Celery(wfspec,
                               "Add Node %s to LB %s" % (relation['target'],
                                                         key),
                               'checkmate.providers.rackspace.loadbalancer.'
                               'add_node',
                               call_args=[
                                   context.get_queued_task_dict(
                                       deployment=deployment['id'],
                                       resource=key),
                                   PathAttrib('instance:%s/id' % key),
                                   PathAttrib('instance:%s/private_ip' %
                                              target),
                                   resource['region'], resource],
                               defines=dict(relation=relation_key,
                                            provider=self.key,
                                            task_tags=['final']),
                               properties={'estimated_duration': 20})

        #Make it wait on all other provider completions
        finals.append(create_lb)
        wait_for(wfspec, add_node_task, finals,
                 name="Wait before adding %s to LB %s" % (relation['target'],
                                                          key),
                 description="Wait for Load Balancer ID "
                             "and for server to be fully configured before "
                             "adding it to load balancer",
                 defines=dict(relation=relation_key, provider=self.key,
                              task_tags=['root']))

    def get_catalog(self, context, type_filter=None):
        """Return stored/override catalog if it exists, else connect, build,
        and return one"""

        # TODO: maybe implement this an on_get_catalog so we don't have to do
        #        this for every provider
        results = ProviderBase.get_catalog(self, context,
                                           type_filter=type_filter)
        if results:
            # We have a prexisting or overridecatalog stored
            return results

        # build a live catalog ()this would be the on_get_catalog called if no
        # stored/override existed
        api = self._connect(context)
        results = {}

        if type_filter is None or type_filter == 'regions':
            regions = {}
            for service in context.catalog:
                if service['type'] == 'rax:load-balancer':
                    endpoints = service['endpoints']
                    for endpoint in endpoints:
                        if 'region' in endpoint:
                            regions[endpoint['region']] = endpoint['publicURL']
            if 'lists' not in results:
                results['lists'] = {}
            results['lists']['regions'] = regions

        if type_filter is None or type_filter == 'load-balancer':
            algorithms = api.get_algorithms()
            options = {
                'algorithm': {
                    'type': 'list',
                    'choice': algorithms
                },
                'create_dns': {
                    'type': 'boolean',
                    'default': False
                },
                'allow_insecure': {
                    'type': 'boolean',
                    'default': False,
                    'description': 'For secure protocols (https, pop3s, sftp, '
                                   'ldaps, pop3s) turning this on will also '
                                   'allow the unencrypted version of the '
                                   'protocol.'
                }
            }

            if 'load-balancer' not in results:
                results['load-balancer'] = {}

            # provide list of available load balancer types

            protocols = api.get_protocols()
            protocols = [p.lower() for p in protocols]
            for protocol in protocols:
                item = {'id': protocol, 'is': 'load-balancer',
                        'provides': [{'load-balancer': protocol}],
                        #FIXME: we don't need to call this the name of a valid,
                        #resource type, but until we get the key'd requires
                        #code in, this stops it failing validation.
                        'requires': [{"application": {'interface': protocol}}],
                        'options': copy.copy(options)}
                results['load-balancer'][protocol] = item

            # provide abstracted 'proxy' load-balancer type

            # add our custom protocol for handling both http and https on same
            # vip
            # TODO: add support for arbitrary combinations of secure and
            #       unsecure protocols (ftp/ftps for example)
            if not "http_and_https" in protocols:
                protocols.extend(["http_and_https"])
            protocol_option = {'protocol': {'type': 'list',
                                            'choice': protocols}}
            options.update(protocol_option)
            results['load-balancer']['rsCloudLB'] = {
                'id': 'rsCloudLB',
                'is': 'load-balancer',
                'provides': [{'load-balancer': 'proxy'}],
                'options': options}

        self.validate_catalog(results)
        if type_filter is None:
            self._dict['catalog'] = results
        return results

    @staticmethod
    def _connect(context, region=None):
        """Use context info to connect to API and return api object"""
        #FIXME: figure out better serialization/deserialization scheme
        if isinstance(context, dict):
            from checkmate.middleware import RequestContext
            context = RequestContext(**context)
        if not context.auth_token:
            raise CheckmateNoTokenError()

        # Make sure we use airport codes (translate cities to that)
        if region in REGION_MAP:
            region = REGION_MAP[region]

        def find_url(catalog, region):
            """Find endpoint URL for region"""
            for service in catalog:
                if service['type'] == 'rax:load-balancer':
                    endpoints = service['endpoints']
                    for endpoint in endpoints:
                        if endpoint.get('region') == region:
                            return endpoint['publicURL']

        def find_a_region(catalog):
            """Any region"""
            for service in catalog:
                if service['type'] == 'rax:load-balancer':
                    endpoints = service['endpoints']
                    for endpoint in endpoints:
                        return endpoint['region']

        if not region:
            region = find_a_region(context.catalog)
            if not region:
                raise CheckmateException("Unable to locate a load-balancer "
                                         "endpoint")

        #TODO: instead of hacking auth using a token, submit patch upstream
        url = find_url(context.catalog, region)
        if not url:
            raise CheckmateException("Unable to locate region url for LBaaS "
                                     "for region '%s'" % region)
        api = cloudlb.CloudLoadBalancer(context.username, 'dummy', region)
        api.client.auth_token = context.auth_token
        api.client.region_account_url = url

        return api

""" Celery tasks to manipulate Rackspace Cloud Load Balancers """

import cloudlb
from celery.task import task

from checkmate.providers.rackspace.dns import  parse_domain, delete_record

# Cloud Load Balancers needs an IP for all load balancers. To create one we
# sometimes need a dummy node. This is the IP address we use for the dummy
# node. Requests to manage this node are intentionally errored out.
PLACEHOLDER_IP = '1.2.3.4'

#
# Celery tasks
#


@task
def create_loadbalancer(context, name, vip_type, protocol, region, api=None,
                        dns=False, port=None, algorithm='ROUND_ROBIN',
                        monitor_path='/', monitor_delay=10, monitor_timeout=10,
                        monitor_attempts=3, monitor_body='(.*)',
                        monitor_status='^[234][0-9][0-9]$', parent_lb=None):
    """Celery task to create Cloud Load Balancer"""
    match_celery_logging(LOG)
    if api is None:
        api = Provider._connect(context, region)

    #FIXME: should pull default from lb api but thats not exposed via the
    #       client yet
    if not port:
        port = 443 if "https" == protocol.lower() else 80

    fakenode = cloudlb.Node(address=PLACEHOLDER_IP, condition="ENABLED",
                            port=port)

    # determine new or shared vip
    vip = None
    if not parent_lb:
        vip = cloudlb.VirtualIP(type=vip_type)
    else:
        # share vip with another lb in the deployment
        other_lb = api.loadbalancers.get(parent_lb)
        if not other_lb:
            return create_loadbalancer.retry(
                exc=CheckmateException("Could not locate load balancer %s for "
                                       "shared vip" % parent_lb))
        for _vip in other_lb.virtualIps:
            if vip_type.upper() == _vip.type:
                vip = cloudlb.VirtualIP(id=_vip.id)
                break
        if not vip:
            create_loadbalancer.retry(
                exc=CheckmateException("Cannot get %s vip for load balancer "
                                       "%s") % (vip_type, parent_lb))

    meta = context.get("metadata", None)
    if meta:
        # attach checkmate metadata to the lb if available
        new_meta = []
        # Assumes that meta data is in format
        #   "meta" : {"key" : "value" , "key2" : "value2"}
        for key in meta:
            new_meta.append({"key": key, "value": meta[key]})
        loadbalancer = api.loadbalancers.create(
            name=name, port=port, protocol=protocol.upper(),
            nodes=[fakenode], virtualIps=[vip],
            algorithm=algorithm, metadata=new_meta)
    else:
        loadbalancer = api.loadbalancers.create(
            name=name, port=port, protocol=protocol.upper(),
            nodes=[fakenode], virtualIps=[vip], algorithm=algorithm)

    # update our assigned vip
    for ip_data in loadbalancer.virtualIps:
        if ip_data.ipVersion == 'IPV4' and ip_data.type == "PUBLIC":
            vip = ip_data.address

    LOG.debug('Load balancer %d created.  VIP = %s' % (loadbalancer.id, vip))

<<<<<<< HEAD
=======
    #FIXME: This should be handled by the DNS provider, not this one!
    if dns:
        create_record.delay(context, parse_domain(name),
                            '.'.join(name.split('.')[1:]),
                            'A', vip, rec_ttl=300, makedomain=True)

>>>>>>> b9cf6907
    results = {'instance:%s' % context['resource']: {
        'id': loadbalancer.id,
        'public_ip': vip,
        'port': loadbalancer.port,
        'protocol': loadbalancer.protocol,
        'status': "BUILD"}}

    # Send data back to deployment
    resource_postback.delay(context['deployment'], results)
    return results


@task
def collect_record_data(deployment_id, resource_key, record):
    assert deployment_id, "No deployment id specified"
    assert resource_key, "No resource key specified"
    assert record, "No record specified"

    if "id" not in record:
        raise CheckmateException("Missing record id in %s" % record)
    if "domain" not in record:
        raise CheckmateException("No domain specified for record %s"
                                 % record.get("id"))
    contents = {
        "instance:%s" % resource_key: {
            "domain_id": record.get("domain"),
            "record_id": record.get("id")}}
    resource_postback.delay(deployment_id, contents)
    return contents


@task
def sync_resource_task(context, resource, resource_key, api=None):
    match_celery_logging(LOG)
    key = "instance:%s" % resource_key
    if api is None:
        api = Provider._connect(context, resource.get("region"))
    try:
        lb = api.loadbalancers.get(resource.get("instance", {}).get("id"))
        return {key: {
            "status": lb.status,
            'port': lb.port,
            'protocol': lb.protocol
        }}
    except cloudlb.errors.NotFound:
        return {key: {}}

@task
def delete_lb_task(context, key, lbid, region, api=None):
    """Celery task to delete a Cloud Load Balancer"""
    match_celery_logging(LOG)

    def on_failure(exc, task_id, args, kwargs, einfo):
        k = "instance:%s" % args[1]
        ret = {k: {'status': 'ERROR',
                   'errmessage': ('Unexpected error deleting loadbalancer'
                                  ' %s' % key),
                   'trace': 'Tassk %s: %s' % (task_id, einfo.traceback)}}
        resource_postback.delay(args[2], ret)

    delete_lb_task.on_failure = on_failure

    if not lbid:
        LOG.error("Must provide a load balancer id")
        return
    instance_key = "instance:%s" % key
    if api is None:
        api = Provider._connect(context, region)
    try:
        dlb = api.loadbalancers.get(lbid)
    except cloudlb.errors.NotFound:
        LOG.debug('Load balancer %d was already deleted.' % lbid)
        return {instance_key: {"status": "DELETED"}}
    LOG.debug("Found load balancer %s [%s] to delete" % (dlb, dlb.status))
    if dlb.status != "DELETED":
        dlb.delete()
    LOG.debug('Load balancer %s deleted.' % lbid)
    return {instance_key: {"status": "DELETING", "status_msg": "Waiting on resource deletion"}}


@task(default_retry_delay=2, max_retries=60)
def wait_on_lb_delete(req_context, key, dep_id, lbid, region, api=None):

    match_celery_logging(LOG)
    inst_key = "instance:%s" % key

    def on_failure(exc, task_id, args, kwargs, einfo):
        """ Handle task failure """
        k = "instance:%s" % args[1]
        ret = {k: {'status': 'ERROR',
                   'errmessage': ('Unexpected error waiting on loadbalancer'
                                  ' %s delete' % key),
                   'trace': 'Task %s: %s' % (task_id, einfo.traceback)}}
        resource_postback.delay(args[2], ret)

    wait_on_lb_delete.on_failure = on_failure

    if api is None:
        api = Provider._connect(req_context, region)
    dlb = None
    LOG.debug("Checking on loadbalancer %s delete status" % lbid)
    try:
        dlb = api.loadbalancers.get(lbid)
    except cloudlb.errors.NotFound:
        pass
    if (not dlb) or "DELETED" == dlb.status:
        return {inst_key: {'status': 'DELETED'}}
    else:
        msg = ("Waiting on state DELETED. Load balancer is in state %s"
               % dlb.status)
        resource_postback.delay(dep_id, {inst_key: {"status_msg": msg}})
        wait_on_lb_delete.retry(exc=CheckmateException(msg))


@task(default_retry_delay=10, max_retries=10)
def add_node(context, lbid, ipaddr, region, resource, api=None):
    """Celery task to add a node to a Cloud Load Balancer"""
    match_celery_logging(LOG)

<<<<<<< HEAD
    status_results = {'status': "CONFIGURE"}
    instance_key = 'instance:%s' % context['resource']
    status_results = {instance_key: status_results}
    resource_postback.delay(context['deployment'], status_results)

=======
>>>>>>> b9cf6907
    if api is None:
        api = Provider._connect(context, region)

    if ipaddr == PLACEHOLDER_IP:
        raise CheckmateException("IP %s is reserved as a placeholder IP by "
                                 "checkmate" % ipaddr)

    loadbalancer = api.loadbalancers.get(lbid)

    if loadbalancer.status is not "ACTIVE":
        return add_node.retry(exc=CheckmateException("Loadbalancer %s cannot be "
                                                     "modified while status is %s"
                                                     % (lbid, loadbalancer.status)))
    if not (loadbalancer and loadbalancer.port):
        return add_node.retry(
            exc=CheckmateBadState("Could not retrieve data for load balancer "
                                  "{}".format(lbid)))
    results = None
    port = loadbalancer.port

    status_results = {'status': "CONFIGURE"}
    instance_key = 'instance:%s' % context['resource']
    status_results = {instance_key: status_results}
    resource_postback.delay(context['deployment'], status_results)


    # Check existing nodes and asses what we need to do
    new_node = None  # We store our new node here
    placeholder = None  # We store our placeholder node here
    for node in loadbalancer.nodes:
        if node.address == ipaddr:
            if node.port == port and node.condition == "ENABLED":
                new_node = node
            else:
                # Node exists. Let's just update it
                if node.port != port:
                    node.port = port
                if node.condition != "ENABLED":
                    node.condition = "ENABLED"
                node.update()
                LOG.debug("Updated %s:%d from load balancer %d" % (
                    node.address, node.port, lbid))
            # We return this at the end of the call
            results = {'id': node.id}
        elif node.address == PLACEHOLDER_IP:
            # This is the dummy, placeholder node
            placeholder = node

    # Create new node
    if not new_node:
        node = cloudlb.Node(address=ipaddr, port=port, condition="ENABLED")
        try:
            results = loadbalancer.add_nodes([node])
            # I don't believe you! Check... this has been unreliable. Possible
            # because we need to refresh nodes
            lb_fresh = api.loadbalancers.get(lbid)
            if [n for n in lb_fresh.nodes if n.address == ipaddr]:
                #OK!
                results = {'id': results[0].id}
            else:
                LOG.warning("CloudLB says node %s (ID=%s) was added to LB %s, "
                            "but upon validating, it does not look like that "
                            "is the case!" % (ipaddr, results[0].id, lbid))
                # Try again!
                return add_node.retry(
                    exc=CheckmateException("Validation failed - Node was not "
                                           "added"))
        except cloudlb.errors.ResponseError, exc:
            if exc.status == 422:
                LOG.debug("Cannot modify load balancer %d. Will retry "
                          "adding %s (%d %s)" % (lbid, ipaddr, exc.status,
                                                 exc.reason))
                return add_node.retry(exc=exc)
            LOG.debug("Response error from load balancer %d. Will retry "
                      "adding %s (%d %s)" % (lbid, ipaddr, exc.status,
                                             exc.reason))
            return add_node.retry(exc=exc)
        except Exception, exc:
            LOG.debug("Error adding %s behind load balancer %d. Error: "
                      "%s. Retrying" % (ipaddr, lbid, str(exc)))
            return add_node.retry(exc=exc)

    # Delete placeholder
    if placeholder:
        try:
            placeholder.delete()
            LOG.debug('Removed %s:%d from load balancer %d' % (
                      placeholder.address, placeholder.port, lbid))
        except Exception, exc:
            return add_node.retry(exc=exc)

    relations = resource['relations']
    relations_count = 0
    for relation in relations:
        relations_count += 1

    node_count = 0
    for node in loadbalancer.nodes:
        if node.port == port and node.condition == "ENABLED":
            node_count += 1

    if relations_count == node_count:
        status_results = {'status': "ACTIVE"}
        instance_key = 'instance:%s' % context['resource']
<<<<<<< HEAD
        results = {instance_key: status_results}
        resource_postback.delay(context['deployment'], status_results)
=======
        status_results = {instance_key: status_results}
        resource_postback.delay(context['deployment'], status_results)
    
>>>>>>> b9cf6907

    return results


@task(default_retry_delay=10, max_retries=10)
def delete_node(context, lbid, ipaddr, port, region, api=None):
    """Celery task to delete a node from a Cloud Load Balancer"""
    match_celery_logging(LOG)
    if api is None:
        api = Provider._connect(context, region)

    loadbalancer = api.loadbalancers.get(lbid)
    node_to_delete = None
    for node in loadbalancer.nodes:
        if node.address == ipaddr and node.port == port:
            node_to_delete = node
    if node_to_delete:
        try:
            node_to_delete.delete()
            LOG.debug('Removed %s:%d from load balancer %d' % (
                ipaddr, port, lbid))
        except cloudlb.errors.ResponseError, exc:
            if exc.status == 422:
                LOG.debug("Cannot modify load balancer %d. Will retry "
                          "deleting %s:%d (%d %s)" % (lbid, ipaddr, port,
                                                      exc.status, exc.reason))
                delete_node.retry(exc=exc)
            LOG.debug('Response error from load balancer %d. Will retry '
                      'deleting %s:%d (%d %s)' % (lbid, ipaddr, port,
                                                  exc.status, exc.reason))
            delete_node.retry(exc=exc)
        except Exception, exc:
            LOG.debug("Error deleting %s:%d from load balancer %d. Error: %s. "
                      "Retrying" % (ipaddr, port, lbid, str(exc)))
            delete_node.retry(exc=exc)
    else:
        LOG.debug('No LB node matching %s:%d on LB %d' % (
            ipaddr, port, lbid))


@task(default_retry_delay=10, max_retries=10)
def set_monitor(context, lbid, mon_type, region, path='/', delay=10,
                timeout=10, attempts=3, body='(.*)',
                status='^[234][0-9][0-9]$', api=None):
    """Create a monitor for a Cloud Load Balancer"""
    match_celery_logging(LOG)
    if api is None:
        api = Provider._connect(context, region)

    loadbalancer = api.loadbalancers.get(lbid)

    try:
        hm_monitor = loadbalancer.healthmonitor()
        monitor = cloudlb.healthmonitor.HealthMonitor(
            type=mon_type, delay=delay,
            timeout=timeout,
            attemptsBeforeDeactivation=attempts,
            path=path,
            statusRegex=status,
            bodyRegex=body)
        hm_monitor.add(monitor)
    except cloudlb.errors.ImmutableEntity as im_ent:
        LOG.debug("Cannot modify loadbalancer %s yet." % lbid, exc_info=True)
        set_monitor.retry(exc=im_ent)
    except cloudlb.errors.ResponseError as response_error:
        if response_error.status == 422:
            LOG.debug("Cannot modify load balancer %d. Will retry setting %s "
                      "monitor (%d %s)" % (lbid, type, response_error.status,
                                           response_error.reason))
            set_monitor.retry(exc=response_error)
        LOG.debug("Response error from load balancer %d. Will retry setting "
                  "%s monitor (%d %s)" % (lbid, type, response_error.status,
                                          response_error.reason))
        set_monitor.retry(exc=response_error)
    except Exception as exc:
        LOG.debug("Error setting %s monitor on load balancer %d. Error: %s. "
                  "Retrying" % (type, lbid, str(exc)))
        set_monitor.retry(exc=exc)

<<<<<<< HEAD

=======
>>>>>>> b9cf6907
@task(default_retry_delay=30, max_retries=120, acks_late=True)
def wait_on_build(context, lbid, region, api=None):
    """ Checks to see if a lb's status is ACTIVE, so we can change
        resource status in deployment """

    match_celery_logging(LOG)
    assert lbid, "ID must be provided"
    LOG.debug("Getting loadbalancer %s" % lbid)

    if api is None:
        api = Provider._connect(context, region)

    loadbalancer = api.loadbalancers.get(lbid)

    results = {}

    if loadbalancer.status == "ERROR":
        results['status'] = "ERROR"
        msg = ("Loadbalancer %s build failed" % (lbid))
        results['errmessage'] = msg
        instance_key = 'instance:%s' % context['resource']
        results = {instance_key: results}
        resource_postback.delay(context['deployment'], results)
        raise CheckmateException(msg)
    elif loadbalancer.status == "ACTIVE":
        results['status'] = "ACTIVE"
        results['id'] = lbid # need to return so we can pass on to set_monitor task
        instance_key = 'instance:%s' % context['resource']
        results = {instance_key: results}
        resource_postback.delay(context['deployment'], results)
        return results
    else:
        msg = ("Loadbalancer status is %s, retrying" % (loadbalancer.status))
        return wait_on_build.retry(exc=CheckmateException(msg))
    <|MERGE_RESOLUTION|>--- conflicted
+++ resolved
@@ -124,12 +124,7 @@
                            dns=dns,
                            algorithm=algorithm,
                            port=port)
-<<<<<<< HEAD
-
-=======
-        # final = create_lb
-        
->>>>>>> b9cf6907
+
         task_name = 'Wait for Loadbalancer %s (%s) build' % (key,
                                                              resource['service'])
         celery_call = 'checkmate.providers.rackspace.loadbalancer.wait_on_build'
@@ -145,7 +140,6 @@
                                               task_tags=['complete']))
         create_lb.connect(build_wait_task)
 
-<<<<<<< HEAD
         if dns:
             task_name = ("Create DNS Record for Load balancer %s (%s)"
                          % (key, resource['service']))
@@ -176,8 +170,6 @@
                             Attrib('dns-record')])
             create_record_task.connect(crd)
 
-=======
->>>>>>> b9cf6907
         task_name = 'Add monitor to Loadbalancer %s (%s) build' % (key,
                                                                    resource['service'])
         celery_call = 'checkmate.providers.rackspace.loadbalancer.set_monitor'
@@ -599,15 +591,6 @@
 
     LOG.debug('Load balancer %d created.  VIP = %s' % (loadbalancer.id, vip))
 
-<<<<<<< HEAD
-=======
-    #FIXME: This should be handled by the DNS provider, not this one!
-    if dns:
-        create_record.delay(context, parse_domain(name),
-                            '.'.join(name.split('.')[1:]),
-                            'A', vip, rec_ttl=300, makedomain=True)
-
->>>>>>> b9cf6907
     results = {'instance:%s' % context['resource']: {
         'id': loadbalancer.id,
         'public_ip': vip,
@@ -727,14 +710,6 @@
     """Celery task to add a node to a Cloud Load Balancer"""
     match_celery_logging(LOG)
 
-<<<<<<< HEAD
-    status_results = {'status': "CONFIGURE"}
-    instance_key = 'instance:%s' % context['resource']
-    status_results = {instance_key: status_results}
-    resource_postback.delay(context['deployment'], status_results)
-
-=======
->>>>>>> b9cf6907
     if api is None:
         api = Provider._connect(context, region)
 
@@ -839,14 +814,9 @@
     if relations_count == node_count:
         status_results = {'status': "ACTIVE"}
         instance_key = 'instance:%s' % context['resource']
-<<<<<<< HEAD
-        results = {instance_key: status_results}
-        resource_postback.delay(context['deployment'], status_results)
-=======
         status_results = {instance_key: status_results}
         resource_postback.delay(context['deployment'], status_results)
     
->>>>>>> b9cf6907
 
     return results
 
@@ -926,10 +896,7 @@
                   "Retrying" % (type, lbid, str(exc)))
         set_monitor.retry(exc=exc)
 
-<<<<<<< HEAD
-
-=======
->>>>>>> b9cf6907
+
 @task(default_retry_delay=30, max_retries=120, acks_late=True)
 def wait_on_build(context, lbid, region, api=None):
     """ Checks to see if a lb's status is ACTIVE, so we can change
