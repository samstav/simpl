--- conflicted
+++ resolved
@@ -220,10 +220,7 @@
     fakenode = cloudlb.Node(address=PLACEHOLDER_IP, port=80,
             condition="ENABLED")
     vip = cloudlb.VirtualIP(type=type)
-<<<<<<< HEAD
-=======
     
->>>>>>> 41e53b1a
     meta = context.get("metadata",None)
     if meta:
         new_meta = []
@@ -236,11 +233,8 @@
     else:
         lb = api.loadbalancers.create(name=name, port=port, protocol=protocol,
                                       nodes=[fakenode], virtualIps=[vip])
-<<<<<<< HEAD
-=======
         
 
->>>>>>> 41e53b1a
     for ip in lb.virtualIps:
         if ip.ipVersion == 'IPV4':
             vip = ip.address
