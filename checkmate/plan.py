'''Analyzes a Checkmate deployment and persists the analysis results'''
import copy
import logging
import os

from checkmate import keys
from checkmate.classes import ExtensibleDict
from checkmate.exceptions import (
    CheckmateException,
    CheckmateValidationException
)
from checkmate.middleware import RequestContext
from checkmate import utils
<<<<<<< HEAD
from checkmate.deployment import verify_required_blueprint_options_supplied,\
    Resource, verify_inputs_against_constraints
from celery.canvas import group
import eventlet
=======
from checkmate.deployment import (
    Resource,
    validate_blueprint_options,
    validate_input_constraints
)
>>>>>>> 4c274795

LOG = logging.getLogger(__name__)


class Plan(ExtensibleDict):
    """Analyzes a Checkmate deployment and persists the analysis results

    This class will do the following:
    - identify which components the blueprint calls for
    - figure out how to connect the components based on relations and
      requirements
    - save decisions such as which provider and which component were selected,
      how requirements were met, how relations were resolved

    The data is stored in this structure:
    ```
    services:
      {service}:
        component:
          id: {component_id}:
          provider: {key}
          requires:
            {key}:
              satisfied-by:
                ...
          provides:
            key:
              ...
          connections:
            {key}:
              target | source: {service}
    ```

    Each `requires` entry gets a `satisfied-by` entry.

    Services can also have an `extra-components` map with additional components
    loaded to meet requirements within the service.

    Usage:

    Instantiate the class with a deployment and context, then call plan(),
    which will return all planned resources.

    The class behaves like a dict and will contain the analysis results.
    The resources attribute will contain the planned resources as well.

    """

    def __init__(self, deployment, *args, **kwargs):
        ExtensibleDict.__init__(self, *args, **kwargs)

        self.deployment = deployment
        self.resources = {}
        self.connections = {}

        # Find blueprint and environment. Otherwise, there's nothing to plan!
        self.blueprint = deployment.get('blueprint')
        if not self.blueprint:
            raise CheckmateValidationException("Blueprint not found. Nothing "
                                               "to do.")
        self.environment = self.deployment.environment()
        if not self.environment:
            raise CheckmateValidationException("Environment not found. "
                                               "Nowhere to deploy to.")

        # Quick validations
        validate_blueprint_options(deployment)
        validate_input_constraints(deployment)

    def plan(self, context):
        """Perform plan analysis. Returns a reference to planned resources"""
        LOG.info("Planning deployment '%s'", self.deployment['id'])
        # Fill the list of services
        service_names = self.deployment['blueprint'].get('services', {}).keys()
        self['services'] = {name: {'component': {}} for name in service_names}

        # Perform analysis steps
        self.evaluate_defaults()
        self.resolve_components(context)
        self.resolve_relations()
        self.resolve_remaining_requirements(context)
        self.resolve_recursive_requirements(context, history=[])
        self.add_resources(self.deployment, context)
        self.connect_resources()
        self.add_static_resources(self.deployment, context)

        LOG.debug("ANALYSIS\n%s", utils.dict_to_yaml(self._data))
        LOG.debug("RESOURCES\n%s", utils.dict_to_yaml(self.resources))
        return self.resources

    def _providers_to_verify(self):
        """Returns a list of provider instances, one per provider type."""
        providers = []
        names = ['load-balancer', 'nova', 'database', 'dns']
        for name, provider in self.environment.providers.iteritems():
            if not names:
                break
            if name in names:
                providers.append(provider)
                names.remove(name)
        return providers

    def verify_limits(self, context):
        """Ensure provider resources can be allocated.

        Checks API limits against resources that will be spun up
        during deployment.

        :param context: a RequestContext
        :return: Returns a list of warning/error messages
        """
        pile = eventlet.GreenPile()
        providers = self._providers_to_verify()
        for provider in providers:
            pile.spawn(provider.verify_limits, context, self.resources)
        results = []
        for result in pile:
            if result:
                results.extend(result)
        return {'type': 'limits', 'output': results}

    def verify_access(self, context):
        """Ensure user has RBAC permissions to allocate provider resources.

        :param context: a RequestContext
        :return: Returns a list of warning/error messages
        """
        pile = eventlet.GreenPile()
        providers = self._providers_to_verify()
        for provider in providers:
            pile.spawn(provider.verify_access, context, self.resources)
        results = []
        for result in pile:
            if result:
                results.extend(result)
        return {'type': 'access', 'output': results}

    def plan_delete(self, context):
        """
        Collect delete resource tasks from the deployment

        :param context: a RequestContext
        :return: a celery.canvas.group of the delete tasks
        """
        assert isinstance(context, RequestContext)
        del_tasks = []
        dep_id = self.deployment.get("id")
        for res_key, resource in self.deployment.get("resources",
                                                     {}).iteritems():
            prov_key = resource.get('provider')
            if not prov_key:
                LOG.warn("Deployment %s resource %s does not specify a "
                         "provider", dep_id, res_key)
                continue
            provider = self.environment.get_provider(resource.get("provider"))
            if not provider:
                LOG.warn("Deployment %s resource %s has an unknown provider:"
                         " %s", dep_id, res_key, resource.get("provider"))
                continue
            new_tasks = provider.delete_resource_tasks(context, dep_id,
                                                       resource, res_key)
            if new_tasks:
                del_tasks.append(new_tasks)
        if not del_tasks:
            LOG.warn("No delete resource tasks for deployment %s", dep_id)
        return del_tasks

    def evaluate_defaults(self):
        """

        Evaluate option defaults

        Replaces defaults if they are a function with a final value so that the
        defaults are not evaluated once per workflow or once per component.

        """
        for _, option in self.blueprint.get('options', {}).iteritems():
            if 'default' in option:
                default = option['default']
                if (isinstance(default, basestring,) and
                        default.startswith('=generate')):
                    option['default'] = utils.evaluate(default[1:])

    def add_resources(self, deployment, context):
        """
        This is a container for the origninal plan() function. It contains
        code that is not yet fully refactored. This will go away over time.
        """
        blueprint = self.blueprint
        environment = self.environment
        services = blueprint.get('services', {})

        # counter we increment and use as a new resource key
        self.resource_index = 0

        #
        # Prepare resources and connections to create
        #
        LOG.debug("Add resources")
        for service_name, _ in services.iteritems():
            LOG.debug("  For service '%s'", service_name)
            service_analysis = self['services'][service_name]
            definition = service_analysis['component']

            # Get main component for this service
            provider_key = definition['provider-key']
            provider = environment.get_provider(provider_key)
            component = provider.get_component(context, definition['id'])
            resource_type = component.get('is')
            count = deployment.get_setting('count',
                                           provider_key=provider_key,
                                           resource_type=resource_type,
                                           service_name=service_name,
                                           default=1)

            #TODO: shouldn't this live in the provider?
            default_domain = os.environ.get('CHECKMATE_DOMAIN',
                                            'checkmate.local')
            domain = deployment.get_setting('domain',
                                            provider_key=provider_key,
                                            resource_type=resource_type,
                                            service_name=service_name,
                                            default=default_domain)

            # Create as many as we have been asked to create
            for service_index in range(1, count + 1):
                # Create the main resource template
                resource = deployment.create_resource_template(service_index,
                                                               definition,
                                                               service_name,
                                                               domain, context)
                resource['status'] = 'PLANNED'
                # Add it to resources
                self.add_resource(resource, definition)

                # Add host and other requirements that exist in this service
                extra_components = service_analysis.get('extra-components', {})
                for key, extra_def in extra_components.iteritems():
                    LOG.debug("    Processing extra component '%s' for '%s'",
                              key, service_name)
                    extra_resource = deployment.create_resource_template(
                        service_index,
                        extra_def,
                        service_name, domain,
                        context)
                    self.add_resource(extra_resource, extra_def)

                    # Connnect extra components

                    if key in definition.get('host-keys', []):
                        # connect hosts
                        connections = definition.get('connections', {})
                        if key not in connections:
                            continue
                        connection = connections[key]
                        if connection.get('relation') == 'reference':
                            continue
                        if connection['direction'] == 'inbound':
                            continue
                        self.connect_instances(resource, extra_resource,
                                               connection, key)

    def connect_resources(self):
        '''Wire up resource connections within a Plan'''
        # Add connections
        LOG.debug("Connect resources")
        for _, service_plan in self['services'].iteritems():
            # Do main component
            definition = service_plan['component']
            for index in definition.get('instances', []):
                self.connect_resource(self.resources[index], definition)
            # Do extra components
            extras = service_plan.get('extra-components')
            if extras:
                for definition in extras.values():
                    for index in definition.get('instances', []):
                        self.connect_resource(self.resources[index],
                                              definition)
        #Write resources and connections to deployment
        if self.connections:
            self.resources['connections'] = self.connections

    def add_static_resources(self, deployment, context):
        '''Generate static resources and add them to resources collection'''
        blueprint = self.blueprint
        environment = self.environment
        resources = self.resources

        # Generate static resources
        LOG.debug("Prepare static resources")
        for key, resource in blueprint.get('resources', {}).iteritems():
            component = environment.find_component(resource, context)
            if component:
                provider = component.provider
                #TODO: shouldn't this live in the provider?
                default_domain = os.environ.get('CHECKMATE_DOMAIN',
                                                'checkmate.local')
                domain = deployment.get_setting('domain',
                                                provider_key=provider.key,
                                                resource_type=resource['type'],
                                                default=default_domain)

                name = "shared%s.%s" % (key, domain)

                # Call provider to give us a resource template
                result = (provider.generate_template(deployment,
                          resource['type'], None, context, name=name))
                result['component'] = component['id']
            else:
                # TODO: These should come from a provider (ex. AD, LDAP, PKI,
                # etc...)
                if resource['type'] == 'user':
                    # Fall-back to local loader
                    instance = {}
                    result = dict(type='user', instance=instance)
                    if 'name' not in resource:
                        instance['name'] = \
                            deployment._get_setting_by_resource_path(
                                "resources/%s/name" % key, 'admin')
                        if not instance['name']:
                            raise CheckmateException("Name must be specified "
                                                     "for the '%s' user "
                                                     "resource" % key)
                    else:
                        instance['name'] = resource['name']
                    if 'password' not in resource:
                        instance['password'] = \
                            deployment._get_setting_by_resource_path(
                                "resources/%s/password" % key)
                        if not instance['password']:
                            instance['password'] = utils.evaluate(
                                "generate_password()")
                    else:
                        instance['password'] = resource['password']
                elif resource['type'] == 'key-pair':
                    # Fall-back to local loader
                    instance = {}
                    private_key = resource.get('private_key')
                    if private_key is None:
                        # Generate and store all key types
                        private, public = keys.generate_key_pair()
                        instance['public_key'] = public['PEM']
                        instance['public_key_ssh'] = public['ssh']
                        instance['private_key'] = private['PEM']
                    else:
                        # Private key was supplied
                        instance['private_key'] = private_key
                        #make sure we have or can get a public key
                        if 'public_key' in resource:
                            public_key = resource['public_key']
                        else:
                            public_key = keys.get_public_key(private_key)
                        instance['public_key'] = public_key
                        if 'public_key_ssh' in resource:
                            public_key_ssh = resource['public_key_ssh']
                        else:
                            public_key_ssh = keys.get_ssh_public_key(
                                private_key)
                        instance['public_key_ssh'] = public_key_ssh
                    if 'instance' in resource:
                        instance = resource['instance']
                    result = dict(type='key-pair', instance=instance)
                else:
                    raise CheckmateException("Could not find provider for the "
                                             "'%s' resource" % key)
            # Add it to resources
            resources[str(key)] = result
            result['index'] = str(key)
            LOG.debug("  Adding a %s resource with resource key %s",
                      resources[str(key)]['type'],
                      key)
            Resource.validate(result)

    def add_resource(self, resource, definition):
        """Add a resource to the list of resources to be created"""
        resource['index'] = str(self.resource_index)
        self.resource_index += 1
        LOG.debug("  Adding a '%s' resource with resource key '%s'",
                  resource.get('type'), resource['index'])
        self.resources[resource['index']] = resource
        if 'instances' not in definition:
            definition['instances'] = []
        definition['instances'].append(resource['index'])

    def connect_resource(self, resource, definition):
        """

        Add 'relations' key to a resource based on the connection information
        in the plan to connect it to all other resources

        :param resource: the resource to connect
        :param definition: the definition of the resource from the plan

        """
        for key, connection in definition.get('connections', {}).iteritems():
            if (connection.get('relation', 'reference') == 'host'
                    and connection['direction'] == 'inbound'):
                continue  # we don't write host relation on host

            target_service = self['services'][connection['service']]
            if 'extra-key' in connection:
                extra_key = connection['extra-key']
                target_def = target_service['extra-components'][extra_key]
            else:
                target_def = target_service['component']
            for target_index in target_def.get('instances', []):
                target = self.resources[target_index]
                self.connect_instances(resource, target, connection, key)

            #TODO: this is just copied in for legacy compatibility
            if (connection['direction'] == 'outbound'
                    and 'extra-key' not in connection):
                rel_key = key  # connection['name']
                if rel_key not in self.connections:
                    con_def = {'interface': connection['interface']}
                    self.connections[rel_key] = con_def

    @staticmethod
    def connect_instances(resource, target, connection, connection_key):
        """Connect two resources based on the provided connection definition"""
        relation_type = connection.get('relation', 'reference')
        if relation_type == 'host':
            write_key = 'host'
        else:
            write_key = '%s-%s' % (connection_key, target['index'])
        result = {
            'interface': connection['interface'],
            'state': 'planned',
            'name': connection_key,
            'relation': relation_type
        }
        if connection['direction'] == 'inbound':
            result['source'] = target['index']
        elif connection['direction'] == 'outbound':
            result['target'] = target['index']
            result['requires-key'] = connection['requires-key']

        #FIXME: remove v0.2 feature
        if 'attribute' in connection:
            LOG.warning("Using v0.2 feature")
            result['attribute'] = connection['attribute']
        #END v0.2 feature

        if 'relation-key' in connection:
            result['relation-key'] = connection['relation-key']

        # Validate

        if 'relations' in resource and write_key in resource['relations']:
            if resource['relations'][write_key] != result:
                LOG.debug("Relation '%s' already exists")
                return
            else:
                CheckmateException("Conflicting relation named '%s' exists in "
                                   "service '%s'" % (write_key,
                                   target['service']))

        # Write relation

        if 'relations' not in resource:
            resource['relations'] = {}
        relations = resource['relations']
        if relation_type == 'host':
            if resource.get('hosted_on') not in [None, target['index']]:
                raise CheckmateException("Resource '%s' is already set to be "
                                         "hosted on '%s'. Cannot change host "
                                         "to '%s'" % (resource['index'],
                                         resource['hosted_on'], target['index']
                                         ))

            resource['hosted_on'] = target['index']
            if 'hosts' in target:
                if resource['index'] not in target['hosts']:
                    target['hosts'].append(resource['index'])
            else:
                target['hosts'] = [resource['index']]
        relations[write_key] = result

    def resolve_components(self, context):
        """

        Identify needed components and resolve them to provider components

        :param context: the call context. Component catalog may depend on
                current context

        """
        LOG.debug("Analyzing service components")
        services = self.deployment['blueprint'].get('services', {})
        for service_name, service in services.iteritems():
            definition = service['component']
            LOG.debug("Identifying component '%s' for service '%s'",
                      definition, service_name)
            component = self.identify_component(definition, context)
            LOG.debug("Component '%s' identified as '%s' for service '%s'",
                      definition, component['id'], service_name)
            self['services'][service_name]['component'] = component

    def resolve_relations(self):
        """

        Identifies source and target provides/requires keys for all relations

        Assumes that find_components() has already run and identified all the
        components in the deployment. If not, this will effectively be a noop

        """
        LOG.debug("Analyzing relations")
        services = self.deployment['blueprint'].get('services', {})
        for service_name, service in services.iteritems():
            if 'relations' not in service:
                continue
            for key, relation in service['relations'].iteritems():
                rel_key, rel = self._format_relation(key, relation,
                                                     service_name)
                if rel['service'] not in services:
                    msg = ("Cannot find service '%s' for '%s' to connect to "
                           "in deployment %s" % (rel['service'], service_name,
                           self.deployment['id']))
                    LOG.info(msg)
                    raise CheckmateValidationException(msg)

                source = self['services'][service_name]['component']
                requires_match = self._find_requires_key(rel, source)
                if not requires_match:
                    LOG.warning("Bypassing validation for v0.2 compatibility")
                    continue  # FIXME: This is here for v0.2 features only
                    raise CheckmateValidationException("Could not identify "
                                                       "source for relation "
                                                       "'%s'" % rel_key)

                LOG.debug("  Matched relation '%s' to requirement '%s'",
                          rel_key, requires_match)
                target = self['services'][rel['service']]['component']
                requirement = source['requires'][requires_match]
                if 'satisfied-by' not in requirement:
                    self._satisfy_requirement(requirement, rel_key, target,
                                              rel['service'], name=rel_key,
                                              relation_key=rel_key)
                    provides_match = requirement['satisfied-by'][
                        'provides-key']
                    #FIXME: part of v0.2 features to be removed
                    if 'attribute' in relation:
                        LOG.warning("Using v0.2 feature")
                        requirement['satisfied-by']['attribute'] = \
                            relation['attribute']
                else:
                    provides_match = self._find_provides_key(rel, target)

                # Connect the two components (write connection info in each)

                source_def = self['services'][service_name]['component']
                source_map = {
                    'component': source_def,
                    'service': service_name,
                    'endpoint': requires_match,
                }
                target_map = {
                    'component': target,
                    'service': rel['service'],
                    'endpoint': provides_match,
                }
                relation_type = rel.get('relation', 'reference')
                attribute = rel.get('attribute')  # FIXME: v0.2 feature
                self.connect(source_map, target_map, rel['interface'],
                             rel_key, relation_type=relation_type,
                             relation_key=key, attribute=attribute)

        LOG.debug("All relations successfully matched with target services")

    @staticmethod
    def connect(source, target, interface, connection_key,
                relation_type='reference', relation_key=None, attribute=None):
        """

        Connect two components by adding the connection information to them

        :param source: a map of the source 'component', 'service' name, and
                       'endpoint, as shown below
        :param target: a dict of the target 'component', 'service' name, and
                       'endpoint' as shown below
        :param interface: the interface used as the protocol of the connection
        :param connection_key: the name of the connection
        :param relation_type: 'reference' or 'host'
        :param relation_key: if this is coming from an explicit relation, as
                             opposed to a requirement being satisfied.
        :param attribute: for v0.2 compatibility

        Format of source and target dicts:
        {
            'component': dict of the component,
            'service': string of the service name
            'extra-key': key of the component if it is an extra component
            'endpoint': the key of the 'requires' or 'provides' entry
        }

        Write connection like this:
        {key}:
            direction: 'inbound' | 'outbound'
            interface: ...
            requires-key: from the source
            provides-key: from the target
            relation: 'reference' | 'host'
            relation-key: if the connection was created by a relation
            service: the service at the other end if this is between services
            extra-key: key of component if it is an extra component
            attribute: if needed by v0.2 connection


        """

        # Write to source connections

        if 'connections' not in source['component']:
            source['component']['connections'] = {}
        connections = source['component']['connections']
        if connection_key not in connections:
            info = {
                'direction': 'outbound',
                'service': target['service'],
                'provides-key': target['endpoint'],
                'interface': interface,
                'requires-key': source['endpoint'],
                'relation': relation_type,
            }
            if relation_key:
                info['relation-key'] = relation_key
            if 'extra-key' in target:
                info['extra-key'] = target['extra-key']
            if attribute:
                info['attribute'] = attribute

            connections[connection_key] = info

        # Write to target connections

        if 'connections' not in target['component']:
            target['component']['connections'] = {}
        connections = target['component']['connections']
        if connection_key not in connections:
            info = {
                'direction': 'inbound',
                'service': source['service'],
                'interface': interface,
                'provides-key': target['endpoint'],
                'relation': relation_type,
            }
            if relation_key:
                info['relation-key'] = relation_key
            if 'extra-key' in source:
                info['extra-key'] = source['extra-key']
            connections[connection_key] = info

    def resolve_remaining_requirements(self, context):
        """

        Resolves all requirements by finding and loading appropriate components

        Requirements that have been already resolved by an explicit relation
        are left alone. This is expected to be run after relations are resolved
        in order to fullfill any remaining requirements.

        Any additional components are added under a service's
        `extra-components` key using the requirement's key.

        """
        LOG.debug("Analyzing requirements")
        services = self['services']
        for service_name, service in services.iteritems():
            requirements = service['component']['requires']
            for key, requirement in requirements.iteritems():
                # Skip if already matched
                if 'satisfied-by' in requirement:
                    continue

                # Get definition
                definition = copy.copy(requirement)
                relation = definition.pop('relation', 'reference')

                # Identify the component
                LOG.debug("Identifying component '%s' to satisfy requirement "
                          "'%s' in service '%s'", definition, key,
                          service_name)
                component = self.identify_component(definition, context)
                if not component:
                    raise CheckmateException("Could not resolve component '%s'"
                                             % definition)
                LOG.debug("Component '%s' identified as '%s'  to satisfy "
                          "requirement '%s' for service '%s'", definition,
                          component['id'], key, service_name)

                # Add it to the 'extra-components' list in the service
                if 'extra-components' not in service:
                    service['extra-components'] = {}
                service['extra-components'][key] = component

                # Remember which resources are host resources

                if relation == "host":
                    if 'host-keys' not in service['component']:
                        service['component']['host-keys'] = []
                    service['component']['host-keys'].append(key)

                self._satisfy_requirement(requirement, key, component,
                                          service_name)

                # Connect the two components (write connection info in each)
                provides_match = self._find_provides_key(requirement,
                                                         component)
                source_map = {
                    'component': service['component'],
                    'service': service_name,
                    'endpoint': key,
                }
                target_map = {
                    'component': component,
                    'service': service_name,
                    'endpoint': provides_match,
                    'extra-key': key,
                }
                self.connect(source_map, target_map, requirement['interface'],
                             key, relation_type=relation)

    def resolve_recursive_requirements(self, context, history):
        """

        Goes through extra-component and resolves any of their requirements

        Loops recursively until all requirements are met. Detects cyclic Loops
        by keeping track of requirements met.

        """
        LOG.debug("Analyzing additional requirements")
        stack = []
        services = self['services']
        for service_name, service in services.iteritems():
            if 'extra-components' not in service:
                continue
            for component_key, component in service['extra-components']\
                    .iteritems():
                requirements = component['requires']
                for key, requirement in requirements.iteritems():
                    # Skip if already matched
                    if 'satisfied-by' in requirement:
                        continue
                    stack.append((service_name, component_key, key))

        for service_name, component_key, requirement_key in stack:
            service = services[service_name]
            component = service['extra-components'][component_key]
            requirement = component['requires'][requirement_key]

            # Get definition
            definition = copy.copy(requirement)
            relation = definition.pop('relation', 'reference')

            # Identify the component
            LOG.debug("Identifying component '%s' to satisfy requirement "
                      "'%s' in service '%s' for extra component '%s'",
                      definition, requirement_key, service_name,
                      component_key)
            found = self.identify_component(definition, context)
            if not found:
                raise CheckmateException("Could not resolve component '%s'"
                                         % definition)
            LOG.debug("Component '%s' identified as '%s'  to satisfy "
                      "requirement '%s' for service '%s' for extra component "
                      "'%s'", definition, found['id'], requirement_key,
                      service_name, component_key)

            signature = (service_name, found['id'])
            if signature in history:
                msg = ("Dependency loop detected while resolving requirements "
                       "for service '%s'. The component '%s' has been "
                       "encountered already" % signature)
                LOG.debug(msg, extra={'data': self})
                raise CheckmateException(msg)
            history.append(signature)
            # Add it to the 'extra-components' list in the service
            service['extra-components'][requirement_key] = found

            self._satisfy_requirement(requirement, requirement_key, found,
                                      service_name)

            # Connect the two components (write connection info in each)
            source_map = {
                'component': component,
                'service': service_name,
                'endpoint': requirement_key,
                'extra-key': component_key,
            }
            provides_key = requirement['satisfied-by']['provides-key']
            target_map = {
                'component': found,
                'service': service_name,
                'endpoint': provides_key,
                'extra-key': requirement_key,
            }
            self.connect(source_map, target_map, requirement['interface'],
                         requirement_key, relation_type=relation)
        if stack:
            self.resolve_recursive_requirements(context, history)

    def _satisfy_requirement(self, requirement, requirement_key, component,
                             component_service, relation_key=None, name=None):
        """

        Mark requirement as satisfied by component

        Format is:
            satisfied-by:
              service: the name of the service the requirement is met by
              component: the component ID that satisfies the requirement
              provides-key: the 'provides' key that meets the requirement
              name: the name to use for the relation
              relation-key: optional key of a relation if one was used as a
                            hint to identify this relationship

        """
        # Identify the matching interface
        provides_match = self._find_provides_key(requirement, component)
        if not provides_match:
            raise CheckmateValidationException("Could not identify target for "
                                               "requirement '%s'" %
                                               requirement_key)
        info = {
            'service': component_service,
            'component': component['id'],
            'provides-key': provides_match,
            'name': name or relation_key or requirement_key,
        }
        if relation_key:
            info['relation-key'] = relation_key
        requirement['satisfied-by'] = info

    def identify_component(self, definition, context):
        """Identifies a component based on blueprint-type keys"""
        assert not isinstance(definition, list)  # deprecated syntax
        found = self.environment.find_component(definition, context)
        if not found:
            raise CheckmateException("Could not resolve component '%s'"
                                     % definition)
        component = {}
        component['id'] = found['id']
        provider = found.provider
        component['provider-key'] = provider.key
        component['provider'] = "%s.%s" % (provider.vendor, provider.name)
        component['provides'] = found.provides or {}
        component['requires'] = found.requires or {}
        return component

    @staticmethod
    def _format_relation(key, value, service):
        """

        Parses relation and returns expanded relation as key and map tuple

        A Relation's syntax is one of:
        1 - service: interface
        2 - key:
              map (or set of keys and values)
        3 - host: interface (a special case of #1 where 'host' is a keyword)

        If #1 or #3 are passed in, they are converted to the format of #2

        :param key: the key of the relation or first value of a key/value pair
        :param value: the value after the key
        :param service: the name of the current service being evaluated

        :returns: key, value as formatted by #2

        The key returned also handles relationship naming optimized for user
        readability. COnnections between services are named 'from-to',
        connections generated by a named relation are named per the relation
        name, and other relations are named service:interface.

        """
        final_key = key
        final_map = {}
        if isinstance(value, dict):
            # Format #2
            final_key = key
            final_map = value
        else:
            if key == 'host':
                # Format #3
                final_key = '%s:%s' % (key, value)
                final_map['relation'] = 'host'
                # host will be created in current service
                final_map['service'] = service
                final_map['interface'] = value
            else:
                # Format #1
                final_key = '%s-%s' % (service, key)
                final_map['service'] = key
                final_map['interface'] = value
            LOG.debug("  _format_relation translated (%s, %s) to (%s, %s)",
                      key, value, final_key, final_map)
        # FIXME: this is for v0.2 only
        if 'service' not in final_map:
            LOG.warning("Skipping validation for v0.2 compatibility")
            final_map['service'] = service

        if 'service' not in final_map:  # post v0.2, let's raise this
            raise CheckmateException("No service specified for relation '%s'" %
                                     final_key)
        return final_key, final_map

    @staticmethod
    def _find_requires_key(relation, component):
        """

        Matches a requirement on the source component as the source of a
        relation

        Will not match a requirement that is already satisfied.

        :param relation: dict of the relation
        :param component: a dict of the component as parsed by the analyzer
        :returns: 'requires' key

        """
        backup = None
        for key, requirement in component.get('requires', {}).iteritems():
            if requirement['interface'] == relation['interface']:
                if 'satisfied-by' not in requirement:
                    return key
                else:
                    #FIXME: this is needed for v0.2 compatibility
                    # Use this key as a backup if we don't find one that is
                    # still unsatisfied
                    backup = key
        if backup:
            LOG.warning("Returning satisfied requirement for v0.2 "
                        "compatibility")
        return backup

    @staticmethod
    def _find_provides_key(relation, component):
        """

        Matches a provided interface on the target component as the target of a
        relation

        :param relation: dict of the relation
        :param component: a dict of the component as parsed by the analyzer
        :returns: 'provides' key

        """
        for key, provided in component.get('provides', {}).iteritems():
            if provided['interface'] == relation['interface']:
                return key<|MERGE_RESOLUTION|>--- conflicted
+++ resolved
@@ -11,18 +11,12 @@
 )
 from checkmate.middleware import RequestContext
 from checkmate import utils
-<<<<<<< HEAD
-from checkmate.deployment import verify_required_blueprint_options_supplied,\
-    Resource, verify_inputs_against_constraints
-from celery.canvas import group
-import eventlet
-=======
 from checkmate.deployment import (
     Resource,
     validate_blueprint_options,
     validate_input_constraints
 )
->>>>>>> 4c274795
+import eventlet
 
 LOG = logging.getLogger(__name__)
 
