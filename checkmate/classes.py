""" Utility Classes """
import collections
import json

from checkmate.common import schema
from checkmate.exceptions import CheckmateValidationException


class ExtensibleDict(collections.MutableMapping):
    """
    TODO: docstring
    """
    #used to define if the object is locked or not
    LOCK = {'INITIAL' : 0, 'LOCKED' : 1, 'UNLOCKED' : 2}

    def __init__(self, *args, **kwargs):
        obj = dict(*args, **kwargs)
        self.validate(obj)
        self._data = obj
        self._lock_state = self.LOCK['INITIAL']

    def __len__(self):
        return len(self._data)

    def __contains__(self, key):
        return key in self._data

    def __iter__(self):
        return iter(self._data)

    def __getitem__(self, key):
        return self._data[self.__keytransform__(key)]

    def __setitem__(self, key, value):
        self._data[self.__keytransform__(key)] = value

    def __delitem__(self, k):
        del self._data[k]

    def __keytransform__(self, key):
        return key

    def __repr__(self):
        return self._data.__repr__()

    def __dict__(self):
        return self._data

    def dumps(self, *args, **kwargs):
        """Dump json string of this class

        Utility function to use since this is not detected as a dict by json
        """
        if 'default' not in kwargs:
            kwargs['default'] = lambda obj: obj.__dict__
        return json.dumps(self._data, *args, **kwargs)

    @classmethod
    def validate(cls, obj):
        """

        Checks schema and validates data. Raises error if errors exist.

        Call inspect if you want to check the data without raising and error.

        """
        errors = cls.inspect(obj)
        if errors:
            raise CheckmateValidationException("Invalid %s: %s" % (
                cls.__name__, '\n'.join(errors)))

    @classmethod
<<<<<<< HEAD
    def inspect(cls, obj):
        """

        Checks schema and validates data

        This can be callecd to inspect syntax without raising and error.
        Validate will raise an error if called.

        returns: list of errors

        """
        return schema.validate(obj, None)
=======
    def enum(*sequential, **named):
        enums = dict(zip(sequential, range(len(sequential))), **named)
        return type('Enum', (), enums)

>>>>>>> 9462c873
<|MERGE_RESOLUTION|>--- conflicted
+++ resolved
@@ -10,14 +10,11 @@
     """
     TODO: docstring
     """
-    #used to define if the object is locked or not
-    LOCK = {'INITIAL' : 0, 'LOCKED' : 1, 'UNLOCKED' : 2}
 
     def __init__(self, *args, **kwargs):
         obj = dict(*args, **kwargs)
         self.validate(obj)
         self._data = obj
-        self._lock_state = self.LOCK['INITIAL']
 
     def __len__(self):
         return len(self._data)
@@ -58,7 +55,6 @@
     @classmethod
     def validate(cls, obj):
         """
-
         Checks schema and validates data. Raises error if errors exist.
 
         Call inspect if you want to check the data without raising and error.
@@ -70,7 +66,6 @@
                 cls.__name__, '\n'.join(errors)))
 
     @classmethod
-<<<<<<< HEAD
     def inspect(cls, obj):
         """
 
@@ -82,10 +77,4 @@
         returns: list of errors
 
         """
-        return schema.validate(obj, None)
-=======
-    def enum(*sequential, **named):
-        enums = dict(zip(sequential, range(len(sequential))), **named)
-        return type('Enum', (), enums)
-
->>>>>>> 9462c873
+        return schema.validate(obj, None)