#!/usr/bin/env python
""" REST API for Checkmate

*****************************************************
*          This is still a VERY MESSY WIP           *
*****************************************************


Implements these resources:
    /components:   juju charm-like definitions of services and components
    /environments: targets that can have resources deployed to them
    /blueprints:   *architect* definitions defining applications or solutions
    /deployments:  deployed resources (an instance of a blueprint deployed to
                   an environment)
    /workflows:    SpiffWorkflow workflows (persisted in database)

Special calls:
    POST /deployments/              This is where the meat of things gets done
                                    Triggers a celery task which can then be
                                    followed up on using deployments/:id/status
    GET  /deployments/:id/status    Check status of a deployment
    GET  /workflows/:id/status      Check status of a workflow
    GET  /workflows/:id/tasks/:id   Read a SpiffWorkflow Task
    POST /workflows/:id/tasks/:id   Partial update of a SpiffWorkflow Task
                                    Supports the following attributes: state,
                                    attributes, and internal_attributes
    GET  /workflows/:id/+execute    A browser-friendly way to run a workflow
    GET  /static/*                  Return files in /static folder
    PUT  /*/:id                     So you can edit/save objects without
                                    triggering actions (like a deployment).
                                    CAUTION: No locking or guarantees of
                                    atomicity across calls
Tools:
    GET  /test/dump      Dumps the database
    POST /test/parse     Parses the body (use to test your yaml or json)
    POST /test/hack      Testing random stuff....
    GET  /test/async     Returns a streamed response (3 x 1 second intervals)
    GET  /workflows/:id/tasks/:id/+reset   Reset a SpiffWorkflow Celery Task

Notes:
    .yaml/.json extensions override Accept headers (except in /static/)
    Trailing slashes are ignored (ex. /blueprints/ == /blueprints)
"""

import base64
import copy
import httplib
import json
import os
import logging
import string
# some distros install as PAM (Ubuntu, SuSE)
# https://bugs.launchpad.net/keystone/+bug/938801
try:
    import pam
except ImportError:
    import PAM
from subprocess import check_output
import sys
from time import sleep
from urlparse import urlparse
import uuid

# Init logging before we load the database, 3rd party, and 'noisy' modules
from checkmate.utils import init_console_logging
init_console_logging()
# pylint: disable=E0611
from bottle import app, get, post, run, request, response, abort, static_file,\
        HTTPError
from Crypto.Hash import MD5
from jinja2 import BaseLoader, Environment, TemplateNotFound
import webob
import webob.dec
from webob.exc import HTTPNotFound, HTTPUnauthorized, HTTPFound

LOG = logging.getLogger(__name__)


from checkmate.db import get_driver, any_id_problems, any_tenant_id_problems
from checkmate.utils import HANDLERS, RESOURCES, STATIC, write_body, read_body

db = get_driver()


def init():
    # Load routes (must run before loading routes below)
    from checkmate import simulator
    from checkmate import blueprints, components, deployments, environments, \
            workflows

    # Register built-in providers
    from checkmate.providers import rackspace, opscode

init()


#
# Making life easy - calls that are handy but will not be in final API
#
@get('/test/dump')
def get_everything():
    return write_body(db.dump(), request, response)


@post('/test/parse')
def parse():
    """ For debugging only """
    return write_body(read_body(request), request, response)


@post('/test/hack')
def hack():
    """ Use it to test random stuff """
    entity = read_body(request)
    if 'deployment' in entity:
        entity = entity['deployment']

    if 'id' not in entity:
        entity['id'] = uuid.uuid4().hex
    if any_id_problems(entity['id']):
        abort(406, any_id_problems(entity['id']))

    from checkmate.deployments import Deployment, plan
    dep = Deployment(entity)
    plan(dep, request.context)

    return write_body(dep.settings(), request, response)


@get('/test/async')
def async():
    """Test async responses"""
    response.set_header('content-type', "application/json")
    response.set_header('Location', "uri://something")

    def afunc():
        yield ('{"Note": "To watch this in real-time, run: curl '\
                'http://localhost:8080/test/async -N -v",')
        sleep(1)
        for i in range(3):
            yield '"%i": "Counting",' % i
            sleep(1)
        yield '"Done": 3}'
    return afunc()


#
# Status and Sytem Information
#
@get('/status/celery')
def get_celery_worker_status():
    """ Checking on celery """
    ERROR_KEY = "ERROR"
    try:
        from celery.task.control import inspect
        insp = inspect()
        d = insp.stats()
        if not d:
            d = {ERROR_KEY: 'No running Celery workers were found.'}
    except IOError as e:
        from errno import errorcode
        msg = "Error connecting to the backend: " + str(e)
        if len(e.args) > 0 and errorcode.get(e.args[0]) == 'ECONNREFUSED':
            msg += ' Check that the RabbitMQ server is running.'
        d = {ERROR_KEY: msg}
    except ImportError as e:
        d = {ERROR_KEY: str(e)}
    return write_body(d, request, response)


@get('/status/libraries')
def get_dependency_versions():
    """ Checking on dependencies """
    result = {}
    libraries = [
                'bottle',  # HTTP request router
                'celery',  # asynchronous/queued call wrapper
                'Jinja2',  # templating library for HTML calls
                'kombu',   # message queue interface (dependency for celery)
                'openstack.compute',  # Rackspace CLoud Server (legacy) library
                'paramiko',  # SSH library
                'pycrypto',  # Cryptography (key generation)
                'python-novaclient',  # OpenStack Compute client library
                'python-clouddb',  # Rackspace DBaaS client library
                'pyyaml',  # YAML parser
                'SpiffWorkflow',  # Workflow Engine
                'sqlalchemy',  # ORM
                'sqlalchemy-migrate',  # database schema versioning
                'webob',   # HTTP request handling
                ]  # copied from setup.py with additions added
    for library in libraries:
        result[library] = {}
        try:
            if library in sys.modules:
                module = sys.modules[library]
                if hasattr(module, '__version__'):
                    result[library]['version'] = module.__version__
                result[library]['path'] = getattr(module, '__path__', 'N/A')
                result[library]['status'] = 'loaded'
            else:
                result[library]['status'] = 'not loaded'
        except Exception as exc:
            result[library]['status'] = 'ERROR: %s' % exc

    # Chef version
    try:
        output = check_output(['knife', '-v'])
        result['knife'] = {'version': output.strip()}
    except Exception as exc:
        result['knife'] = {'status': 'ERROR: %s' % exc}

    # Chef version
    expected = ['knife-solo',  'knife-solo_data_bag']
    try:
        output = check_output(['gem', 'list', 'knife-solo'])

        if output:
            for line in output.split('\n'):
                for name in expected[:]:
                    if line.startswith('%s ' % name):
                        output = line
                        result[name] = {'version': output.strip()}
                        expected.remove(name)
        for name in expected:
            result[name] = {'status': 'missing'}
    except Exception as exc:
        for name in expected:
            result[name] = {'status': 'ERROR: %s' % exc}

    return write_body(result, request, response)


class TenantMiddleware(object):
    """Strips /tenant_id/ from path and puts it in context

    This is needed by the authz middleware too
    """
    def __init__(self, app):
        self.app = app

    def __call__(self, e, h):
        # Clear headers if supplied (anti-spoofing)
        self._remove_auth_headers(e)

        if e['PATH_INFO'] in [None, "", "/"]:
            pass  # Not a tenant call
        else:
            path_parts = e['PATH_INFO'].split('/')
            tenant = path_parts[1]
            if tenant in RESOURCES or tenant in STATIC:
                pass  # Not a tenant call
            else:
                errors = any_tenant_id_problems(tenant)
                if errors:
                    return HTTPNotFound(errors)(e, h)
                context = request.context
                rewrite = "/%s" % '/'.join(path_parts[2:])
                LOG.debug("Rewrite for tenant %s from '%s' "
                        "to '%s'" % (tenant, e['PATH_INFO'], rewrite))
                context.tenant = tenant
                e['PATH_INFO'] = rewrite

        return self.app(e, h)

    def _remove_auth_headers(self, env):
        """Remove headers so a user can't fake authentication.

        :param env: wsgi request environment

        """
        auth_headers = (
            'X-Identity-Status',
            'X-Tenant-Id',
            'X-Tenant-Name',
            'X-User-Id',
            'X-User-Name',
            'X-Roles',
            # Deprecated
            'X-User',
            'X-Tenant',
            'X-Role',
        )
        self._remove_headers(env, auth_headers)

    def _remove_headers(self, env, keys):
        """Remove http headers from environment."""
        for k in keys:
            env_key = self._header_to_env_var(k)
            if env_key in env:
                LOG.debug('Removing header from request environment: %s' %
                        env_key)
                del env[env_key]

    def _header_to_env_var(self, key):
        """Convert header to wsgi env variable.

        :param key: http header name (ex. 'X-Auth-Token')
        :return wsgi env variable name (ex. 'HTTP_X_AUTH_TOKEN')

        """
        return  'HTTP_%s' % key.replace('-', '_').upper()

    def _add_headers(self, env, headers):
        """Add http headers to environment."""
        for (k, v) in headers.iteritems():
            env_key = self._header_to_env_var(k)
            env[env_key] = v


class PAMAuthMiddleware(object):
    """Authenticate basic auth calls to PAM and optionally mark user as admin

    - Authenticates any basic auth to PAM
        - 401 if fails
        - Mark authenticated as admin if all_admins is set
        - checks for domain if set. Ignores other domains otherwise
    - Adds basic auth header to any returning calls so client knows basic
      auth is supported
    """
    def __init__(self, app, domain=None, all_admins=False):
        self.app = app
        self.domain = None  # Which domain to authenticate in this instance
        self.all_admins = all_admins  # Does this authenticate admins?

    def __call__(self, e, h):
        # Authenticate basic auth calls to PAM
        #TODO: this header is not being returned in a 401
        h = self.start_response_callback(h)
        context = request.context

        if 'HTTP_AUTHORIZATION' in e:
            if getattr(context, 'authenticated', False) == True:
                return self.app(e, h)

            auth = e['HTTP_AUTHORIZATION'].split()
            if len(auth) == 2:
                if auth[0].lower() == "basic":
                    login, passwd = base64.b64decode(auth[1]).split(':')
                    username = login
                    if self.domain:
                        if '\\' in login:
                            domain = login.split('\\')[0]
                            if domain != self.domain:
                                # Does not apply to this instance. Pass through
                                return self.app(e, h)
                            username = login.split('\\')[len(domain) + 1:]
                    # TODO: maybe implement some caching?
                    if not pam.authenticate(login, passwd, service='login'):
                        LOG.debug('PAM failing request because of bad creds')
                        return HTTPUnauthorized("Invalid credentials")(e, h)
                    LOG.debug("PAM authenticated '%s' as admin" % login)
                    context.domain = self.domain
                    context.username = username
                    context.authenticated = True
                    context.is_admin = self.all_admins

        return self.app(e, h)

    def start_response_callback(self, start_response):
        """Intercepts upstream start_response and adds our headers"""
        def callback(status, headers, exc_info=None):
            # Add our headers to response
            headers.append(('WWW-Authenticate',
                    'Basic realm="Checkmate PAM Module"'))
            # Call upstream start_response
            start_response(status, headers, exc_info)
        return callback


class TokenAuthMiddleware(object):
    """Authenticate any tokens provided.

    - Appends www-authenticate headers to returning calls
    - Authenticates all tokens passed in with X-Auth-Token
        - 401s if invalid
        - Marks authenticated if valid and populates user and catalog data
    """
    def __init__(self, app, endpoint):
        self.app = app
        self.endpoint = endpoint

    def __call__(self, e, h):
        # Authenticate calls with X-Auth-Token to the source auth service
        h = self.start_response_callback(h)

        if 'HTTP_X_AUTH_TOKEN' in e:
            context = request.context
            try:
                content = self._auth_keystone(context,
                        token=e['HTTP_X_AUTH_TOKEN'])
            except HTTPUnauthorized as exc:
                LOG.exception(exc)
                return exc(e, h)
            context.set_context(content)

        return self.app(e, h)

    def _auth_keystone(self, context, token=None, username=None,
                apikey=None, password=None):
        url = urlparse(self.endpoint)
        if url.scheme == 'https':
            http_class = httplib.HTTPSConnection
            port = url.port or 443
        else:
            http_class = httplib.HTTPConnection
            port = url.port or 80
        host = url.hostname

        http = http_class(host, port)
        if token:
            body = {"auth": {"token": {"id": token}}}
        elif password:
            body = {"auth": {"passwordCredentials": {
                    "username": username, 'password': password}}}
        elif apikey:
            body = {"auth": {"RAX-KSKEY:apiKeyCredentials": {
                    "username": username, 'apiKey': apikey}}}

        if context.tenant:
            auth = body['auth']
            auth['tenantId'] = context.tenant
        headers = {
                'Content-type': 'application/json',
                'Accept': 'application/json',
            }
        # TODO: implement some caching to not overload auth
        try:
            LOG.debug('Authenticating to %s' % self.endpoint)
            http.request('POST', url.path, body=json.dumps(body),
                    headers=headers)
            resp = http.getresponse()
            body = resp.read()
        except Exception, e:
            LOG.error('HTTP connection exception: %s' % e)
            raise HTTPUnauthorized('Unable to communicate with keystone')
        finally:
            http.close()

        if resp.status != 200:
            LOG.debug('Invalid token for tenant: %s' % resp.reason)
            raise HTTPUnauthorized("Token invalid or not valid for "
                    "this tenant (%s)" % resp.reason)

        try:
            content = json.loads(body)
        except ValueError:
            msg = 'Keystone did not return json-encoded body'
            LOG.debug(msg)
            raise HTTPUnauthorized(msg)
        return content

    def start_response_callback(self, start_response):
        """Intercepts upstream start_response and adds our headers"""
        def callback(status, headers, exc_info=None):
            # Add our headers to response
            headers.append(('WWW-Authenticate',
                            'Keystone uri="%s"' % self.endpoint))
            # Call upstream start_response
            start_response(status, headers, exc_info)
        return callback


class AuthorizationMiddleware(object):
    """Checks that call is authenticated and authorized to access the resource
    requested.

    - Allows all calls to anonymous_paths
    - Allows all calls that have been validated
    - Denies all others (redirect to tenant URL if we have the tenant)
    Note: calls authenticated with PAM will not have an auth_token. They will
          not be able to access calls that need an auth token
    """
    def __init__(self, app, anonymous_paths=None):
        self.app = app
        self.anonymous_paths = anonymous_paths

    def __call__(self, e, h):
        path_parts = e['PATH_INFO'].split('/')
        root = path_parts[1] if len(path_parts) > 1 else None
        if root in self.anonymous_paths:
            # Allow test and static calls
            return self.app(e, h)

        context = request.context

        if context.is_admin == True:
            # Allow all admin calls
            return self.app(e, h)
        elif context.tenant:
            # Authorize tenant calls
            if not context.authenticated:
                LOG.debug('Authentication required for this resource')
                return HTTPUnauthorized()(e, h)
            if not context.allowed_to_access_tenant():
                LOG.debug('Access to tenant not allowed')
                return HTTPUnauthorized("Access to tenant not allowed")(e, h)
            return self.app(e, h)
        elif root in RESOURCES or root is None:
            # Failed attempt to access admin resource
            if context.user_tenants:
                for tenant in context.user_tenants:
                    if 'Mosso' not in tenant:
                        LOG.debug('Redirecting to tenant')
                        return HTTPFound(location='/%s%s' % (tenant,
                                e['PATH_INFO']))(e, h)

        LOG.debug('Auth-Z failed. Returning 401.')
        return HTTPUnauthorized()(e, h)


class StripPathMiddleware(object):
    """Strips extra / at end of path"""
    def __init__(self, app):
        self.app = app

    def __call__(self, e, h):
        e['PATH_INFO'] = e['PATH_INFO'].rstrip('/')
        return self.app(e, h)


class ExtensionsMiddleware(object):
    """Converts extensions to accept headers: yaml, json, html"""
    def __init__(self, app):
        self.app = app

    def __call__(self, e, h):
        if e['PATH_INFO'].startswith('/static/'):
            pass  # staic files have fixed extensions
        elif e['PATH_INFO'].endswith('.json'):
            webob.Request(e).accept = 'application/json'
            e['PATH_INFO'] = e['PATH_INFO'][0:-5]
        elif e['PATH_INFO'].endswith('.yaml'):
            webob.Request(e).accept = 'application/x-yaml'
            e['PATH_INFO'] = e['PATH_INFO'][0:-5]
        elif e['PATH_INFO'].endswith('.html'):
            webob.Request(e).accept = 'text/html'
            e['PATH_INFO'] = e['PATH_INFO'][0:-5]
        return self.app(e, h)


class BrowserMiddleware(object):
    """Adds support for browser interaction and HTML content

    Includes /authproxy for Ajax clients to authenticate
    """

    def __init__(self, app, proxy_endpoints=None):
        self.app = app
        HANDLERS['text/html'] = BrowserMiddleware.write_html
        STATIC.extend(['static', 'favicon.ico', 'authproxy', 'marketing',
                'api'])
        self.proxy_endpoints = proxy_endpoints

        # Add static routes
        @get('/favicon.ico')
        def favicon():
            """Without this, browsers keep getting a 404 and perceive slow
            response """
            return static_file('favicon.ico',
                    root=os.path.join(os.path.dirname(__file__), 'static'))

        @get('/static/<path:path>')
        def wire(path):
            """Expose static files"""
            root = os.path.join(os.path.dirname(__file__), 'static')
            if path.endswith('.css'):
                return static_file(path, root=root, mimetype='text/css')
            return static_file(path, root=root)

        @get('/')
        def root():
            return static_file('home.html',
                    root=os.path.join(os.path.dirname(__file__), 'static'))

        @get('/api')
        def api():
            return write_body("Admin API", request, response)

        @get('/marketing/<path:path>')
        def home(path):
            return static_file(path,
                    root=os.path.join(os.path.dirname(__file__), 'static',
                        'marketing'))

        @post('/authproxy')
        def authproxy():
            """Proxy Auth Requests

            The Ajax client cannot talk to auth because of CORS. This function
            allows it to authenticate through this server.
            """
            auth = read_body(request)
            if not auth:
                abort(406, "Expecting a body in the request")
            source = request.get_header('X-Auth-Source')
            if not source:
                abort(401, "X-Auth-Source header not supplied. The header is "
                        "required and must point to a valid and permitted "
                        "auth endpoint.")
            if source not in self.proxy_endpoints:
                abort(401, "Auth endpoint not permitted: %s" % source)

            url = urlparse(source)
            if url.scheme == 'https':
                http_class = httplib.HTTPSConnection
                port = url.port or 443
            else:
                http_class = httplib.HTTPConnection
                port = url.port or 80
            host = url.hostname

            http = http_class(host, port)
            headers = {
                'Content-type': 'application/json',
                'Accept': 'application/json',
                }
            # TODO: implement some caching to not overload auth
            try:
                LOG.debug('Proxy authenticating to %s' % source)
                http.request('POST', url.path, body=json.dumps(auth),
                        headers=headers)
                resp = http.getresponse()
                body = resp.read()
            except Exception, e:
                LOG.error('HTTP connection exception: %s' % e)
                raise HTTPError(401, output='Unable to communicate with '
                        'keystone server')
            finally:
                http.close()

            if resp.status != 200:
                LOG.debug('Invalid authentication: %s' % resp.reason)
                raise HTTPError(401, output=resp.reason)

            try:
                content = json.loads(body)
            except ValueError:
                msg = 'Keystone did not return json-encoded body'
                LOG.debug(msg)
                raise HTTPError(401, output=msg)

            return write_body(content, request, response)

    def __call__(self, e, h):
        return self.app(e, h)

    @staticmethod
    def get_template_name_from_path(path):
        """ Returns template name from request path"""
        name = 'default'
        if path:
            if path[0] == '/':
                # normalize to always not include first path
                parts = path[1:].split('/')
            else:
                parts = path.split('/')
            if len(parts) > 0 and parts[0] not in RESOURCES and \
                    parts[0] not in STATIC:
                # Assume it is a tenant (and remove it from our evaluation)
                parts = parts[1:]

            # IDs are 2nd or 4th: /[type]/[id]/[type2|action]/[id2]/action
            if len(parts) == 1:
                # Resource
                name = "%s" % parts[0]
            elif len(parts) == 2:
                # Single resource
                name = "%s" % parts[0][0:-1]  # strip s
            elif len(parts) == 3:
                if parts[2].startswith('+'):
                    # Action
                    name = "%s.%s" % (parts[0][0:-1], parts[2][1:])
                elif parts[2] in ['tasks']:
                    # Subresource
                    name = "%s.%s" % (parts[0][0:-1], parts[2])
                else:
                    # 'status' and the like
                    name = "%s.%s" % (parts[0][0:-1], parts[2])
            elif len(parts) > 3:
                if parts[2] in ['tasks']:
                    # Subresource
                    name = "%s.%s" % (parts[0][0:-1], parts[2][0:-1])
                else:
                    # 'status' and the like
                    name = "%s.%s" % (parts[0][0:-1], parts[2])
        LOG.debug("Template for '%s' returned as '%s'" % (path, name))
        return name

    @staticmethod
    def write_html(data, request, response):
        """Write output in html"""
        response.add_header('content-type', 'text/html')

        name = BrowserMiddleware.get_template_name_from_path(request.path)

        class MyLoader(BaseLoader):
            def __init__(self, path):
                self.path = path

            def get_source(self, environment, template):
                path = os.path.join(self.path, template)
                if not os.path.exists(path):
                    raise TemplateNotFound(template)
                mtime = os.path.getmtime(path)
                with file(path) as f:
                    source = f.read().decode('utf-8')
                return source, path, lambda: mtime == os.path.getmtime(path)
        env = Environment(loader=MyLoader(os.path.join(os.path.dirname(
            __file__), 'static')))

        def do_prepend(value, param='/'):
            """
            Prepend a string if the passed in string exists.

            Example:
            The template '{{ root|prepend('/')}}/path';
            Called with root undefined renders:
                /path
            Called with root defined as 'root' renders:
                /root/path
            """
            if value:
                return '%s%s' % (param, value)
            else:
                return ''
        env.filters['prepend'] = do_prepend
        env.json = json
        context = request.context
        tenant_id = context.tenant
        try:
            template = env.get_template("%s.template" % name)
            return template.render(data=data, source=json.dumps(data,
                    indent=2), tenant_id=tenant_id)
        except StandardError:
            try:
                template = env.get_template("default.template")
                return template.render(data=data, source=json.dumps(data,
                        indent=2), tenant_id=tenant_id)
            except StandardError as exc2:
                LOG.exception(exc2)
                pass  # fall back to JSON


class DebugMiddleware():
    """Helper class for debugging a WSGI application.

    Can be inserted into any WSGI application chain to get information
    about the request and response.

    """

    def __init__(self, app):
        self.app = app

    def __call__(self, e, h):
        LOG.debug('%s %s %s', ('*' * 20), 'REQUEST ENVIRON', ('*' * 20))
        for key, value in e.items():
            LOG.debug('%s = %s', key, value)
        LOG.debug('')
        LOG.debug('%s %s %s', ('*' * 20), 'REQUEST BODY', ('*' * 20))
        LOG.debug('')

        resp = self.print_generator(self.app(e, h))

        LOG.debug('%s %s %s', ('*' * 20), 'RESPONSE HEADERS', ('*' * 20))
        for (key, value) in response.headers.iteritems():
            LOG.debug('%s = %s', key, value)
        LOG.debug('')

        return resp

    @staticmethod
    def print_generator(app_iter):
        """Iterator that prints the contents of a wrapper string."""
        LOG.debug('%s %s %s', ('*' * 20), 'RESPONSE BODY', ('*' * 20))
        for part in app_iter:
            #sys.stdout.write(part)
            LOG.debug(part)
            #sys.stdout.flush()
            yield part
        print


#
# Call Context (class and middleware)
#
#TODO: Get this from openstack common?
class RequestContext(object):
    """
    Stores information about the security context under which the user
    accesses the system, as well as additional request information related to
    the current call, such as scope (which object, resource, etc).
    """

<<<<<<< HEAD
    def __init__(self, auth_token=None, username=None, tenant=None, is_admin=False,
                 read_only=False, show_deleted=False, authenticated=False,
                 catalog=None, user_tenants=None, roles=None, domain=None,resource=None):
=======
    def __init__(self, auth_token=None, username=None, tenant=None,
                 is_admin=False, read_only=False, show_deleted=False,
                 authenticated=False, catalog=None, user_tenants=None,
                 roles=None, domain=None, **kwargs):
>>>>>>> f702cbee
        self.authenticated = authenticated
        self.auth_token = auth_token
        self.catalog = catalog
        self.username = username
        self.user_tenants = user_tenants  # all allowed tenants
        self.tenant = tenant  # current tenant
        self.is_admin = is_admin
        self.roles = roles
        self.read_only = read_only
        self.show_deleted = show_deleted
        self.domain = domain  # which cloud?
        self.kwargs = kwargs  # store extra args and retrieve them when needed

    def get_queued_task_dict(self, **kwargs):
        """Get a serializable dict of this context for use with remote, queued
        tasks.

        :param kwargs: any additional kwargs get added to the context

        Only certain fields are needed.
        Extra kwargs from __init__ are also provided.
        """
        keyword_args = copy.copy(self.kwargs)
        if kwargs:
            keyword_args.update(kwargs)
        result = dict(
                username=self.username,
                auth_token=self.auth_token,
                catalog=self.catalog,
                **keyword_args
            )
        return result

    def allowed_to_access_tenant(self, tenant_id=None):
        """Checks if a tenant can be accessed by this current session.

        If no tenant is specified, the check will be done against the current
        context's tenant."""
        return (tenant_id or self.tenant) in (self.user_tenants or [])

    def set_context(self, content):
        """Updates context with current auth data"""
        catalog = self.get_service_catalog(content)
        self.catalog = catalog
        user_tenants = self.get_user_tenants(content)
        self.user_tenants = user_tenants
        self.auth_token = content['access']['token']['id']
        self.username = self.get_username(content)
        self.roles = self.get_roles(content)
        self.authenticated = True

    def get_service_catalog(self, content):
        return content['access']['serviceCatalog']

    def get_user_tenants(self, content):
        """Returns a list of tenants from token and catalog."""

        user = content['access']['user']
        token = content['access']['token']

        def essex():
            """Essex puts the tenant ID and name on the token."""
            return token['tenant']['id']

        def pre_diablo():
            """Pre-diablo, Keystone only provided tenantId."""
            return token['tenantId']

        def default_tenant():
            """Assume the user's default tenant."""
            return user['tenantId']

        user_tenants = {}
        # Get tenants from token
        for method in [essex, pre_diablo, default_tenant]:
            try:
                user_tenants[method()] = None
            except KeyError:
                pass

        # Get tenants from service catalog
        catalog = self.get_service_catalog(content)
        for service in catalog:
            endpoints = service['endpoints']
            for endpoint in endpoints:
                if 'tenantId' in endpoint:
                    user_tenants[endpoint['tenantId']] = None
        return user_tenants.keys()

    def get_username(self, content):
        return content['access']['user']['name']

    def get_roles(self, content):
        user = content['access']['user']
        return [role['name'] for role in user.get('roles', [])]


class ContextMiddleware(object):
    """Adds a request.context to the call which holds authn+z data"""
    def __init__(self, app):
        self.app = app

    def __call__(self, e, h):
        # Use a default empty context
        request.context = RequestContext()
        return self.app(e, h)


class BasicAuthMultiCloudMiddleware(object):
    """Implements basic auth to multiple cloud endpoints

    - Authenticates any basic auth to PAM
        - 401 if fails
        - Mark authenticated as admin if true
    - Adds basic auth header to any returning calls so client knows basic
      auth is supported
    """
    def __init__(self, app, domains=None):
        """
        :param domains: the hash of domains to authenticate against. Each key
                is a realm that points to a different cloud. The hash contains
                endpoint and protocol, which is one of:
                    keystone: using keystone protocol
        """
        self.domains = domains
        self.app = app
        self.cache = {}
        # For each endpoint, instantiate a middleware instance to process its
        # token auth calls. We'll route to it when appropriate
        for key, value in domains.iteritems():
            if value['protocol'] in ['keystone', 'keystone-rax']:
                value['middleware'] = TokenAuthMiddleware(app,
                        endpoint=value['endpoint'])

    def __call__(self, e, h):
        # Authenticate basic auth calls to endpoints
        h = self.start_response_callback(h)

        if 'HTTP_AUTHORIZATION' in e:
            auth = e['HTTP_AUTHORIZATION'].split()
            if len(auth) == 2:
                if auth[0].lower() == "basic":
                    uname, passwd = base64.b64decode(auth[1]).split(':')
                    if '\\' in uname:
                        domain, uname = uname.split('\\')
                        LOG.debug('Detected domain authentication: %s' %
                                domain)
                        if domain in self.domains:
                            LOG.warning("Unrecognized domain: %s" % domain)
                    else:
                        domain = 'default'
                    if domain in self.domains:
                        if self.domains[domain]['protocol'] == 'keystone':
                            context = request.context
                            try:
                                content = self._auth_cloud_basic(context,
                                        uname, passwd,
                                        self.domains[domain]['middleware'])
                            except HTTPUnauthorized as exc:
                                return exc(e, h)
                            context.set_context(content)
        return self.app(e, h)

    def _auth_cloud_basic(self, context, uname, passwd, middleware):
        cred_hash = MD5.new('%s%s%s' % (uname, passwd, middleware.endpoint))\
                .hexdigest()
        if cred_hash in self.cache:
            content = self.cache[cred_hash]
            LOG.debug('Using cached catalog')
        else:
            try:
                LOG.debug('Authenticating to %s' % middleware.endpoint)
                content = middleware._auth_keystone(context,
                        username=uname, password=passwd)
                self.cache[cred_hash] = content
            except HTTPUnauthorized as exc:
                LOG.exception(exc)
                raise exc
        LOG.debug("Basic auth over Cloud authenticated '%s'" % uname)
        return content

    def start_response_callback(self, start_response):
        """Intercepts upstream start_response and adds our headers"""
        def callback(status, headers, exc_info=None):
            # Add our headers to response
            if self.domains:
                for key, value in self.domains.iteritems():
                    if value['protocol'] in ['keystone', 'keystone-rax']:
                        headers.extend([
                                ('WWW-Authenticate', 'Basic realm="%s"' % key),
                                ('WWW-Authenticate', 'Keystone uri="%s"' %
                                        value['endpoint']),
                                ])
                    elif value['protocol'] == 'PAM':
                        headers.append(('WWW-Authenticate', 'Basic'))
            # Call upstream start_response
            start_response(status, headers, exc_info)
        return callback


class AuthTokenRouterMiddleware():
    """Middleware that routes Keystone auth to multiple endpoints

    All tokens with an X-Auth-Source header get routed to that source if the
    source is in the list of allowed endpoints.
    If a default endpoint is selected, it receives all calls without an
    X-Auth-Source header. If no default is selected, calls are routed to each
    endpoint until a valid response is received
    """
    def __init__(self, app, endpoints, default=None):
        """
        :param domains: the hash of domains to authenticate against. Each key
                is a realm that points to a different cloud. The hash contains
                endpoint and protocol, which is one of:
                    keystone: using keystone protocol
        """
        self.app = app
        self.default_endpoint = default
        # Make endpoints unique and maintain order
        self.endpoints = []
        if endpoints:
            for endpoint in endpoints:
                if endpoint not in self.endpoints:
                    self.endpoints.append(endpoint)
        self.middleware = {}
        self.default_middleware = None

        self.last_status = None
        self.last_headers = None
        self.last_exc_info = None

        # For each endpoint, instantiate a middleware instance to process its
        # token auth calls. We'll route to it when appropriate
        for endpoint in self.endpoints:
            if endpoint not in self.middleware:
                middleware = TokenAuthMiddleware(app, endpoint=endpoint)
                self.middleware[endpoint] = middleware
                if endpoint == self.default_endpoint:
                    self.default_middleware = middleware

        if self.default_endpoint and self.default_middleware is None:
            self.default_middleware = TokenAuthMiddleware(app,
                    endpoint=self.default_endpoint)

    def __call__(self, e, h):
        if 'HTTP_X_AUTH_TOKEN' in e:
            if 'HTTP_X_AUTH_SOURCE' in e:
                source = e['HTTP_X_AUTH_SOURCE']
                if not (source in self.endpoints or
                        source == self.default_endpoint):
                    LOG.info("Untrusted Auth Source supplied: %s" % source)
                    return HTTPUnauthorized("Untrusted Auth Source")(e, h)

                sources = [source]
            else:
                sources = self.endpoints

            sr = self.start_response_intercept(h)
            for source in sources:
                result = self.middleware[source].__call__(e, sr)
                if self.last_status:
                    if self.last_status.startswith('401 '):
                        # Unauthorized, let's try next route
                        continue
                    # We got an authorized response
                    LOG.debug("Token Auth Router successfully authorized "
                            "against %s" % source)
                    h(self.last_status, self.last_headers,
                        exc_info=self.last_exc_info)
                    return result

            # Call default endpoint if not already called and if source was not
            # specified
            if 'HTTP_X_AUTH_SOURCE' not in e and self.default_endpoint not in\
                    sources:
                result = self.middleware[self.default_endpoint].__call__(e, sr)
                if not self.last_status.startswith('401 '):
                    # We got a good hit
                    LOG.debug("Token Auth Router got a successful response "
                            "against %s" % self.default_endpoint)
                    h(self.last_status, self.last_headers,
                        exc_info=self.last_exc_info)
                    return result

        return self.app(e, h)

    def start_response_intercept(self, start_response):
        """Intercepts upstream start_response and remembers status"""
        def callback(status, headers, exc_info=None):
            self.last_status = status
            self.last_headers = headers
            self.last_exc_info = exc_info
        return callback

#
# Main function
#
if __name__ == '__main__':
    # Build WSGI Chain:
    next = app()  # This is the main checkmate app
    next = AuthorizationMiddleware(next, anonymous_paths=STATIC)
    next = PAMAuthMiddleware(next, all_admins=True)
    endpoints = ['https://identity.api.rackspacecloud.com/v2.0/tokens',
            'https://lon.identity.api.rackspacecloud.com/v2.0/tokens']
    next = AuthTokenRouterMiddleware(next, endpoints,
            default='https://identity.api.rackspacecloud.com/v2.0/tokens')
    if '--with-ui' in sys.argv:
        # With a UI, we use basic auth and route that to cloud auth.
        domains = {
                'UK': {
                        'protocol': 'keystone',
                        'endpoint':
                                'https://lon.identity.api.rackspacecloud.com/'
                                'v2.0/tokens',
                    },
                'US': {
                        'protocol': 'keystone',
                        'endpoint': 'https://identity.api.rackspacecloud.com/'
                        'v2.0/tokens',
                    },
            }
        next = BasicAuthMultiCloudMiddleware(next, domains=domains)

    next = TenantMiddleware(next)
    next = ContextMiddleware(next)
    next = StripPathMiddleware(next)
    next = ExtensionsMiddleware(next)
    if '--with-ui' in sys.argv:
        next = BrowserMiddleware(next, proxy_endpoints=endpoints)
    if '--newrelic' in sys.argv:
        import newrelic.agent
        newrelic.agent.initialize(os.path.normpath(os.path.join(
                os.path.dirname(__file__), os.path.pardir,
                'newrelic.ini')))  # optional param ->, 'staging')
        next = newrelic.agent.wsgi_application()(next)
    if '--debug' in sys.argv:
        next = DebugMiddleware(next)
        LOG.debug("Routes: %s" % [r.rule for r in app().routes])

    # Pick up IP/port from last param
    ip = '127.0.0.1'
    port = 8080
    supplied = sys.argv[-1]
    if len([c for c in supplied if c in '%s:.' % string.digits]) == \
            len(supplied):
        if ':' in supplied:
            ip, port = supplied.split(':')
        else:
            ip = supplied
    run(app=next, host=ip, port=port, reloader=True,
            server='wsgiref')


# Keep this at end so it picks up any remaining calls after all other routes
# have been added (and some routes are added in the __main__ code)
@get('<path:path>')
def extensions(path):
    """Catch-all unmatched paths (so we know we got the request, but didn't
       match it)"""
    abort(404, "Path '%s' not recognized" % path)<|MERGE_RESOLUTION|>--- conflicted
+++ resolved
@@ -792,16 +792,10 @@
     the current call, such as scope (which object, resource, etc).
     """
 
-<<<<<<< HEAD
-    def __init__(self, auth_token=None, username=None, tenant=None, is_admin=False,
-                 read_only=False, show_deleted=False, authenticated=False,
-                 catalog=None, user_tenants=None, roles=None, domain=None,resource=None):
-=======
     def __init__(self, auth_token=None, username=None, tenant=None,
                  is_admin=False, read_only=False, show_deleted=False,
                  authenticated=False, catalog=None, user_tenants=None,
                  roles=None, domain=None, **kwargs):
->>>>>>> f702cbee
         self.authenticated = authenticated
         self.auth_token = auth_token
         self.catalog = catalog
