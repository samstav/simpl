--- conflicted
+++ resolved
@@ -27,7 +27,6 @@
            'Workflow']
 
 LOG = logging.getLogger(__name__)
-
 
 CONNECTION_STRING = os.environ.get('CHECKMATE_CONNECTION_STRING', 'sqlite://')
 if CONNECTION_STRING == 'sqlite://':
@@ -84,11 +83,7 @@
     __tablename__ = 'environments'
     dbid = Column(Integer, primary_key=True, autoincrement=True)
     id = Column(String(32), index=True, unique=True)
-<<<<<<< HEAD
-    locked = Column(Boolean, default=True)
-=======
-    locked = Column(Boolean, default=False)
->>>>>>> 7cd584b5
+    locked = Column(Boolean, default=False)
     tenant_id = Column(String(255), index=True)
     secrets = Column(TextPickleType(pickler=json))
     body = Column(TextPickleType(pickler=json))
@@ -98,11 +93,7 @@
     __tablename__ = 'deployments'
     dbid = Column(Integer, primary_key=True, autoincrement=True)
     id = Column(String(32), index=True, unique=True)
-<<<<<<< HEAD
-    locked = Column(Boolean, default=True)
-=======
-    locked = Column(Boolean, default=False)
->>>>>>> 7cd584b5
+    locked = Column(Boolean, default=False)
     tenant_id = Column(String(255), index=True)
     secrets = Column(TextPickleType(pickler=json))
     body = Column(TextPickleType(pickler=json))
@@ -112,11 +103,7 @@
     __tablename__ = 'blueprints'
     dbid = Column(Integer, primary_key=True, autoincrement=True)
     id = Column(String(32), index=True, unique=True)
-<<<<<<< HEAD
-    locked = Column(Boolean, default=True)
-=======
-    locked = Column(Boolean, default=False)
->>>>>>> 7cd584b5
+    locked = Column(Boolean, default=False)
     tenant_id = Column(String(255), index=True)
     secrets = Column(TextPickleType(pickler=json))
     body = Column(TextPickleType(pickler=json))
@@ -126,11 +113,7 @@
     __tablename__ = 'components'
     dbid = Column(Integer, primary_key=True, autoincrement=True)
     id = Column(String(32), index=True, unique=True)
-<<<<<<< HEAD
-    locked = Column(Boolean, default=True)
-=======
-    locked = Column(Boolean, default=False)
->>>>>>> 7cd584b5
+    locked = Column(Boolean, default=False)
     tenant_id = Column(String(255), index=True)
     secrets = Column(TextPickleType(pickler=json))
     body = Column(TextPickleType(pickler=json))
@@ -140,11 +123,7 @@
     __tablename__ = 'workflows'
     dbid = Column(Integer, primary_key=True, autoincrement=True)
     id = Column(String(32), index=True, unique=True)
-<<<<<<< HEAD
-    locked = Column(Boolean, default=True)
-=======
-    locked = Column(Boolean, default=False)
->>>>>>> 7cd584b5
+    locked = Column(Boolean, default=False)
     tenant_id = Column(String(255), index=True)
     secrets = Column(TextPickleType(pickler=json))
     body = Column(TextPickleType(pickler=json))
@@ -278,15 +257,9 @@
         results = None
         tries = 0
         while not results or results.count() == 0:
-<<<<<<< HEAD
-            assert tries <= DEFAULT_RETRIES, \
-                ("Attempted to query the database the maximum amount of"
-                    "retries.")
-=======
             if tries > DEFAULT_RETRIES:
                 raise DatabaseTimeoutException("Attempted to query the "
                     "database the maximum amount of retries.")
->>>>>>> 7cd584b5
             #try to get the lock
             updated = Session.query(klass).filter_by(id=id, locked=0).\
                 update({'locked': 1})
@@ -305,12 +278,7 @@
                     break
 
         if results and results.count() > 0:
-            print "got a result!"
             e = results.first()
-<<<<<<< HEAD
-            print e.locked
-=======
->>>>>>> 7cd584b5
             e.locked = 0
             e.body = body
             if tenant_id:
