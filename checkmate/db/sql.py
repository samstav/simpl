import json
import logging
import os
import time

from sqlalchemy import Column, Integer, String, Text, PickleType, Boolean
from sqlalchemy.ext.declarative import declarative_base
from sqlalchemy.pool import StaticPool
from sqlalchemy import create_engine
from sqlalchemy.orm import sessionmaker, scoped_session
from copy import deepcopy

try:
    # pylint: disable=E0611
    from migrate.versioning import exceptions as versioning_exceptions
except ImportError:
    from migrate import exceptions as versioning_exceptions

from checkmate.classes import ExtensibleDict
from checkmate.db import migration
from checkmate.db.common import *
from checkmate.exceptions import CheckmateDatabaseMigrationError
from checkmate.utils import merge_dictionary
from SpiffWorkflow.util import merge_dictionary as collate

__all__ = ['Base', 'Environment', 'Blueprint', 'Deployment', 'Component',
           'Workflow']

LOG = logging.getLogger(__name__)


CONNECTION_STRING = os.environ.get('CHECKMATE_CONNECTION_STRING', 'sqlite://')
if CONNECTION_STRING == 'sqlite://':
    _ENGINE = create_engine(CONNECTION_STRING,
                connect_args={'check_same_thread': False},
                poolclass=StaticPool)
    message = "Checkmate is connected to an in-memory sqlite database. No " \
              "data will be persisted. To store your data, set the "\
              "CHECKMATE_CONNECTION_STRING environment variable to a valid "\
              "sqlalchemy connection string"
    LOG.warning(message)
    print message
else:
    _ENGINE = create_engine(CONNECTION_STRING)
    LOG.info("Connected to '%s'" % CONNECTION_STRING)


def _init_version_control():
    """Verify the state of the database"""
    if CONNECTION_STRING == "sqlite://":
        return
    repo_path = migration.get_migrate_repo_path()

    try:
        repo_version = migration.get_repo_version(repo_path)
        db_version = migration.get_db_version(_ENGINE, repo_path)

        if repo_version != db_version:
            msg = ("Database (%s) is not up to date (current=%s, "
                "latest=%s); run `checkmate-database upgrade` or '"
                "override your migrate version manually (see docs)" %
                (CONNECTION_STRING, db_version, repo_version))
            LOG.warning(msg)
            raise CheckmateDatabaseMigrationError(msg)
    except versioning_exceptions.DatabaseNotControlledError:
        msg = ("Database (%s) is not version controlled; "
                "run `checkmate-database version_control` or "
                "override your migrate version manually (see docs)" %
                (CONNECTION_STRING))
        LOG.warning(msg)

_init_version_control()
Base = declarative_base(bind=_ENGINE)
Session = scoped_session(sessionmaker(_ENGINE))


class TextPickleType(PickleType):
    """Type that can be set to dict and stored in the database as Text.
    This allows us to read and write the 'body' attribute as dicts"""
    impl = Text


class Environment(Base):
    __tablename__ = 'environments'
    dbid = Column(Integer, primary_key=True, autoincrement=True)
    id = Column(String(32), index=True, unique=True)
<<<<<<< HEAD
    locked = Column(Boolean, default=False)
=======
    locked = Column(Boolean, default=True)
>>>>>>> 9462c873
    tenant_id = Column(String(255), index=True)
    secrets = Column(TextPickleType(pickler=json))
    body = Column(TextPickleType(pickler=json))


class Deployment(Base):
    __tablename__ = 'deployments'
    dbid = Column(Integer, primary_key=True, autoincrement=True)
    id = Column(String(32), index=True, unique=True)
<<<<<<< HEAD
    locked = Column(Boolean, default=False)
=======
    locked = Column(Boolean, default=True)
>>>>>>> 9462c873
    tenant_id = Column(String(255), index=True)
    secrets = Column(TextPickleType(pickler=json))
    body = Column(TextPickleType(pickler=json))


class Blueprint(Base):
    __tablename__ = 'blueprints'
    dbid = Column(Integer, primary_key=True, autoincrement=True)
    id = Column(String(32), index=True, unique=True)
<<<<<<< HEAD
    locked = Column(Boolean, default=False)
=======
    locked = Column(Boolean, default=True)
>>>>>>> 9462c873
    tenant_id = Column(String(255), index=True)
    secrets = Column(TextPickleType(pickler=json))
    body = Column(TextPickleType(pickler=json))


class Component(Base):
    __tablename__ = 'components'
    dbid = Column(Integer, primary_key=True, autoincrement=True)
    id = Column(String(32), index=True, unique=True)
<<<<<<< HEAD
    locked = Column(Boolean, default=False)
=======
    locked = Column(Boolean, default=True)
>>>>>>> 9462c873
    tenant_id = Column(String(255), index=True)
    secrets = Column(TextPickleType(pickler=json))
    body = Column(TextPickleType(pickler=json))


class Workflow(Base):
    __tablename__ = 'workflows'
    dbid = Column(Integer, primary_key=True, autoincrement=True)
    id = Column(String(32), index=True, unique=True)
<<<<<<< HEAD
    locked = Column(Boolean, default=False)
=======
    locked = Column(Boolean, default=True)
>>>>>>> 9462c873
    tenant_id = Column(String(255), index=True)
    secrets = Column(TextPickleType(pickler=json))
    body = Column(TextPickleType(pickler=json))


Base.metadata.create_all(_ENGINE)


class Driver(DbBase):
    def dump(self):
        response = {}
        response['environments'] = self.get_environments()
        response['deployments'] = self.get_deployments()
        response['blueprints'] = self.get_blueprints()
        response['workflows'] = self.get_workflows()
        response['components'] = self.get_components()
        return response

    # ENVIRONMENTS
    def get_environment(self, id, with_secrets=None):
        return self.get_object(Environment, id, with_secrets)

    def get_environments(self, tenant_id=None, with_secrets=None):
        return self.get_objects(Environment, tenant_id, with_secrets)

    def save_environment(self, id, body, secrets=None, tenant_id=None):
        return self.save_object(Environment, id, body, secrets, tenant_id)

    # DEPLOYMENTS
    def get_deployment(self, id, with_secrets=None):
        return self.get_object(Deployment, id, with_secrets)

    def get_deployments(self, tenant_id=None, with_secrets=None,
                        offset=None, limit=None):
        return self.get_objects(Deployment, tenant_id, with_secrets,
                                offset=offset, limit=limit)

    def save_deployment(self, id, body, secrets=None, tenant_id=None):
        return self.save_object(Deployment, id, body, secrets, tenant_id)

    #BLUEPRINTS
    def get_blueprint(self, id, with_secrets=None):
        return self.get_object(Blueprint, id, with_secrets)

    def get_blueprints(self, tenant_id=None, with_secrets=None):
        return self.get_objects(Blueprint, tenant_id, with_secrets)

    def save_blueprint(self, id, body, secrets=None, tenant_id=None):
        return self.save_object(Blueprint, id, body, secrets, tenant_id)

    # COMPONENTS
    def get_component(self, id, with_secrets=None):
        return self.get_object(Component, id, with_secrets)

    def get_components(self, tenant_id=None, with_secrets=None):
        return self.get_objects(Component, tenant_id, with_secrets)

    def save_component(self, id, body, secrets=None, tenant_id=None):
        return self.save_object(Component, id, body, secrets, tenant_id)

    # WORKFLOWS
    def get_workflow(self, id, with_secrets=None):
        return self.get_object(Workflow, id, with_secrets)

    def get_workflows(self, tenant_id=None, with_secrets=None,
                      offset=None, limit=None):
        return self.get_objects(Workflow, tenant_id, with_secrets,
                                offset=offset, limit=limit)

    def save_workflow(self, id, body, secrets=None, tenant_id=None):
        return self.save_object(Workflow, id, body, secrets, tenant_id)

    # GENERIC
    def get_object(self, klass, id, with_secrets=None):
        results = Session.query(klass).filter_by(id=id)
        if results and results.count() > 0:
            first = results.first()
            body = first.body
            if "tenantId" in body:
                first.tenant_id = body["tenantId"]
            elif first.tenant_id:
                body['tenantId'] = first.tenant_id
            if with_secrets == True:
                if first.secrets:
                    return merge_dictionary(body, first.secrets)
                else:
                    return body
            else:
                return body

    def get_objects(self, klass, tenant_id=None, with_secrets=None,
                    offset=None, limit=None):
        results = Session.query(klass)
        if tenant_id:
            results = results.filter_by(tenant_id=tenant_id)
        if results and results.count() > 0:
            response = {}
            if offset and (limit is None):
                results = results.offset(offest).all()
            if limit:
                if offset is None:
                    offset = 0
                results = results.limit(limit).offset(offset).all()
            if with_secrets == True:
                for e in results:
                    if e.secrets:
                        response[e.id] = utils.merge_dictionary(e.body,
                                e.secrets)
                    else:
                        response[e.id] = e.body
                    response[e.id]['tenantId'] = e.tenant_id
            else:
                for e in results:
                    response[e.id] = e.body
                    response[e.id]['tenantId'] = e.tenant_id
            return response
        else:
            return {}

    def save_object(self, klass, id, body, secrets=None, tenant_id=None):
        """Clients that wish to save the body but do/did not have access to
        secrets will by default send in None for secrets. We must not have that
        overwrite the secrets. To clear the secrets for an object, a non-None
        dict needs to be passed in: ex. {}
        """
        if isinstance(body, ExtensibleDict):
            body = body.__dict__()
        assert isinstance(body, dict), "dict required by sqlalchemy backend"

        #object locking logic
        results = None
        tries = 0
        while not results or results.count() == 0:
<<<<<<< HEAD
            if tries > DEFAULT_RETRIES:
                raise DatabaseTimeoutException("Attempted to query the "
                    "database the maximum amount of retries.")
=======
            assert tries <= DEFAULT_RETRIES, \
                ("Attempted to query the database the maximum amount of"
                    "retries.")
>>>>>>> 9462c873
            #try to get the lock
            updated = Session.query(klass).filter_by(id=id, locked=0).\
                update({'locked': 1})
            if updated > 0:
                #get the object that we just locked
                results = Session.query(klass).filter_by(id=id, locked=1)
                assert results.count() > 0, ("There was a fatal error. The"
                    "object %s with id %s could not be locked!") % (klass, id)
                break
            else:
                time.sleep(DEFAULT_TIMEOUT)
                tries += 1
                object_exists = Session.query(klass).filter_by(id=id)
                if not object_exists or object_exists.count() <= 0:
                    #this is a new object
                    break

        if results and results.count() > 0:
            print "got a result!"
            e = results.first()
<<<<<<< HEAD
=======
            print e.locked
>>>>>>> 9462c873
            e.locked = 0
            e.body = body
            if tenant_id:
                e.tenant_id = tenant_id
            elif "tenantId" in body:
                e.tenant_id = body.get("tenantId")
            assert tenant_id or e.tenant_id, "tenantId must be specified"
            if secrets is not None:
                if not secrets:
                    LOG.warning("Clearing secrets for %s:%s" % (klass.__name__,
                            id))
                    # TODO: to catch bugs. We can remove when we're comfortable
                    raise Exception("CLEARING CREDS! Why?!!!!")
                else:
                    if not e.secrets:
                        e.secrets = {}
                    new_secrets = deepcopy(e.secrets)
                    collate(new_secrets, secrets, extend_lists=False)
                    e.secrets = new_secrets
        else:
            assert tenant_id or 'tenantId' in body, \
                    "tenantId must be specified"
            #new item
            e = klass(id=id, body=body, tenant_id=tenant_id,
                    secrets=secrets, locked=0)
        Session.add(e)
        Session.commit()
        return body<|MERGE_RESOLUTION|>--- conflicted
+++ resolved
@@ -23,11 +23,11 @@
 from checkmate.utils import merge_dictionary
 from SpiffWorkflow.util import merge_dictionary as collate
 
+
 __all__ = ['Base', 'Environment', 'Blueprint', 'Deployment', 'Component',
            'Workflow']
 
 LOG = logging.getLogger(__name__)
-
 
 CONNECTION_STRING = os.environ.get('CHECKMATE_CONNECTION_STRING', 'sqlite://')
 if CONNECTION_STRING == 'sqlite://':
@@ -84,11 +84,7 @@
     __tablename__ = 'environments'
     dbid = Column(Integer, primary_key=True, autoincrement=True)
     id = Column(String(32), index=True, unique=True)
-<<<<<<< HEAD
-    locked = Column(Boolean, default=False)
-=======
-    locked = Column(Boolean, default=True)
->>>>>>> 9462c873
+    locked = Column(Boolean, default=False)
     tenant_id = Column(String(255), index=True)
     secrets = Column(TextPickleType(pickler=json))
     body = Column(TextPickleType(pickler=json))
@@ -98,11 +94,7 @@
     __tablename__ = 'deployments'
     dbid = Column(Integer, primary_key=True, autoincrement=True)
     id = Column(String(32), index=True, unique=True)
-<<<<<<< HEAD
-    locked = Column(Boolean, default=False)
-=======
-    locked = Column(Boolean, default=True)
->>>>>>> 9462c873
+    locked = Column(Boolean, default=False)
     tenant_id = Column(String(255), index=True)
     secrets = Column(TextPickleType(pickler=json))
     body = Column(TextPickleType(pickler=json))
@@ -112,11 +104,7 @@
     __tablename__ = 'blueprints'
     dbid = Column(Integer, primary_key=True, autoincrement=True)
     id = Column(String(32), index=True, unique=True)
-<<<<<<< HEAD
-    locked = Column(Boolean, default=False)
-=======
-    locked = Column(Boolean, default=True)
->>>>>>> 9462c873
+    locked = Column(Boolean, default=False)
     tenant_id = Column(String(255), index=True)
     secrets = Column(TextPickleType(pickler=json))
     body = Column(TextPickleType(pickler=json))
@@ -126,11 +114,7 @@
     __tablename__ = 'components'
     dbid = Column(Integer, primary_key=True, autoincrement=True)
     id = Column(String(32), index=True, unique=True)
-<<<<<<< HEAD
-    locked = Column(Boolean, default=False)
-=======
-    locked = Column(Boolean, default=True)
->>>>>>> 9462c873
+    locked = Column(Boolean, default=False)
     tenant_id = Column(String(255), index=True)
     secrets = Column(TextPickleType(pickler=json))
     body = Column(TextPickleType(pickler=json))
@@ -140,11 +124,7 @@
     __tablename__ = 'workflows'
     dbid = Column(Integer, primary_key=True, autoincrement=True)
     id = Column(String(32), index=True, unique=True)
-<<<<<<< HEAD
-    locked = Column(Boolean, default=False)
-=======
-    locked = Column(Boolean, default=True)
->>>>>>> 9462c873
+    locked = Column(Boolean, default=False)
     tenant_id = Column(String(255), index=True)
     secrets = Column(TextPickleType(pickler=json))
     body = Column(TextPickleType(pickler=json))
@@ -278,15 +258,9 @@
         results = None
         tries = 0
         while not results or results.count() == 0:
-<<<<<<< HEAD
             if tries > DEFAULT_RETRIES:
                 raise DatabaseTimeoutException("Attempted to query the "
                     "database the maximum amount of retries.")
-=======
-            assert tries <= DEFAULT_RETRIES, \
-                ("Attempted to query the database the maximum amount of"
-                    "retries.")
->>>>>>> 9462c873
             #try to get the lock
             updated = Session.query(klass).filter_by(id=id, locked=0).\
                 update({'locked': 1})
@@ -305,12 +279,7 @@
                     break
 
         if results and results.count() > 0:
-            print "got a result!"
             e = results.first()
-<<<<<<< HEAD
-=======
-            print e.locked
->>>>>>> 9462c873
             e.locked = 0
             e.body = body
             if tenant_id:
