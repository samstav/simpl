import json
import logging
import os
import time

<<<<<<< HEAD
from sqlalchemy import Column, Integer, String, Text, PickleType, Boolean
=======
from sqlalchemy import Column, Integer, String, Text, PickleType, Boolean,\
    Float
>>>>>>> b9cf6907
from sqlalchemy.ext.declarative import declarative_base
from sqlalchemy.pool import StaticPool
from sqlalchemy import create_engine
from sqlalchemy.orm import sessionmaker, scoped_session
from copy import deepcopy

try:
    # pylint: disable=E0611
    from migrate.versioning import exceptions as versioning_exceptions
except ImportError:
    from migrate import exceptions as versioning_exceptions

from checkmate.classes import ExtensibleDict
from checkmate.db import migration
from checkmate.db.common import *
from checkmate.exceptions import CheckmateDatabaseMigrationError
from checkmate.utils import merge_dictionary
from SpiffWorkflow.util import merge_dictionary as collate

__all__ = ['Base', 'Environment', 'Blueprint', 'Deployment', 'Component',
           'Workflow']

LOG = logging.getLogger(__name__)

CONNECTION_STRING = os.environ.get('CHECKMATE_CONNECTION_STRING', 'sqlite://')
if CONNECTION_STRING == 'sqlite://':
    _ENGINE = create_engine(CONNECTION_STRING,
                connect_args={'check_same_thread': False},
                poolclass=StaticPool)
    message = "Checkmate is connected to an in-memory sqlite database. No " \
              "data will be persisted. To store your data, set the "\
              "CHECKMATE_CONNECTION_STRING environment variable to a valid "\
              "sqlalchemy connection string"
    LOG.warning(message)
    print message
else:
    _ENGINE = create_engine(CONNECTION_STRING)
    LOG.info("Connected to '%s'" % CONNECTION_STRING)


def _init_version_control():
    """Verify the state of the database"""
    if CONNECTION_STRING == "sqlite://":
        return
    repo_path = migration.get_migrate_repo_path()

    try:
        repo_version = migration.get_repo_version(repo_path)
        db_version = migration.get_db_version(_ENGINE, repo_path)

        if repo_version != db_version:
            msg = ("Database (%s) is not up to date (current=%s, "
                "latest=%s); run `checkmate-database upgrade` or '"
                "override your migrate version manually (see docs)" %
                (CONNECTION_STRING, db_version, repo_version))
            LOG.warning(msg)
            raise CheckmateDatabaseMigrationError(msg)
    except versioning_exceptions.DatabaseNotControlledError:
        msg = ("Database (%s) is not version controlled; "
                "run `checkmate-database version_control` or "
                "override your migrate version manually (see docs)" %
                (CONNECTION_STRING))
        LOG.warning(msg)

_init_version_control()
Base = declarative_base(bind=_ENGINE)
Session = scoped_session(sessionmaker(_ENGINE))


class TextPickleType(PickleType):
    """Type that can be set to dict and stored in the database as Text.
    This allows us to read and write the 'body' attribute as dicts"""
    impl = Text


class Environment(Base):
    __tablename__ = 'environments'
    dbid = Column(Integer, primary_key=True, autoincrement=True)
    id = Column(String(32), index=True, unique=True)
<<<<<<< HEAD
    locked = Column(Boolean, default=False)
=======
    locked = Column(Float, default=0)
>>>>>>> b9cf6907
    tenant_id = Column(String(255), index=True)
    secrets = Column(TextPickleType(pickler=json))
    body = Column(TextPickleType(pickler=json))


class Deployment(Base):
    __tablename__ = 'deployments'
    dbid = Column(Integer, primary_key=True, autoincrement=True)
    id = Column(String(32), index=True, unique=True)
<<<<<<< HEAD
    locked = Column(Boolean, default=False)
=======
    locked = Column(Float, default=0)
>>>>>>> b9cf6907
    tenant_id = Column(String(255), index=True)
    secrets = Column(TextPickleType(pickler=json))
    body = Column(TextPickleType(pickler=json))


class Blueprint(Base):
    __tablename__ = 'blueprints'
    dbid = Column(Integer, primary_key=True, autoincrement=True)
    id = Column(String(32), index=True, unique=True)
<<<<<<< HEAD
    locked = Column(Boolean, default=False)
=======
    locked = Column(Float, default=0)
>>>>>>> b9cf6907
    tenant_id = Column(String(255), index=True)
    secrets = Column(TextPickleType(pickler=json))
    body = Column(TextPickleType(pickler=json))


class Component(Base):
    __tablename__ = 'components'
    dbid = Column(Integer, primary_key=True, autoincrement=True)
    id = Column(String(32), index=True, unique=True)
<<<<<<< HEAD
    locked = Column(Boolean, default=False)
=======
    locked = Column(Float, default=0)
>>>>>>> b9cf6907
    tenant_id = Column(String(255), index=True)
    secrets = Column(TextPickleType(pickler=json))
    body = Column(TextPickleType(pickler=json))


class Workflow(Base):
    __tablename__ = 'workflows'
    dbid = Column(Integer, primary_key=True, autoincrement=True)
    id = Column(String(32), index=True, unique=True)
<<<<<<< HEAD
    locked = Column(Boolean, default=False)
=======
    locked = Column(Float, default=0)
>>>>>>> b9cf6907
    tenant_id = Column(String(255), index=True)
    secrets = Column(TextPickleType(pickler=json))
    body = Column(TextPickleType(pickler=json))


Base.metadata.create_all(_ENGINE)


class Driver(DbBase):
    def dump(self):
        response = {}
        response['environments'] = self.get_environments()
        response['deployments'] = self.get_deployments()
        response['blueprints'] = self.get_blueprints()
        response['workflows'] = self.get_workflows()
        response['components'] = self.get_components()
        return response

    # ENVIRONMENTS
    def get_environment(self, id, with_secrets=None):
        return self.get_object(Environment, id, with_secrets)

    def get_environments(self, tenant_id=None, with_secrets=None):
        return self.get_objects(Environment, tenant_id, with_secrets)

    def save_environment(self, id, body, secrets=None, tenant_id=None):
        return self.save_object(Environment, id, body, secrets, tenant_id)

    # DEPLOYMENTS
    def get_deployment(self, id, with_secrets=None):
        return self.get_object(Deployment, id, with_secrets)

    def get_deployments(self, tenant_id=None, with_secrets=None,
                        offset=None, limit=None):
        return self.get_objects(Deployment, tenant_id, with_secrets,
                                offset=offset, limit=limit)

    def save_deployment(self, id, body, secrets=None, tenant_id=None):
        return self.save_object(Deployment, id, body, secrets, tenant_id)

    #BLUEPRINTS
    def get_blueprint(self, id, with_secrets=None):
        return self.get_object(Blueprint, id, with_secrets)

    def get_blueprints(self, tenant_id=None, with_secrets=None):
        return self.get_objects(Blueprint, tenant_id, with_secrets)

    def save_blueprint(self, id, body, secrets=None, tenant_id=None):
        return self.save_object(Blueprint, id, body, secrets, tenant_id)

    # COMPONENTS
    def get_component(self, id, with_secrets=None):
        return self.get_object(Component, id, with_secrets)

    def get_components(self, tenant_id=None, with_secrets=None):
        return self.get_objects(Component, tenant_id, with_secrets)

    def save_component(self, id, body, secrets=None, tenant_id=None):
        return self.save_object(Component, id, body, secrets, tenant_id)

    # WORKFLOWS
    def get_workflow(self, id, with_secrets=None):
        return self.get_object(Workflow, id, with_secrets)

    def get_workflows(self, tenant_id=None, with_secrets=None,
                      offset=None, limit=None):
        return self.get_objects(Workflow, tenant_id, with_secrets,
                                offset=offset, limit=limit)

    def save_workflow(self, id, body, secrets=None, tenant_id=None):
        return self.save_object(Workflow, id, body, secrets, tenant_id)

    # GENERIC
    def get_object(self, klass, id, with_secrets=None):
        results = Session.query(klass).filter_by(id=id)
        if results and results.count() > 0:
            first = results.first()
            body = first.body
            if "tenantId" in body:
                first.tenant_id = body["tenantId"]
            elif first.tenant_id:
                body['tenantId'] = first.tenant_id
            if with_secrets == True:
                if first.secrets:
                    return merge_dictionary(body, first.secrets)
                else:
                    return body
            else:
                return body

    def get_objects(self, klass, tenant_id=None, with_secrets=None,
                    offset=None, limit=None):
        results = Session.query(klass)
        if tenant_id:
            results = results.filter_by(tenant_id=tenant_id)
        if results and results.count() > 0:
            response = {}
            if offset and (limit is None):
                results = results.offset(offest).all()
            if limit:
                if offset is None:
                    offset = 0
                results = results.limit(limit).offset(offset).all()
            if with_secrets == True:
                for e in results:
                    if e.secrets:
                        response[e.id] = utils.merge_dictionary(e.body,
                                e.secrets)
                    else:
                        response[e.id] = e.body
                    response[e.id]['tenantId'] = e.tenant_id
            else:
                for e in results:
                    response[e.id] = e.body
                    response[e.id]['tenantId'] = e.tenant_id
            return response
        else:
            return {}

    def save_object(self, klass, id, body, secrets=None, tenant_id=None):
        """Clients that wish to save the body but do/did not have access to
        secrets will by default send in None for secrets. We must not have that
        overwrite the secrets. To clear the secrets for an object, a non-None
        dict needs to be passed in: ex. {}
        """
        if isinstance(body, ExtensibleDict):
            body = body.__dict__()
        assert isinstance(body, dict), "dict required by sqlalchemy backend"

        #object locking logic
        results = None
        tries = 0
<<<<<<< HEAD
        while not results or results.count() == 0:
            if tries > DEFAULT_RETRIES:
                raise DatabaseTimeoutException("Attempted to query the "
                    "database the maximum amount of retries.")
            #try to get the lock
            updated = Session.query(klass).filter_by(id=id, locked=0).\
                update({'locked': 1})
            if updated > 0:
                #get the object that we just locked
                results = Session.query(klass).filter_by(id=id, locked=1)
=======
        lock_timestamp = time.time() 
        while tries < DEFAULT_RETRIES:
            #try to get the lock
            updated = Session.query(klass).filter_by(
                id=id, 
                locked=0
            ).update({'locked': lock_timestamp})
            Session.commit()

            if updated > 0:
                #get the object that we just locked
                results = Session.query(klass).filter_by(id=id, 
                    locked=lock_timestamp)
>>>>>>> b9cf6907
                assert results.count() > 0, ("There was a fatal error. The"
                    "object %s with id %s could not be locked!") % (klass, id)
                break
            else:
<<<<<<< HEAD
                time.sleep(DEFAULT_TIMEOUT)
                tries += 1
                object_exists = Session.query(klass).filter_by(id=id)
                if not object_exists or object_exists.count() <= 0:
                    #this is a new object
                    break

        if results and results.count() > 0:
            e = results.first()
            e.locked = 0
            e.body = body
=======
                existing_object = Session.query(klass).filter_by(id=id).first()
                if not existing_object:
                    #this is a new object
                    break

                elif (lock_timestamp - existing_object.locked) >= \
                    DEFAULT_STALE_LOCK_TIMEOUT:

                    #the lock is stale, remove it
                    stale_lock_object = \
                        Session.query(klass).filter_by(
                            id=id, 
                            locked=existing_object.locked
                        ).update({'locked' : lock_timestamp})
                    Session.commit()

                    results = Session.query(klass).filter_by(id=id)

                    if stale_lock_object:
                        print "stale break"
                        #updated the stale lock
                        break

                if (tries + 1) == DEFAULT_TIMEOUT:
                    raise DatabaseTimeoutException("Attempted to query the "
                "   database the maximum amount of retries.")
                time.sleep(DEFAULT_TIMEOUT)
                tries += 1

        if results and results.count() > 0:
            e = results.first()
            e.locked = 0
            
            #merge the results
            saved_body = deepcopy(e.body)
            collate(saved_body, body)
            e.body = saved_body

>>>>>>> b9cf6907
            if tenant_id:
                e.tenant_id = tenant_id
            elif "tenantId" in body:
                e.tenant_id = body.get("tenantId")

            assert tenant_id or e.tenant_id, "tenantId must be specified"                

            if secrets is not None:
                if not secrets:
                    LOG.warning("Clearing secrets for %s:%s" % (klass.__name__,
                            id))
                    e.secrets = None
                else:
                    if not e.secrets:
                        e.secrets = {}
                    new_secrets = deepcopy(e.secrets)
                    collate(new_secrets, secrets, extend_lists=False)
                    e.secrets = new_secrets
        else:
            assert tenant_id or 'tenantId' in body, \
<<<<<<< HEAD
                    "tenantId must be specified"
            #new item
            e = klass(id=id, body=body, tenant_id=tenant_id,
                    secrets=secrets, locked=0)
=======
                "tenantId must be specified"
            #new item
            e = klass(id=id, body=body, tenant_id=tenant_id,
                    secrets=secrets, locked=0)

>>>>>>> b9cf6907
        Session.add(e)
        Session.commit()
        return body
        <|MERGE_RESOLUTION|>--- conflicted
+++ resolved
@@ -3,12 +3,8 @@
 import os
 import time
 
-<<<<<<< HEAD
-from sqlalchemy import Column, Integer, String, Text, PickleType, Boolean
-=======
 from sqlalchemy import Column, Integer, String, Text, PickleType, Boolean,\
     Float
->>>>>>> b9cf6907
 from sqlalchemy.ext.declarative import declarative_base
 from sqlalchemy.pool import StaticPool
 from sqlalchemy import create_engine
@@ -27,6 +23,7 @@
 from checkmate.exceptions import CheckmateDatabaseMigrationError
 from checkmate.utils import merge_dictionary
 from SpiffWorkflow.util import merge_dictionary as collate
+
 
 __all__ = ['Base', 'Environment', 'Blueprint', 'Deployment', 'Component',
            'Workflow']
@@ -88,11 +85,7 @@
     __tablename__ = 'environments'
     dbid = Column(Integer, primary_key=True, autoincrement=True)
     id = Column(String(32), index=True, unique=True)
-<<<<<<< HEAD
-    locked = Column(Boolean, default=False)
-=======
-    locked = Column(Float, default=0)
->>>>>>> b9cf6907
+    locked = Column(Float, default=0)
     tenant_id = Column(String(255), index=True)
     secrets = Column(TextPickleType(pickler=json))
     body = Column(TextPickleType(pickler=json))
@@ -102,11 +95,7 @@
     __tablename__ = 'deployments'
     dbid = Column(Integer, primary_key=True, autoincrement=True)
     id = Column(String(32), index=True, unique=True)
-<<<<<<< HEAD
-    locked = Column(Boolean, default=False)
-=======
-    locked = Column(Float, default=0)
->>>>>>> b9cf6907
+    locked = Column(Float, default=0)
     tenant_id = Column(String(255), index=True)
     secrets = Column(TextPickleType(pickler=json))
     body = Column(TextPickleType(pickler=json))
@@ -116,11 +105,7 @@
     __tablename__ = 'blueprints'
     dbid = Column(Integer, primary_key=True, autoincrement=True)
     id = Column(String(32), index=True, unique=True)
-<<<<<<< HEAD
-    locked = Column(Boolean, default=False)
-=======
-    locked = Column(Float, default=0)
->>>>>>> b9cf6907
+    locked = Column(Float, default=0)
     tenant_id = Column(String(255), index=True)
     secrets = Column(TextPickleType(pickler=json))
     body = Column(TextPickleType(pickler=json))
@@ -130,11 +115,7 @@
     __tablename__ = 'components'
     dbid = Column(Integer, primary_key=True, autoincrement=True)
     id = Column(String(32), index=True, unique=True)
-<<<<<<< HEAD
-    locked = Column(Boolean, default=False)
-=======
-    locked = Column(Float, default=0)
->>>>>>> b9cf6907
+    locked = Column(Float, default=0)
     tenant_id = Column(String(255), index=True)
     secrets = Column(TextPickleType(pickler=json))
     body = Column(TextPickleType(pickler=json))
@@ -144,11 +125,7 @@
     __tablename__ = 'workflows'
     dbid = Column(Integer, primary_key=True, autoincrement=True)
     id = Column(String(32), index=True, unique=True)
-<<<<<<< HEAD
-    locked = Column(Boolean, default=False)
-=======
-    locked = Column(Float, default=0)
->>>>>>> b9cf6907
+    locked = Column(Float, default=0)
     tenant_id = Column(String(255), index=True)
     secrets = Column(TextPickleType(pickler=json))
     body = Column(TextPickleType(pickler=json))
@@ -281,18 +258,6 @@
         #object locking logic
         results = None
         tries = 0
-<<<<<<< HEAD
-        while not results or results.count() == 0:
-            if tries > DEFAULT_RETRIES:
-                raise DatabaseTimeoutException("Attempted to query the "
-                    "database the maximum amount of retries.")
-            #try to get the lock
-            updated = Session.query(klass).filter_by(id=id, locked=0).\
-                update({'locked': 1})
-            if updated > 0:
-                #get the object that we just locked
-                results = Session.query(klass).filter_by(id=id, locked=1)
-=======
         lock_timestamp = time.time() 
         while tries < DEFAULT_RETRIES:
             #try to get the lock
@@ -306,24 +271,10 @@
                 #get the object that we just locked
                 results = Session.query(klass).filter_by(id=id, 
                     locked=lock_timestamp)
->>>>>>> b9cf6907
                 assert results.count() > 0, ("There was a fatal error. The"
                     "object %s with id %s could not be locked!") % (klass, id)
                 break
             else:
-<<<<<<< HEAD
-                time.sleep(DEFAULT_TIMEOUT)
-                tries += 1
-                object_exists = Session.query(klass).filter_by(id=id)
-                if not object_exists or object_exists.count() <= 0:
-                    #this is a new object
-                    break
-
-        if results and results.count() > 0:
-            e = results.first()
-            e.locked = 0
-            e.body = body
-=======
                 existing_object = Session.query(klass).filter_by(id=id).first()
                 if not existing_object:
                     #this is a new object
@@ -362,7 +313,6 @@
             collate(saved_body, body)
             e.body = saved_body
 
->>>>>>> b9cf6907
             if tenant_id:
                 e.tenant_id = tenant_id
             elif "tenantId" in body:
@@ -383,18 +333,11 @@
                     e.secrets = new_secrets
         else:
             assert tenant_id or 'tenantId' in body, \
-<<<<<<< HEAD
-                    "tenantId must be specified"
-            #new item
-            e = klass(id=id, body=body, tenant_id=tenant_id,
-                    secrets=secrets, locked=0)
-=======
                 "tenantId must be specified"
             #new item
             e = klass(id=id, body=body, tenant_id=tenant_id,
                     secrets=secrets, locked=0)
 
->>>>>>> b9cf6907
         Session.add(e)
         Session.commit()
         return body
