import pymongo
import logging
import os
import time
import json

from checkmate.classes import ExtensibleDict
from checkmate.db.common import DbBase, DEFAULT_RETRIES, DEFAULT_TIMEOUT, \
    DatabaseTimeoutException
from checkmate.exceptions import CheckmateDatabaseConnectionError
from checkmate.utils import merge_dictionary
from SpiffWorkflow.util import merge_dictionary as collate

LOG = logging.getLogger(__name__)

class Driver(DbBase):
    """MongoDB Database Driver"""
    _connection = None
    _client = None

    def __init__(self, *args, **kwargs):
        """Initializes globals for this driver"""
        DbBase.__init__(self, *args, **kwargs)
        self.connection_string = os.environ.get('CHECKMATE_CONNECTION_STRING',
                                                'mongodb://localhost')
        print "CONNECTION STRING: %s" % self.connection_string
        self.db_name = pymongo.uri_parser.parse_uri(self.connection_string
                                                    ).get('database',
                                                          'checkmate')
        print "DB NAME: %s" % self.db_name
        self._database = None

    def database(self):
        """ Connects to and returns mongodb database object """
        if self._database is None:
            if self._client is None:
                try:
                    self._client = (pymongo.MongoClient(
                                    self.connection_string))
                except pymongo.errors.AutoReconnect as exc:
                    raise CheckmateDatabaseConnectionError(exc.__str__())
            self._database = self._client[self.db_name]
            LOG.info("Connected to mongodb on %s (database=%s)" %
                     (self.connection_string, self.db_name))
        return self._database

    def dump(self):
        response = {}
        response['environments'] = self.get_environments()
        response['deployments'] = self.get_deployments()
        response['blueprints'] = self.get_blueprints()
        response['workflows'] = self.get_workflows()
        response['components'] = self.get_components()
        return response

    # ENVIRONMENTS
    def get_environment(self, id, with_secrets=None):
        return self.get_object('environments', id, with_secrets)

    def get_environments(self, tenant_id=None, with_secrets=None):
        return self.get_objects('environments', tenant_id, with_secrets)

    def save_environment(self, id, body, secrets=None, tenant_id=None):
        return self.save_object('environments', id, body, secrets, tenant_id)

    # DEPLOYMENTS
    def get_deployment(self, id, with_secrets=None):
        return self.get_object('deployments', id, with_secrets)

    def get_deployments(self, tenant_id=None, with_secrets=None,
                        limit=None, offset=None):
        return self.get_objects('deployments', tenant_id, with_secrets, 
                                offset=offset, limit=limit)

    def save_deployment(self, id, body, secrets=None, tenant_id=None):
        return self.save_object('deployments', id, body, secrets, tenant_id)

    #BLUEPRINTS
    def get_blueprint(self, id, with_secrets=None):
        return self.get_object('blueprints', id, with_secrets)

    def get_blueprints(self, tenant_id=None, with_secrets=None):
        return self.get_objects('blueprints', tenant_id, with_secrets)

    def save_blueprint(self, id, body, secrets=None, tenant_id=None):
        return self.save_object('blueprints', id, body, secrets, tenant_id)

    # COMPONENTS
    def get_component(self, id, with_secrets=None):
        return self.get_object('components', id, with_secrets)

    def get_components(self, tenant_id=None, with_secrets=None):
        return self.get_objects('components', tenant_id, with_secrets)

    def save_component(self, id, body, secrets=None, tenant_id=None):
        return self.save_object('components', id, body, secrets, tenant_id)

    # WORKFLOWS
    def get_workflow(self, id, with_secrets=None):
        return self.get_object('workflows', id, with_secrets)

    def get_workflows(self, tenant_id=None, with_secrets=None,
                      limit=None, offset=None):
        return self.get_objects('workflows', tenant_id, with_secrets,
                                offset=offset, limit=limit)

    def save_workflow(self, id, body, secrets=None, tenant_id=None):
        return self.save_object('workflows', id, body, secrets, tenant_id)
            
    def get_object(self, klass, id, with_secrets=None):
        '''
        Get an object by klass and id. We are filtering out the 
        _id field with a projection on all db queries.

        :param klass: The collection to query from
        :param id: The collection item to get
        :param with_secrets: Merge secrets with the results
        '''
<<<<<<< HEAD
        results = self.database()[klass].find_one({'_id': id}, {'_id': 0})
        if results:
            if '_locked' in results:
                del results['_locked']
  
            if with_secrets is True:
                secrets = self.database()['%s_secrets' % klass].find_one(
                        {'_id': id}, {'_id': 0})
                if secrets:
                    merge_dictionary(results, secrets)
=======
        if not self._client:
            self.database()
        client = self._client
        with client.start_request():
            results = self.database()[klass].find_one({'_id': id}, {'_id': 0})
        
            if results:
                if '_locked' in results:
                    del results['_locked']
  
                if with_secrets is True:
                    secrets = (self.database()['%s_secrets' % klass].find_one(
                               {'_id': id}, {'_id': 0}))
                    if secrets:
                        merge_dictionary(results, secrets)
        if results:
>>>>>>> b9cf6907
            return results
        else:
            return {}

    def get_objects(self, klass, tenant_id=None, with_secrets=None,
                    offset=None, limit=None):
        if not self._client:
            self.database()
        client = self._client
        with client.start_request():                      
            if tenant_id:
                if limit:
                    if offset is None:
                        offset = 0
                    results = (self.database()[klass].find({'tenantId': tenant_id},
                               {'_id': 0}).skip(offset).limit(limit))
                elif offset and (limit is None):
                    results = (self.database()[klass].find({'tenantId': tenant_id},
                               {'_id': 0}).skip(offset))
                else:
                    results = (self.database()[klass].find({'tenantId': tenant_id},
                               {'_id': 0}))
            else:
                if limit:
                    if offset is None:
                        offset = 0
                    results = (self.database()[klass].find(None,
                                      {'_id': 0}).skip(offset).limit(limit))
                elif offset and (limit is None):
                    results = (self.database()[klass].find(None,
                               {'_id': 0}).skip(offset))
                else:
                    results = self.database()[klass].find(None, {'_id': 0})
            if results:
                response = {}
                if with_secrets is True:
                    for entry in results:
                        secrets = (self.database()['%s_secrets' % klass].find_one(
                                   {'_id': entry['id']}, {'_id': 0}))
                        if secrets:
                            response[entry['id']] = merge_dictionary(entry,
                                                                     secrets)
                        else:
                            response[entry['id']] = entry
                else:
                    for entry in results:
                        if '_locked' in entry:
                            del entry['_locked']
                        response[entry['id']] = entry
<<<<<<< HEAD
            else:
                for entry in results:
                    if '_locked' in entry:
                        del entry['_locked']
                    response[entry['id']] = entry
            return response
=======
        if results:
            if response:
                return response
>>>>>>> b9cf6907
        else:
            return {}

    def save_object(self, klass, obj_id, body, secrets=None, tenant_id=None):
        """Clients that wish to save the body but do/did not have access to
        secrets will by default send in None for secrets. We must not have that
        overwrite the secrets. To clear the secrets for an object, a non-None
        dict needs to be passed in: ex. {}. This method can only save objects
        that do not have a lock in the database. It will attempt to obtain the 
        lock for (DEFAULT_RETRIES * DEFAULT_TIMEOUT) seconds, before raising 
        an exception.
        """
        if isinstance(body, ExtensibleDict):
            body = body.__dict__()
        assert isinstance(body, dict), "dict required by backend"
        assert 'id' in body, "id required to be in body by backend"
        if not self._client:
            self.database()
        client = self._client
        with client.start_request():

            # Pull current deployment in DB incase another task has modified its' contents
            current_deployment = self.get_object(klass, obj_id)

            if current_deployment:
                collate(current_deployment, body, extend_lists=False)
                body = current_deployment

            if secrets is not None:
                if not secrets:
                    LOG.warning("Clearing secrets for %s:%s" % (klass, obj_id))
                    # TODO: to catch bugs. We can remove when we're comfortable
                    assert False, "CLEARING CREDS! Is that intended?!!!!"
                else:
                    cur_secrets = (self.database()['%s_secrets' % klass].find_one(
                                   {'_id': obj_id}, {'_id': 0}))
                    if cur_secrets:
                        collate(cur_secrets, secrets, extend_lists=False)
                        secrets = cur_secrets
            if tenant_id:
                body['tenantId'] = tenant_id
            assert tenant_id or 'tenantId' in body, "tenantId must be specified"
            body['_id'] = obj_id
            # body['_locked'] = 0
            self.database()[klass].update({'_id': obj_id}, body, True, False, check_keys=False)
            if secrets:
                secrets['_id'] = obj_id
                self.database()['%s_secrets' % klass].update({'_id': obj_id},
                                                             secrets, True, False)
            del body['_id']
            if '_locked' in body:
                del body['_locked']

<<<<<<< HEAD
        #object locking logic
        results = None
        tries = 0
        while not results or results.count() == 0:
            if tries > DEFAULT_RETRIES:
                raise DatabaseTimeoutException("Attempted to query the "
                    "database the maximum amount of retries.")

            #try to get the lock
            print "TRYING FOR LOCK"
            locked_object = self.database()[klass].find_and_modify(
                query={'_id' : obj_id, '_locked' : 0},
                update={'_locked' : 1}
            )

            if locked_object:
                print "LOCKED: %s" % locked_object['_id']
                collate(locked_object, body, extend_lists=False)
                body = locked_object
                #we have the locked object
                break
            else:
                existing_object = self.database()[klass].find_one(
                    {'_id': obj_id}
                )
                if not existing_object:
                    LOG.debug("NEW OBJECT: %s" % obj_id)
                    #this is a new object
                    break
                elif '_locked' not in existing_object:
                    #the object does not have a locked field, try for the lock.
                    no_lock_object = self.database()[klass].find_and_modify(
                        query={'_id': obj_id,'_locked': {'$exists': False}},
                        update={ '$set': {'_locked': 1}}
                    )
                    print "LOCKED: %s" % no_lock_object['_id']
                    if no_lock_object:
                        collate(no_lock_object, body, extend_lists=False)
                        body = no_lock_object
                        #the locked field was inserted and set to locked
                        break
                LOG.debug("FAILED to LOCK: %s:%s" % (klass, obj_id))
                time.sleep(DEFAULT_TIMEOUT)
                tries += 1

        if secrets is not None:
            if not secrets:
                LOG.warning("Clearing secrets for %s:%s" % (klass, obj_id))
                self.database()['%s_secrets' % klass].remove({'_id': obj_id})
            else:
                cur_secrets = self.database()['%s_secrets' % klass].find_one(
                            {'_id': obj_id}, {'_id': 0})
                if cur_secrets:
                    collate(cur_secrets, secrets, extend_lists=False)
                    secrets = cur_secrets
        if tenant_id:
            body['tenantId'] = tenant_id
        assert tenant_id or 'tenantId' in body, "tenantId must be specified"
        body['_id'] = obj_id
        body['_locked'] = 0
        self.database()[klass].update({'_id': obj_id}, body, True, False)
        if secrets:
            secrets['_id'] = obj_id
            self.database()['%s_secrets' % klass].update({'_id': obj_id},
                secrets, True, False)
        del body['_id']
        del body['_locked']
=======
>>>>>>> b9cf6907
        return body

    def delete_object(self, klass, id, body):
        result = self.database()[klass].remove(body)

   <|MERGE_RESOLUTION|>--- conflicted
+++ resolved
@@ -11,7 +11,9 @@
 from checkmate.utils import merge_dictionary
 from SpiffWorkflow.util import merge_dictionary as collate
 
+
 LOG = logging.getLogger(__name__)
+
 
 class Driver(DbBase):
     """MongoDB Database Driver"""
@@ -116,18 +118,6 @@
         :param id: The collection item to get
         :param with_secrets: Merge secrets with the results
         '''
-<<<<<<< HEAD
-        results = self.database()[klass].find_one({'_id': id}, {'_id': 0})
-        if results:
-            if '_locked' in results:
-                del results['_locked']
-  
-            if with_secrets is True:
-                secrets = self.database()['%s_secrets' % klass].find_one(
-                        {'_id': id}, {'_id': 0})
-                if secrets:
-                    merge_dictionary(results, secrets)
-=======
         if not self._client:
             self.database()
         client = self._client
@@ -144,7 +134,6 @@
                     if secrets:
                         merge_dictionary(results, secrets)
         if results:
->>>>>>> b9cf6907
             return results
         else:
             return {}
@@ -194,18 +183,9 @@
                         if '_locked' in entry:
                             del entry['_locked']
                         response[entry['id']] = entry
-<<<<<<< HEAD
-            else:
-                for entry in results:
-                    if '_locked' in entry:
-                        del entry['_locked']
-                    response[entry['id']] = entry
-            return response
-=======
         if results:
             if response:
                 return response
->>>>>>> b9cf6907
         else:
             return {}
 
@@ -259,76 +239,6 @@
             if '_locked' in body:
                 del body['_locked']
 
-<<<<<<< HEAD
-        #object locking logic
-        results = None
-        tries = 0
-        while not results or results.count() == 0:
-            if tries > DEFAULT_RETRIES:
-                raise DatabaseTimeoutException("Attempted to query the "
-                    "database the maximum amount of retries.")
-
-            #try to get the lock
-            print "TRYING FOR LOCK"
-            locked_object = self.database()[klass].find_and_modify(
-                query={'_id' : obj_id, '_locked' : 0},
-                update={'_locked' : 1}
-            )
-
-            if locked_object:
-                print "LOCKED: %s" % locked_object['_id']
-                collate(locked_object, body, extend_lists=False)
-                body = locked_object
-                #we have the locked object
-                break
-            else:
-                existing_object = self.database()[klass].find_one(
-                    {'_id': obj_id}
-                )
-                if not existing_object:
-                    LOG.debug("NEW OBJECT: %s" % obj_id)
-                    #this is a new object
-                    break
-                elif '_locked' not in existing_object:
-                    #the object does not have a locked field, try for the lock.
-                    no_lock_object = self.database()[klass].find_and_modify(
-                        query={'_id': obj_id,'_locked': {'$exists': False}},
-                        update={ '$set': {'_locked': 1}}
-                    )
-                    print "LOCKED: %s" % no_lock_object['_id']
-                    if no_lock_object:
-                        collate(no_lock_object, body, extend_lists=False)
-                        body = no_lock_object
-                        #the locked field was inserted and set to locked
-                        break
-                LOG.debug("FAILED to LOCK: %s:%s" % (klass, obj_id))
-                time.sleep(DEFAULT_TIMEOUT)
-                tries += 1
-
-        if secrets is not None:
-            if not secrets:
-                LOG.warning("Clearing secrets for %s:%s" % (klass, obj_id))
-                self.database()['%s_secrets' % klass].remove({'_id': obj_id})
-            else:
-                cur_secrets = self.database()['%s_secrets' % klass].find_one(
-                            {'_id': obj_id}, {'_id': 0})
-                if cur_secrets:
-                    collate(cur_secrets, secrets, extend_lists=False)
-                    secrets = cur_secrets
-        if tenant_id:
-            body['tenantId'] = tenant_id
-        assert tenant_id or 'tenantId' in body, "tenantId must be specified"
-        body['_id'] = obj_id
-        body['_locked'] = 0
-        self.database()[klass].update({'_id': obj_id}, body, True, False)
-        if secrets:
-            secrets['_id'] = obj_id
-            self.database()['%s_secrets' % klass].update({'_id': obj_id},
-                secrets, True, False)
-        del body['_id']
-        del body['_locked']
-=======
->>>>>>> b9cf6907
         return body
 
     def delete_object(self, klass, id, body):
