--- conflicted
+++ resolved
@@ -2,22 +2,18 @@
 import logging
 import os
 import time
-<<<<<<< HEAD
 import json
 
 from checkmate.classes import ExtensibleDict
 from checkmate.db.common import DbBase, DEFAULT_RETRIES, DEFAULT_TIMEOUT, \
     DatabaseTimeoutException
-=======
-
-from checkmate.classes import ExtensibleDict
-from checkmate.db.common import *
->>>>>>> 9462c873
 from checkmate.exceptions import CheckmateDatabaseConnectionError
 from checkmate.utils import merge_dictionary
 from SpiffWorkflow.util import merge_dictionary as collate
 
+
 LOG = logging.getLogger(__name__)
+
 
 class Driver(DbBase):
     """MongoDB Database Driver"""
@@ -132,25 +128,17 @@
     def get_object(self, klass, id, with_secrets=None):
         '''
         Get an object by klass and id. We are filtering out the 
-<<<<<<< HEAD
         _id field with a projection on all db queries.
-=======
-        _id and _locked fields with a projection on all db queries.
->>>>>>> 9462c873
 
         :param klass: The collection to query from
         :param id: The collection item to get
         :param with_secrets: Merge secrets with the results
         '''
-<<<<<<< HEAD
         results = self.retry_for_lock(
             id, 
             lambda: self.database()[klass].find_one({'_id': id}, {'_id': 0})
         )
 
-=======
-        results = self.database()[klass].find_one({'_id': id}, {'_id': 0})
->>>>>>> 9462c873
         if results:
             if '_locked' in results:
                 del results['_locked']
@@ -248,7 +236,6 @@
         lock for (DEFAULT_RETRIES * DEFAULT_TIMEOUT) seconds, before raising 
         an exception.
         """
-        print "SAVING"
         if isinstance(body, ExtensibleDict):
             body = body.__dict__()
         assert isinstance(body, dict), "dict required by backend"
@@ -258,7 +245,6 @@
         results = None
         tries = 0
         while not results or results.count() == 0:
-<<<<<<< HEAD
             if tries > DEFAULT_RETRIES:
                 raise DatabaseTimeoutException("Attempted to query the "
                     "database the maximum amount of retries.")
@@ -301,37 +287,6 @@
                 tries += 1
 
 
-=======
-            assert tries <= DEFAULT_RETRIES, \
-                ("Attempted to query the database the maximum amount of "
-                    "retries.")
-            #try to get the lock
-            print "TRYING FOR LOCK"
-            updated = self.database()[klass].find_and_modify(
-                query={'_id' : obj_id, '_locked' : 0},
-                update={'_locked' : 1}
-            )
-            if updated:
-              print "LOCK OBTAINED"
-              #we have the locked object
-              break
-            else:
-                object_exists = self.database()[klass].find_one({'_id': obj_id})
-                if not object_exists:
-                    #this is a new object
-                    break
-                elif '_locked' not in object_exists:
-                    #this is an object without a lock field
-                    #create the lock field with the locked status
-                    self.database()[klass].update(
-                        {'_id': obj_id},
-                        {'$set': {'_locked' : 1}}
-                    )
-                    break
-                time.sleep(DEFAULT_TIMEOUT)
-                tries += 1
-
->>>>>>> 9462c873
         if secrets is not None:
             if not secrets:
                 LOG.warning("Clearing secrets for %s:%s" % (klass, obj_id))
