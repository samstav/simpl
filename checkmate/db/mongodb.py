import pymongo
import logging
import os
import time
<<<<<<< HEAD

from checkmate.classes import ExtensibleDict
from checkmate.db.common import *
=======
import json

from checkmate.classes import ExtensibleDict
from checkmate.db.common import DbBase, DEFAULT_RETRIES, DEFAULT_TIMEOUT, \
    DatabaseTimeoutException
>>>>>>> 7cd584b5
from checkmate.exceptions import CheckmateDatabaseConnectionError
from checkmate.utils import merge_dictionary
from SpiffWorkflow.util import merge_dictionary as collate

LOG = logging.getLogger(__name__)

class Driver(DbBase):
    """MongoDB Database Driver"""
    _connection = None

    def __init__(self, *args, **kwargs):
        """Initializes globals for this driver"""
        DbBase.__init__(self, *args, **kwargs)
        self.connection_string = os.environ.get('CHECKMATE_CONNECTION_STRING',
                                                'mongodb://localhost')
        self.db_name = pymongo.uri_parser.parse_uri(self.connection_string
                                                    ).get('database',
                                                          'checkmate')
        self._database = None

    def database(self):
        """Connects to and returns mongodb database object"""
        if self._database is None:
            if self._connection is None:
                try:
                    self._connection = pymongo.Connection(
                            self.connection_string)
                except pymongo.errors.AutoReconnect as exc:
                    raise CheckmateDatabaseConnectionError(exc.__str__())

            self._database = self._connection[self.db_name]
            LOG.info("Connected to mongodb on %s (database=%s)" %
                     (self.connection_string, self.db_name))
        return self._database

    def dump(self):
        response = {}
        response['environments'] = self.get_environments()
        response['deployments'] = self.get_deployments()
        response['blueprints'] = self.get_blueprints()
        response['workflows'] = self.get_workflows()
        response['components'] = self.get_components()
        return response

    # ENVIRONMENTS
    def get_environment(self, id, with_secrets=None):
        return self.get_object('environments', id, with_secrets)

    def get_environments(self, tenant_id=None, with_secrets=None):
        return self.get_objects('environments', tenant_id, with_secrets)

    def save_environment(self, id, body, secrets=None, tenant_id=None):
        return self.save_object('environments', id, body, secrets, tenant_id)

    # DEPLOYMENTS
    def get_deployment(self, id, with_secrets=None):
        return self.get_object('deployments', id, with_secrets)

    def get_deployments(self, tenant_id=None, with_secrets=None,
                        limit=None, offset=None):
        return self.get_objects('deployments', tenant_id, with_secrets, 
                                offset=offset, limit=limit)

    def save_deployment(self, id, body, secrets=None, tenant_id=None, resource=None):
        return self.save_object('deployments', id, body, secrets, tenant_id)

    #BLUEPRINTS
    def get_blueprint(self, id, with_secrets=None):
        return self.get_object('blueprints', id, with_secrets)

    def get_blueprints(self, tenant_id=None, with_secrets=None):
        return self.get_objects('blueprints', tenant_id, with_secrets)

    def save_blueprint(self, id, body, secrets=None, tenant_id=None):
        return self.save_object('blueprints', id, body, secrets, tenant_id)

    # COMPONENTS
    def get_component(self, id, with_secrets=None):
        return self.get_object('components', id, with_secrets)

    def get_components(self, tenant_id=None, with_secrets=None):
        return self.get_objects('components', tenant_id, with_secrets)

    def save_component(self, id, body, secrets=None, tenant_id=None):
        return self.save_object('components', id, body, secrets, tenant_id)

    # WORKFLOWS
    def get_workflow(self, id, with_secrets=None):
        return self.get_object('workflows', id, with_secrets)

    def get_workflows(self, tenant_id=None, with_secrets=None,
                      limit=None, offset=None):
        return self.get_objects('workflows', tenant_id, with_secrets,
                                offset=offset, limit=limit)

    def save_workflow(self, id, body, secrets=None, tenant_id=None):
        return self.save_object('workflows', id, body, secrets, tenant_id)

    # GENERIC
    def get_object(self, klass, id, with_secrets=None):
        '''
        Get an object by klass and id. We are filtering out the 
<<<<<<< HEAD
        _id and _locked fields with a projection on all db queries.
=======
        _id field with a projection on all db queries.
>>>>>>> 7cd584b5

        :param klass: The collection to query from
        :param id: The collection item to get
        :param with_secrets: Merge secrets with the results
        '''
        results = self.database()[klass].find_one({'_id': id}, {'_id': 0})
        if results:
            if '_locked' in results:
                del results['_locked']
  
            if with_secrets is True:
                secrets = self.database()['%s_secrets' % klass].find_one(
                        {'_id': id}, {'_id': 0})
                if secrets:
                    merge_dictionary(results, secrets)
            return results

    def get_objects(self, klass, tenant_id=None, with_secrets=None,
                    offset=None, limit=None):                       
        if tenant_id:
            if limit:
                if offset is None:
                    offset = 0
                results = (self.database()[klass].find({'tenantId': tenant_id},
                           {'_id': 0}).skip(offset).limit(limit))
            elif offset and (limit is None):
                 results = (self.database()[klass].find({'tenantId': tenant_id},
                           {'_id': 0}).skip(offset))
            else:
                results = self.database()[klass].find({'tenantId': tenant_id},
                                                      {'_id': 0})
        else:
            if limit:
                if offset is None:
                    offset = 0
                results = (self.database()[klass].find(None,
                           {'_id': 0}).skip(offset).limit(limit))
            elif offset and (limit is None):
                results = (self.database()[klass].find(None,
                           {'_id': 0}).skip(offset))
            else:
                results = self.database()[klass].find(None, {'_id': 0})
        if results:
            response = {}
            if with_secrets is True:
                for entry in results:
                    secrets = self.database()['%s_secrets' % klass].find_one(
                            {'_id': entry['id']}, {'_id': 0})
                    if secrets:
                        response[entry['id']] = merge_dictionary(entry,
                                                                       secrets)
                    else:
                        response[entry['id']] = entry
            else:
                for entry in results:
                    if '_locked' in entry:
                        del entry['_locked']
                    response[entry['id']] = entry
            return response
        else:
            return {}

    def save_object(self, klass, obj_id, body, secrets=None, tenant_id=None):
        """Clients that wish to save the body but do/did not have access to
        secrets will by default send in None for secrets. We must not have that
        overwrite the secrets. To clear the secrets for an object, a non-None
        dict needs to be passed in: ex. {}. This method can only save objects
        that do not have a lock in the database. It will attempt to obtain the 
        lock for (DEFAULT_RETRIES * DEFAULT_TIMEOUT) seconds, before raising 
        an exception.
        """
        if isinstance(body, ExtensibleDict):
            body = body.__dict__()
        assert isinstance(body, dict), "dict required by backend"
        assert 'id' in body, "id required to be in body by backend"

        #object locking logic
        results = None
        tries = 0
        while not results or results.count() == 0:
<<<<<<< HEAD
            assert tries <= DEFAULT_RETRIES, \
                ("Attempted to query the database the maximum amount of "
                    "retries.")
            #try to get the lock
=======
            if tries > DEFAULT_RETRIES:
                raise DatabaseTimeoutException("Attempted to query the "
                    "database the maximum amount of retries.")

            #try to get the lock
            print "TRYING FOR LOCK"
>>>>>>> 7cd584b5
            updated = self.database()[klass].find_and_modify(
                query={'_id' : obj_id, '_locked' : 0},
                update={'_locked' : 1}
            )
<<<<<<< HEAD
            if updated:
              #we have the locked object
              break
            else:
                object_exists = self.database()[klass].find_one({'_id': obj_id})
                if not object_exists:
                    #this is a new object
                    break
                elif '_locked' not in object_exists:
                    #this is an object without a lock field
                    #create the lock field with the locked status
                    self.database()[klass].update(
                        {'_id': obj_id},
                        {'$set': {'_locked' : 1}}
                    )
                    break
=======

            if updated:

                LOG.debug("LOCKED: %s" % updated['_id'])
                #we have the locked object
                break
            else:
                object_exists = self.database()[klass].find_one(
                    {'_id': obj_id}
                )
                if not object_exists:
                    LOG.debug("NEW OBJECT: %s" % obj_id)
                    #this is a new object
                    break
                elif '_locked' not in object_exists:
                    #the object does not have a locked field, try for the lock.
                    update_locked = self.database()[klass].find_and_modify(
                        query={'_id': obj_id,'_locked': {'$exists': False}},
                        update={ '$set': {'_locked': 1}}
                    )
                    if update_locked:
                        #the locked field was inserted and set to locked
                        break
                LOG.debug("FAILED to LOCK: %s:%s" % (klass, obj_id))
>>>>>>> 7cd584b5
                time.sleep(DEFAULT_TIMEOUT)
                tries += 1

        if secrets is not None:
            if not secrets:
                LOG.warning("Clearing secrets for %s:%s" % (klass, obj_id))
                # TODO: to catch bugs. We can remove when we're comfortable
                assert False, "CLEARING CREDS! Is that intended?!!!!"
            else:
                cur_secrets = self.database()['%s_secrets' % klass].find_one(
                            {'_id': obj_id}, {'_id': 0})
                if cur_secrets:
                    collate(cur_secrets, secrets, extend_lists=False)
                    secrets = cur_secrets
        if tenant_id:
            body['tenantId'] = tenant_id
        assert tenant_id or 'tenantId' in body, "tenantId must be specified"
        body['_id'] = obj_id
        body['_locked'] = 0
        self.database()[klass].update({'_id': obj_id}, body, True, False)
        if secrets:
            secrets['_id'] = obj_id
            self.database()['%s_secrets' % klass].update({'_id': obj_id},
                secrets, True, False)
        del body['_id']
        del body['_locked']
        return body

    def delete_object(self, klass, id, body):
        result = self.database()[klass].remove(body)<|MERGE_RESOLUTION|>--- conflicted
+++ resolved
@@ -2,17 +2,11 @@
 import logging
 import os
 import time
-<<<<<<< HEAD
-
-from checkmate.classes import ExtensibleDict
-from checkmate.db.common import *
-=======
 import json
 
 from checkmate.classes import ExtensibleDict
 from checkmate.db.common import DbBase, DEFAULT_RETRIES, DEFAULT_TIMEOUT, \
     DatabaseTimeoutException
->>>>>>> 7cd584b5
 from checkmate.exceptions import CheckmateDatabaseConnectionError
 from checkmate.utils import merge_dictionary
 from SpiffWorkflow.util import merge_dictionary as collate
@@ -76,7 +70,7 @@
         return self.get_objects('deployments', tenant_id, with_secrets, 
                                 offset=offset, limit=limit)
 
-    def save_deployment(self, id, body, secrets=None, tenant_id=None, resource=None):
+    def save_deployment(self, id, body, secrets=None, tenant_id=None):
         return self.save_object('deployments', id, body, secrets, tenant_id)
 
     #BLUEPRINTS
@@ -115,11 +109,7 @@
     def get_object(self, klass, id, with_secrets=None):
         '''
         Get an object by klass and id. We are filtering out the 
-<<<<<<< HEAD
-        _id and _locked fields with a projection on all db queries.
-=======
         _id field with a projection on all db queries.
->>>>>>> 7cd584b5
 
         :param klass: The collection to query from
         :param id: The collection item to get
@@ -200,41 +190,15 @@
         results = None
         tries = 0
         while not results or results.count() == 0:
-<<<<<<< HEAD
-            assert tries <= DEFAULT_RETRIES, \
-                ("Attempted to query the database the maximum amount of "
-                    "retries.")
-            #try to get the lock
-=======
             if tries > DEFAULT_RETRIES:
                 raise DatabaseTimeoutException("Attempted to query the "
                     "database the maximum amount of retries.")
 
             #try to get the lock
-            print "TRYING FOR LOCK"
->>>>>>> 7cd584b5
             updated = self.database()[klass].find_and_modify(
                 query={'_id' : obj_id, '_locked' : 0},
                 update={'_locked' : 1}
             )
-<<<<<<< HEAD
-            if updated:
-              #we have the locked object
-              break
-            else:
-                object_exists = self.database()[klass].find_one({'_id': obj_id})
-                if not object_exists:
-                    #this is a new object
-                    break
-                elif '_locked' not in object_exists:
-                    #this is an object without a lock field
-                    #create the lock field with the locked status
-                    self.database()[klass].update(
-                        {'_id': obj_id},
-                        {'$set': {'_locked' : 1}}
-                    )
-                    break
-=======
 
             if updated:
 
@@ -259,7 +223,6 @@
                         #the locked field was inserted and set to locked
                         break
                 LOG.debug("FAILED to LOCK: %s:%s" % (klass, obj_id))
->>>>>>> 7cd584b5
                 time.sleep(DEFAULT_TIMEOUT)
                 tries += 1
 
