import logging
import os

from checkmate import utils

DEFAULT_DATA_PATH = os.path.join(os.path.dirname(__file__), '..', 'data')
ACTUAL_DATA_PATH = os.path.join(os.environ.get('CHECKMATE_DATA_PATH',
                                          DEFAULT_DATA_PATH))

from checkmate.db.base import DbBase as dbBaseClass
DbBase = dbBaseClass

LOG = logging.getLogger(__name__)
DB = None
#locking timeout in seconds
<<<<<<< HEAD
DEFAULT_TIMEOUT = 2
=======
DEFAULT_TIMEOUT = 1
>>>>>>> 7cd584b5
#amount of retries to lock an object
DEFAULT_RETRIES = 30

def any_id_problems(id):
    """Validates the ID provided is safe and returns problems as a string.

    To use this, call it with an ID you want to validate. If the response is
    None, then the ID is good. Otherwise, the response is a string explaining
    the problem with the ID that you can use to return to the client"""
    allowed_start_chars = "abcdefghijklmnopqrstuvwxyz"\
                          "ABCDEFGHIJKLMNOPQRSTUVWXYZ"\
                          "0123456789"
    allowed_chars = allowed_start_chars + "-_.+~@"
    if id is None:
        return 'ID cannot be blank'
    if not isinstance(id, basestring):
        id = str(id)
    if 1 > len(id) > 32:
        return "ID must be 1 to 32 characters"
    if id[0] not in allowed_start_chars:
        return "Invalid start character '%s'. ID can start with any of '%s'" \
                % (id[0], allowed_start_chars)
    for c in id:
        if c not in allowed_chars:
            return "Invalid character '%s'. Allowed charaters are '%s'" % (c,
                                                                allowed_chars)
    return None


def get_driver(name=None, reset=False):
    global DB
    if reset: #Forces a hard reset of global variable
        DB = None
    if DB is None:
        if not name:
            connection_string = os.environ.get('CHECKMATE_CONNECTION_STRING',
                    'sqlite://')
            if connection_string.startswith('mongodb://'):
                name = 'checkmate.db.mongodb.Driver'
            else:
                name = 'checkmate.db.sql.Driver'
        LOG.debug("Initializing database engine: %s" % name)
        driver = utils.import_class(name)
        DB = driver()
    return DB


def any_tenant_id_problems(id):
    """Validates the tenant provided is safe and returns problems as a string.

    To use this, call it with a tenant ID you want to validate. If the response
    is None, then the ID is good. Otherwise, the response is a string
    explaining the problem with the ID that you can use to return to the
    client"""
    allowed_start_chars = "abcdefghijklmnopqrstuvwxyz"\
                          "ABCDEFGHIJKLMNOPQRSTUVWXYZ"\
                          "0123456789"
    allowed_chars = allowed_start_chars + "-_.+~@()[]*&^=%$#!<>"
    if id is None:
        return 'Tenant ID cannot be blank'
    if not isinstance(id, basestring):
        id = str(id)
    if 0 > len(id) > 255:
        return "Tenant ID must be 1 to 255 characters"
    if id[0] not in allowed_start_chars:
        return "Invalid start character '%s'. Tenant ID can start with any "\
                "of '%s'" % (id[0], allowed_start_chars)
    for c in id:
        if c not in allowed_chars:
            return "Invalid character '%s' in Tenant ID. Allowed charaters "\
                    "are '%s'" % (c, allowed_chars)
    return None

class DatabaseTimeoutException(Exception):
    pass<|MERGE_RESOLUTION|>--- conflicted
+++ resolved
@@ -13,11 +13,7 @@
 LOG = logging.getLogger(__name__)
 DB = None
 #locking timeout in seconds
-<<<<<<< HEAD
-DEFAULT_TIMEOUT = 2
-=======
 DEFAULT_TIMEOUT = 1
->>>>>>> 7cd584b5
 #amount of retries to lock an object
 DEFAULT_RETRIES = 30
 
