<div class="entries container-fluid" ng-init="load()" ng-show="is_content_loaded()">
  <table class="table table-striped">
    <thead>
      <tr>
        <th>ID</th>
        <th>Name</th>
        <th>Blueprint</th>
        <th ng-cloak ng-show="is_admin()">Tenant</th>
        <th>Status</th>
        <th>Date Created</th>
      </tr>
    </thead>
    <tbody>
      <tr ng-repeat="deployment in items | orderBy:'-created'" >
        <td><a ng-href="/{{deployment.tenantId}}/deployments/{{deployment.id}}"><i class="icon-picture"></i> {{deployment.id | truncate:10}}</a></td>
        <td>{{deployment.name}}</td>
        <td>{{deployment.blueprint.name}}</td>
<<<<<<< HEAD
        <td ng-cloak ng-show="auth.identity.is_admin">{{deployment.created_by}} ({{deployment.tenantId}})</td>
=======
        <td ng-cloak ng-show="is_admin()">
          {{deployment.tenantId}}
          <span class="tenant_tag" ng-repeat="tag in tenant_tags(deployment.tenantId)">
            <i class="icon {{tag | lowercase}}" tooltip="{{tag}}"></i>
            <span class="label {{tag | lowercase}}">{{tag}}</span>
          </span>
        </td>
>>>>>>> e9c87270
        <td><span class="label" ng-class="{'label-success': deployment.status == 'UP', 'label-important': deployment.status == 'FAILED', 'label-inverse': deployment.status == 'DELETED'}">{{deployment.status}}</span></td>
        <td>{{deployment.created | formattedFullDate}} <button ng-cloak ng-show="is_admin()" class="btn btn-mini btn-info pull-right" type="button" ng-click="sync(deployment)">sync</button></td>
      </tr>
    </tbody>
  </table>
  <div data-ng-include data-src="'/partials/shared/pagination.html'"></div>
</div><|MERGE_RESOLUTION|>--- conflicted
+++ resolved
@@ -7,7 +7,7 @@
         <th>Blueprint</th>
         <th ng-cloak ng-show="is_admin()">Tenant</th>
         <th>Status</th>
-        <th>Date Created</th>
+        <th>Created</th>
       </tr>
     </thead>
     <tbody>
@@ -15,9 +15,6 @@
         <td><a ng-href="/{{deployment.tenantId}}/deployments/{{deployment.id}}"><i class="icon-picture"></i> {{deployment.id | truncate:10}}</a></td>
         <td>{{deployment.name}}</td>
         <td>{{deployment.blueprint.name}}</td>
-<<<<<<< HEAD
-        <td ng-cloak ng-show="auth.identity.is_admin">{{deployment.created_by}} ({{deployment.tenantId}})</td>
-=======
         <td ng-cloak ng-show="is_admin()">
           {{deployment.tenantId}}
           <span class="tenant_tag" ng-repeat="tag in tenant_tags(deployment.tenantId)">
@@ -25,9 +22,8 @@
             <span class="label {{tag | lowercase}}">{{tag}}</span>
           </span>
         </td>
->>>>>>> e9c87270
         <td><span class="label" ng-class="{'label-success': deployment.status == 'UP', 'label-important': deployment.status == 'FAILED', 'label-inverse': deployment.status == 'DELETED'}">{{deployment.status}}</span></td>
-        <td>{{deployment.created | formattedFullDate}} <button ng-cloak ng-show="is_admin()" class="btn btn-mini btn-info pull-right" type="button" ng-click="sync(deployment)">sync</button></td>
+        <td>{{deployment.created | formattedFullDate}}<span ng-cloak ng-show="deployment.created_by"> by {{deployment.created_by}}</span> <button ng-cloak ng-show="is_admin()" class="btn btn-mini btn-info pull-right" type="button" ng-click="sync(deployment)">sync</button></td>
       </tr>
     </tbody>
   </table>
