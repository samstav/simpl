body ::-webkit-scrollbar {
  height: 16px;
  overflow: visible;
  width: 16px;
}
body ::-webkit-scrollbar-thumb {
  background-color: rgba(0, 0, 0, .1);
  background-clip: padding-box;
  border: solid transparent;
  min-height: 28px;
  padding: 100px 0 0;
  box-shadow: inset 1px 1px 0 rgba(0,0,0,.1),inset 0 -1px 0 rgba(0,0,0,.07);
  border-width: 1px 1px 1px 6px;
}
body ::-webkit-scrollbar-thumb:hover {
  background-color: rgba(0, 0, 0, 0.5);
}
body ::-webkit-scrollbar-button {
  height: 0;
  width: 0;
}
::-webkit-scrollbar-track {
  background-clip: padding-box;
  border: solid transparent;
  border-width: 0 0 0 4px;
}
body ::-webkit-scrollbar-corner {
  background: transparent;
}

html {
  height: 100%;
}

body {
  height: 100%;
  overflow: hidden;
  box-sizing: border-box;
  padding-top: 40px;
}

@media (max-width: 979px) {
  body {
   padding-top: 0px !important;
   overflow: auto !important;
  }
  .navbar-fixed-top {
    margin-bottom: 0px !important;
  }
  .mainContent {
    height: 100%;
    position: relative !important;
    top: auto !important;
    bottom: auto !important;
  }
}

.navbar .navbar-inner {
  padding-left: 20px;
  padding-right: 20px;
}

.navbar .container {
  width: 100%;
}

.clickable {
  cursor: pointer;
}

.itemCount {
  width: 100px;
  text-align: center;
}

.mainContent {
  /*display: -webkit-box;*/
  -webkit-box-orient: horizontal;
  overflow: hidden;
  position: absolute;
  top: 40px;
  bottom: 0px;
  width: 100%;
  box-sizing: border-box;
  padding-bottom: 0px;
  padding-left: 0px;
  padding-right: 0px;
}


.lcontrols {
  box-sizing: border-box;
  padding: 5px;
  width: 40px;
  background-color: black;
  margin: 0;
  height: 100%;
  float: left;

  background-color: #2c2c2c;
  background-image: -moz-linear-gradient(bottom, #333333, #222222);
  background-image: -ms-linear-gradient(bottom, #333333, #222222);
  background-image: -webkit-gradient(linear, 100% 100%, 0 0, from(#333333), to(#222222));
  background-image: -webkit-linear-gradient(bottom, #333333, #222222);
  background-image: -o-linear-gradient(bottom, #333333, #222222);
  background-image: linear-gradient(bottom, #333333, #222222);
  background-repeat: repeat-x;
}

.lcontrols .btn {
  width: 30px;
  height: 30px;
  margin-top: 5px;
  padding-left: 8px;
}


.tControls {
  display: -webkit-box;
  -webkit-box-orient: vertical;
  height: 100%;
}

.lcontrols div.top {
  min-height: 50px;
  display: -webkit-box;
  -webkit-box-align: start;
  -webkit-box-flex: 1;
}

.lcontrols div.middle {
  min-height: 185px;
  display: -webkit-box;
  -webkit-box-align: center;
  -webkit-box-flex: 2;
}

.lcontrols div.bottom {
  min-height: 50px;
  -webkit-box-flex: 1;
  display: -webkit-box;
  -webkit-box-align: end;
}
.summaryBar {
  box-sizing: border-box;
  width: 300px;
  background: #eee;
  margin-left: 0px;
  height: 100%;
  position: relative;
}

.summaries {
  box-sizing: border-box;
  padding: 10px;
  overflow-y: scroll;
  -webkit-overflow-scrolling: touch;
  margin-left: 0px;

}
#spec_list {
  position: absolute;
  top: 250px;
  bottom: 0px;
}

.summary {
  color: #222;
  box-shadow: 5px 5px 5px rgba(210, 210, 210, 0.6);
  padding: 6px 19px;
}
.summary h6 {
  margin-top: 6px;
  margin-bottom: 6px;
}

.summaryHeader {
  margin: 0px;
  padding: 10px;
  color: #222;
}

.summaryHeader .well {
  margin-bottom: 0px;
}

.summary.read {
  opacity: 0.6;
}

.summary.active {
  background-color: #D9EDF7;
  border: 1px solid rgba(0, 0, 0, 0.05); 
  opacity: 1.0;
}

.summary .icon {}
.summary .pub-name {
  font-size: 0.9em;
}
.summary .pub-date {
  font-size: 0.9em;
  text-align: right;
}
.summary .title {}
.summary .description {}

.entries {
  padding: 10px;
  box-sizing: border-box;
  -webkit-box-flex: 1;
  overflow-y: scroll;
  padding-left: 10px;
  -webkit-overflow-scrolling: touch;
  margin-left: 0px;
  height: 100%;
}

.entry {
  -webkit-transition: all 0.5s ease-in-out; 
  box-shadow: 5px 5px 5px rgba(210, 210, 210, 0.6);
}

.entry.read {
}

.entry.active {
  border: 0px solid #222;
}

.entry .pub-date {
  font-size: 0.9em;
}
.entry .actions {
  text-align: right;
}
.entry .title {}
.entry .author {}
.entry .pub-name {}
.entry hr {}
.entry .post-content {}

.entry .post-content img {
  margin: 5px;
}

.entry .actions div, .entry .actions label {
  display: inline;
}

.entry .actions input[type=checkbox] {
  -webkit-appearance: none;
  -webkit-box-shadow: transparent;
  border: 0;
  display: inline-block;
  font-size: 15px;
  line-height: 1em;
  margin: 0 0.25em 0 0;
  padding: 0;
  width: 1.25em;
  height: 1.25em;
  -webkit-border-radius: 0.25em;
  vertical-align: text-top;
  background-image: url("../img/glyphicons-halflings.png");
 }

.entry .actions input[type=checkbox].star {
  background-position: -144px 0;
}

.entry .actions input[type=checkbox].star:checked {
  background-position: -120px 0;
}

.entry .actions input[type=checkbox].read {
  background-position: -192px -96px;
}

.entry .actions input[type=checkbox].read:checked {
  background-position: -72px -96px
}

.nothingSelected {
  text-align: center;
  margin-top: 3em;
}

.no-select {
  -webkit-user-select: none;
  -moz-user-select: none;
  -o-user-select: none;
  -ms-user-select: none;
  user-select: none;
}


.drop-shadow {
   position:relative;
}

.drop-shadow:before,
.drop-shadow:after {
   content:"";
   position:absolute;
   z-index:-1;
    bottom:15px;
   left:10px;
   width:50%;
   height:20%;
   -webkit-box-shadow:0 15px 10px rgba(0, 0, 0, 0.7);
   -moz-box-shadow:0 15px 10px rgba(0, 0, 0, 0.7);
   box-shadow:0 15px 15px rgba(0, 0, 0, 0.7);
   -webkit-transform:rotate(-2deg);
   -moz-transform:rotate(-2deg);
   -o-transform:rotate(-2deg);
   transform:rotate(-2deg);
}

.drop-shadow:after{
   right:10px;
   left:auto;
   -webkit-transform:rotate(2deg);
   -moz-transform:rotate(2deg);
   -o-transform:rotate(2deg);
   transform:rotate(2deg);
}



.box h3 {
    font-family:'Open Sans', sans-serif;
    font-weight:600;
    font-size:24px;
    margin-bottom:15px;
    text-align:left;
}


.box {
    background:#fff;
    box-shadow:none;
    border:1px solid #ddd;
    -webkit-border-radius:3px;
    border-radius:3px;
    padding:60px 0;
    margin-top:15px;
    margin-bottom:60px;
}

.box .row + .row {
    margin-top:30px;
}

.box .span6 + .span4 img {
    float:right;
}


@media (max-width: 767px) {
    .box {
        padding:15px;
    }
}

/* code mirror fixes - ZNS */
.deployment_container .CodeMirror { height: 600px }
.CodeMirror { height: inherit; }
.CodeMirror-scroll { height: 80%; }
.CodeMirror pre {
    line-height: inherit;
    color: inherit;
}

.nohover:hover {
    text-decoration: inherit;
    color: inherit;
}

.deploy_progress {
  position: relative;
  background-image: none;
  background-color: #AAA;
  margin-bottom: 0px;
}
.deploy_progress .bar {
  position: absolute;
}
.deploy_progress span {
  position: absolute;
  text-align: center;
  width: 100%;
  color: #FFF;
  font-size: 12px;
}

/* NavBar Loading Indicator */
.navbar .loading {
  width: 16px;
  height: 16px;
}

/* NavBar Search */
.navSearch .search-query {
  height: 15px;
}

/* Feedback Menu */
#feedback-dropdown {
  padding: 15px 15px 0;
  color: black;
}

/* Tenant Impersonation */
form#impersonate {
  margin: 0 20px 0; /* top left/right bottom */
}
form#impersonate input {
  width: 90%;
}

/* Login Form - Modal */
.modal {
  width: 670px;
  margin-left: -350px;
}
.modal .nav-tabs li a i {
  display: none;
}
.modal .nav-tabs li.rackspacesso a i {
  padding-right: 5px;
}
.modal .nav-tabs li.rackspacesso a i {
  display: inline-block;
  color: red;
}
.modal .announcement {
  text-align: center;
  position: relative;
}
.modal .announcement img {
  position: absolute;
  left: 15px;
  top: -30px;
}

.blueprint-name {
  position: relative;
}

.blueprint_loading {
  position: absolute;
  width: 10px;
  height: 10px;
  top: 0;
  right: 0;
}

/* Carousel */
#applogos { margin-bottom: 0px; }
#applogos .applogo { margin-top: -45px; }
.applogo img { opacity: 0.5; }
.thumbnails .spot-padding { padding-top: 35px; }
.carousel-indicators { display: none; }
.carousel .thumbnails {
  padding-left: 65px;
  padding-right: 65px; 
}

/* Validation Rules */
.validation_rules i { margin-right: 5px; }

/* D3 Workflow */
#workflow_tree {
  width: 100%;
  height: 10%;
  min-height: 250px; /* For Safari */
}

circle.node {
  stroke: #fff;
  stroke-width: 1px;
}

line.link {
  stroke-width: 2px;
  stroke: #999;
  stroke-opacity: 0.6;
}

text.nodetext {
  font-size: 12px;
}

/* Tree View */
#deployment_tree {
  width: 256px;
  height: 256px;
  float: right;
}

#deployment_tree .edge {
  stroke-dasharray: 2, 5;
  stroke-width: 2px;
  stroke: #999;
  stroke-opacity: 0.6;
}

a:hover {
  cursor: pointer;
}

<<<<<<< HEAD
.sub-lead {
  margin-left: 12px;
  line-height: 34px;
}
=======
/* Deployment List */
.tenant_tag {
  margin-right: 5px;
}
.tenant_tag .label.managed,
.tenant_tag .label.rackconnect,
.tenant_tag .label.racker,
.tenant_tag .label.internal {
  display: none;
}
.tenant_tag .icon.managed,
.tenant_tag .icon.rackconnect,
.tenant_tag .icon.racker,
.tenant_tag .icon.internal {
  background-size: 18px 18px;
  background-repeat: no-repeat;
  width: 18px;
  height: 18px;
  display: inline-block;
  margin-bottom: -4px;
}
.tenant_tag .icon.racker { background-image: url("/img/icons/racker_plan.png"); }
.tenant_tag .icon.managed { background-image: url("/img/icons/managed_cloud.png"); }
.tenant_tag .icon.internal { background-image: url("/img/icons/internal_plan.png"); }
.tenant_tag .icon.rackconnect { background-image: url("/img/icons/rack_connect.png"); }
>>>>>>> e9c87270
<|MERGE_RESOLUTION|>--- conflicted
+++ resolved
@@ -190,7 +190,7 @@
 
 .summary.active {
   background-color: #D9EDF7;
-  border: 1px solid rgba(0, 0, 0, 0.05); 
+  border: 1px solid rgba(0, 0, 0, 0.05);
   opacity: 1.0;
 }
 
@@ -217,7 +217,7 @@
 }
 
 .entry {
-  -webkit-transition: all 0.5s ease-in-out; 
+  -webkit-transition: all 0.5s ease-in-out;
   box-shadow: 5px 5px 5px rgba(210, 210, 210, 0.6);
 }
 
@@ -463,7 +463,7 @@
 .carousel-indicators { display: none; }
 .carousel .thumbnails {
   padding-left: 65px;
-  padding-right: 65px; 
+  padding-right: 65px;
 }
 
 /* Validation Rules */
@@ -509,12 +509,11 @@
   cursor: pointer;
 }
 
-<<<<<<< HEAD
 .sub-lead {
   margin-left: 12px;
   line-height: 34px;
 }
-=======
+
 /* Deployment List */
 .tenant_tag {
   margin-right: 5px;
@@ -539,5 +538,4 @@
 .tenant_tag .icon.racker { background-image: url("/img/icons/racker_plan.png"); }
 .tenant_tag .icon.managed { background-image: url("/img/icons/managed_cloud.png"); }
 .tenant_tag .icon.internal { background-image: url("/img/icons/internal_plan.png"); }
-.tenant_tag .icon.rackconnect { background-image: url("/img/icons/rack_connect.png"); }
->>>>>>> e9c87270
+.tenant_tag .icon.rackconnect { background-image: url("/img/icons/rack_connect.png"); }