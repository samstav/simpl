--- conflicted
+++ resolved
@@ -33,15 +33,6 @@
   end
 end
 
-<<<<<<< HEAD
-link "/usr/bin/knife" do
-  to "/opt/vagrant_ruby/bin/knife"
-end
-
-python_pip "#{node['checkmate']['local_source']}/pip-requirements.txt" do
-  options "-r"
-  action :install
-=======
 directory "#{node['checkmate']['path']}" do
   owner "checkmate"
   group "checkmate"
@@ -72,7 +63,6 @@
   . #{node['checkmate']['venv_path']}/bin/activate
   python setup.py install
   EOH
->>>>>>> 5c789b45
 end
 
 execute "install_local_checkmate" do
@@ -125,17 +115,7 @@
   mode 0644
 end
 
-<<<<<<< HEAD
-user "checkmate" do
-  comment "Checkmate"
-  system true
-  shell "/bin/false"
-end
-
-service "checkmate-queue" do
+service "checkmate-q" do
   supports :reload => true, :start => true, :stop => true, :restart => true, :status => true
-=======
-service "checkmate-q" do
->>>>>>> 5c789b45
   action [ :start, :enable ]
 end